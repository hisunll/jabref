<<<<<<< HEAD
﻿[master branch]
    - Added small popup menu at each tab
    - A PDF can also be dropped to the preview panel to trigger linking it
    - Braces around author names are now dropped internally. They remain in the .bib though
      Effects (incomplete list): Authors in the main window are shown without braces,
      autocompletion does not show these braces
    - Autocompletion: ";" is now also a delimiter allowing "keyword1; keyword2" in the keyword fields
    - Autocompletion: the amount of characters to trigger autocompletion may now be configured
      (default is 2)
    - Autocompletion: in case lower case letters are used, the search is case-insenstive,
      otherwise the search is case sensitive.
    - Autocompletion: new preference to choose how to deal with first names 
      (always full/always abbreviated/both full and abbreviated)
    - Added functionality "clean up entries" 
      - Includes clean up DOI functionality by Florian Straßer and Marius Kleiner
        (move of DOIs from ee, note, and url field is supported)
      - Option to ename PDF of entry according to configured PDF-naming-scheme
        (by Florian Straßer and Marius Kleiner)
      - clean up month (functionality based on patch 3470076 by Mathias Walter)
      - clean up pages
      - make file paths relative      
    - Added support for drag'n'drop of tabs by Florian Straßer and Marius Kleiner.
=======
2.8 [dev]
    - Fixed customization of entries in Biblatex mode.
>>>>>>> a744a011
2.8 beta 2
    - Improvements to SQL export and import. Fixed bug where subsequent exports to same
      database would fail. Can now save multiple bib bases to a single SQL database.
    - "abbr" modifier in BibTeX key generator now skips parentheses.
    - Minor change to FirstPage formatter. Now splits at spaces as well as hyphens,
      and returns original field content if only one page number is found.
    - When using the preferences import command line option, preferences are now imported
      before load/import/export operations are handled.
    - Applied Nicolas Pavillon's patch for proper keystroke handling on Mac OS X.
    - Applied Ivanilton Polato's patch for handling multi-line fields in CSV export.
    - Fixed bug: "Send as Email" did not handle absolute paths correctly.
    - Fixed bug 3472991: Search: "Highlight Words" inconsistent
    - Fixed bug 2933201: Exporting InProceedings to Word 2007
    - Fixed bug 3146059: Error in translating author field to MS Office
    - Fixed bug: entering field names containing capital letters in table columns tab
      in Preferences makes the columns empty.
2.8 beta
    - Fixed issues with ACM portal fetcher using Benjamin Langmann's patch, plus an
      additional minor fix.
    - A large list of journal abbreviations is now loaded by default.
    - Added global option to allow file links relative to the bib file location, in addition
      to the global or database- or user-specific file directory.
    - Fixed bug 3434674: Reviewing changes overwrites groups.
    - Integrated the plugin for interaction with OpenOffice/LibreOffice as a standard part
      of JabRef.
    - Added keyboard shortcuts Ctrl-Up and Ctrl-Down to move file links up and down in a list
      of external links in the entry editor.
    - Applied "bjoerntm"'s patch for making the loading of group information less sensitive
      to white space, in order to prevent trouble loading files written by other tools.
    - Added optional autocompletion of author/editor last names in search field.
    - Changed entry fetcher system so all fetchers are accessed from a single side pane
      component with a selector.
    - Added INSPIRE fetcher by Sheer El-Showk.
    - Improved error handling when importing in specific format.
    - Prevented crash when calling invalid import format on startup.
    - Improved duplicate detection.
    - Added markers \filename and \filepath for ".begin.layout" and ".end.layout" files
      in order to output the name or full path of the bib file of the exported database.
    - Fixed possible array index exception in LastPage formatter.
    - Improved author/editor normalization in entry editor.
    - Added metadata extraction from text when PDFs are dragged into JabRef.
    - The filename pattern for renaming a file when dropping a PDF can now be
      configured at "Options"/"Preferences"/"Import"/"File name format pattern".
    - The defaults of the ImportDialog shown when PDFs are dragged into JabRef
      can now be configured at "Options"/"Preferences"/"Import". It is possible to
      override showing the ImportDialog.
    - An entry can be sent by a right click on an entry and select "Send as Email"
      (patch 3306271).
    - Added option to "copy BibTeX key and title" (patch 3370471).
    - The command for pushing to emacs can be configured now. New command for Emacs 23.
      New default for Windows: emacsclient.
    - Added export support for DIN1505 style (based on patch 1874662).
    - Added support for PostgreSQL import/export (patch 3368760 by Fred Stevens).
    - Added formatter "JournalAbbreviator" (patch 3013311 by Meigel).
    - RTFExport: Replaces ligatures `` and '' with RTF control sequences {\ldblquote} and {\rdblquote}.
      (patch 2905383 by Russell Almond).
    - Bugfix for NullPointerException in Biblatex mode (patch 3222388 by Matthias Erll).
    - ToggleButton added to GroupSelector to ease adding/removing references to/from groups
      (based on patch 3313564 updated by Andreas Schlicker).
    - Export filter "tablerefsandbib" updated to contain links to files and notes 
      (patch 2787096 by Thomas Arildsen).
    - "of" added to the list of skip words (patch 2781830).
    - Added cli-function for exporting entries filtered by a search term 
      (patch 1817093 by Silberer, Zirn)
    - Added highlighting in textarea for search text (patch 3117881 by Ben).
      Slightly modified to cope with words[]={""}, support for "BibTeX source" tab, and that
      "Clear" also clears the highlighting.
    - Added highlighting in preview area for search text (based on patch 3121914 by
      Maximilian Lengsfeld). 
    - Switched from PDFBox 0.7.3 to PDFBox 1.6.0.
2.7.2
    - Fixed bug that prevented search functions from working under Java 7.
2.7.1
    - Fixed problem with search function under Java 7.
    - Made Database properties dialog modal to prevent database from being closed
      while properties window is open.
    - Fixed error handling in custom import dialog when invalid jar files or class
      files are specified.
    - Added OR operator for conditional export formatting.
    - DocBook export format switched to 4.4 (based on patch 3313898).
    - Fixed bug that made the key generator combination [shorttitle:abbr] return
      only a single letter.
    - "of" added to the list of skip words (patch 2781830).
    - Bugfix for NullPointerException in Biblatex mode (patch 3222388 by Matthias Erll).
    - RTFExport: Replaces ligatures `` and '' with RTF control sequences {\ldblquote} and {\rdblquote}.
      (patch 2905383 by Russell Almond).
    - Fixed bug that made menu items for marking in specific colors invisible
      under Windows 7.
    - In case a new entry is added, this entry is highlighted and the editor is opened
      if configured in the settings (patch 3370466). The UI behavior of adding an entry
      at "new entry from plain text" is now similar to "new entry".
    - Fixed bug in focus handling that affected some actions.
    - Running JabRef under the Oracle JVM will no longer give a warning.
2.7
    - Medline importer now wraps multipart last names in braces.
    - RIS importer now handles multiple title fields by concatenation.
    - Disallowed "comment" as entry type name, since this conflicts with the BibTeX format.
    - Fixed handling of suffix name parts (Jr, etc.) in Medline importer.
    - Added optional second numeric argument to Authors formatter, which determines
      how many authors are shown if the maximum number is exceeded.
    - Added content selector for "review" field in entry editor.
    - Improved detection of file type when adding new link. Can now recognize double
      extensions such as ".ps.gz".
    - Improved autocompletion of author names. Added options to complete either in
      'Firstname Lastname' or 'Lastname, Firstname' formats, or in both.
    - Fixed bug in import function if no suitable import filter is found.
2.7 beta 2
    - Added support for MrdLib lookup or metadata extraction when PDFs are dragged into
      JabRef.
    - Added option under "External programs" for disabling the automatic opening of the
      Browse dialog when creating a new file link.
    - Fixed shortcut key collision. Shortcut for Import to new database is now Ctrl-Alt-I.
    - The "Open URL or DOI" action now uses URL links in the "file" field as fallback if
      no links are found in the "url" or "doi" fields.
    - Restricted remote listener port numbers to interval 1025-65535.
    - Added Japanese translation by Koji Yokota.
    - Added scrollbar to entry editor when it is too high to fit in its panel. Patch
      by Matthias Erll 
    - Made it possible to copy entries from the search dialog.    
    - Added proper error message when trying to search with invalid regular expression.
    - Added error dialog on startup if custom look and feel cannot be loaded.
    - Applied Alexander Hug's patch for correctly importing doi from ScienceDirect RIS files.
    - Removed potential NullPointerException in SearchExpressionTreeParser.
2.7 beta
    - Some improvements to MS Office export filter.
    - Introduced three choices for ensuring unique generated keys. The default one (marking
      with a, b, etc.), a modified one (marking with b, c, etc.) and always adding a letter
      (a, b, etc.).
    - Font and background colors are now customizable in the entry editor (Options ->
      Preferences -> Appearance).
    - Window title now includes the full path to the current file.
    - Entries can now be marked in a series of different colors. Automarking of imported
      entries is now done in separate color without affecting other marked entries.
    - Added new feature (Tools -> Scan database... -> Resolve duplicate BibTeX keys) to
      search for duplicate keys and offer to generate new keys to resolve the duplicates.
      Instead of being listed in a warning dialog after opening a bib file, duplicate keys
      now trigger a dialog asking whether the user wants to resolve the duplicates.
    - Added check that ensures that application doesn't quit while a large save operation
      is still in progress. Shows wait message with cancel button.
    - Added apostrophe (') as illegal character in BibTeX keys.
    - BibTeX strings that refer each other are now sorted correctly when saving bib file.
    - Fixed bug in merging external changes - file would still be reported as modified
      externally after merging changes.
    - Fixed bug in Move/rename file link feature that could cause the wrong link to be
      stored for certain directory structures.
    - Fixed bug: curly braces can now be used in arguments to formatters. 
    - Fixed lockup bug when generating key for entries with crossref fields.
    - BibTeX strings are now resolved before attempting to (un)abbreviate journal names.
    - Modified [shorttitle] and [veryshorttitle] key generator markers so they consider
      a hyphen a word boundary, and remove punctuation characters (keep only numbers and
      letters).
    - deprecate various export formatters with new Authors formatter, which provides flexible 
      formatting options.
2.6
    - Fixed IEEExplorer and ACM fetchers to adapt to web site changes.
    - Active preview (1 or 2) is now remembered.
    - Applied patch by Igor L. Chernyavsky. to prevent loss of entry selection after
      generating key.
    - Changed OpenDocument Spreadsheet export so the mimetype file is written correctly
      at the start of the zip file.
    - Fixed bug when importing preferences: custom export filters would not be updated
      after import.
    - Changed help page loading procedure so help pages can be loaded for plugin entry
      fetchers.
    - Made it possible to define customized entry types with either-or conditions on
      required fields, e.g. using a pseudo-field called "author/editor" will indicate
      that the entry requires either the "author" or the "editor" field set.
    - Fixed bug: entries of a customized type could be indicated as complete even if
      BibTeX key was not set.
    - Changed deletion process for some temporary files to avoid leftover files.
2.6b3
    - Added ScienceDirect entry fetcher that utilizes the BibSonomy scraper.
    - Changed non-native file dialog setting so files cannot be renamed. This prevents
      accidentally entering rename mode when trying to enter directory. Can be enabled
      again in Options -> Preferences -> Advanced.
    - Added new JStor fetcher that utilizes the BibSonomy scraper to obtain BibTeX data.
    - Fixed bug in CookieHandlerImpl.
    - Fixed bug; when dragging a file into JabRef and asking to move it to the file
      directory, warning will now be given if the destination file already exists. Patch
      by Alastair Mailer.
    - When dragging a file into JabRef and asking to copy or move it to the file directory,
      it is now possible to rename to an arbitrary name. Patch by Alastair Mailer.
    - Added "review" field to BibTeXML export.
    - Added Reset button to entry fetchers. Patch by Dennis Hartrampf and Ines Moosdorf.
    - Changed Microsoft Office XML export so "number" rather than "issue" is exported
      as <b:Issue>, which conforms with import format. 
    - Added confirmation dialog that allows saving without backup in cases when
      backup creation fails.
    - Fixed bug 2938562: using the move/rename feature on a file link could give an
      absolute link even if the file was put below the main file directory. 
    - Fixed bug 2931293: error generating key with [authorsAlpha] for short names.
    - When checking for external modifications, file size is now checked in addition
      to the time stamp.
    - Fixed handling of maximised state when shutting down and starting up JabRef.
      Patch by Igor L. Chernyavsky.
    - Fixed bug that prevented correct handling of DOS short file names. Patch
      by Igor L. Chernyavsky.
    - Added support for KOI8_R character set.
    - Removed DocumentPrinter class, using standard API functions instead. Patch by
      Tony Mancill.
    - Removed HightlightFilter class, using standard API functions instead. Patch by
      Tony Mancill.
    - Changed keyboard shortcut for IEEXplorer search to Alt-F8.
    - Disabled JStor search, which doesn't work due to API changes.
    - External file type manager now removes "." prefix in file type extension if the user
      has typed it that way.
    - Preview panel now defaults to preview layout 1 instead of 2. Switched default layouts.
    - Added IfPlural formatter by Russell Almond. The formatter outputs its first argument
      if the input field contains " and " and the second one otherwise.
    - Applied patch by Philipp Cordes and Björn Kahlert for improved handling of names by
      autocompleter. The patch also reorganizes the autocompleter classes.
    - Table will now scroll to keep the currently edited entry visible if an edit leads to
      the entry getting sorted to a different position.
    - Reworked author and editor handling in Docbook export. Added Docbook XML header.
    - Database will no longer be marked as changed after accepting external changes, unless one or
      more changes were not accepted before merging, and unless database was already marked as
      changed.
    - Fixed bug: undesired autocompletion when saving file.
    - Fixed bug: entry editor doesn't appear when new entry is added while a filtering search or
      group selection is active.
    - Fixed bug in writing of metadata on Windows. For certain metadata lengths newlines would be
      messed up after the metadata comment in a bib file.
    - Search dialog now automatically previews first hit, and hides preview if there are no hits. 
2.6b2
    - Added export formatter "Default" which takes a single argument. Outputs the string to format
      unchanged if it is non-empty, otherwise outputs the argument.
    - Added option under Options -> Preferences -> General for disabling the strict enforcing of
      correct BibTeX keys. Disabling this makes it possible to use e.g. umlaut characters in keys.
    - Modified launcher script for Windows installer to give higher heap size limit.
    - Improved autocompletion. All fields with autocompletion which have content selectors will now
      autocomplete on content selector values. For the "journal" field, the autocompleter will now
      additionally use entries from the current journal abbreviations list, and will also complete
      on the entire field up to the cursor rather than just looking at the last word only.
    - Added support for postformatter in Layout. The postformatter will be run after
      the formatters called from a layout.
    - Improved group autogeneration. Added option to generate groups based on author or editor
      last names. Autogenerated groups are now alphabetized.
    - Modified Endnote export filter so "--" gets converted to "-" in the "pages" field.
    - Changed keyword groups so they will match on whole words only. E.g. a keyword group for the
      keyword "can" will no longer match the keyword "scanner".
    - Improved entry type determination and author parsing for some varieties of CSA files.
    - Minor change to Harvard RTF export. Added space after "ed.", and added editor to output for
      inbook entries.
    - Set limit to the number of displayed characters in group names in groups tree in order to
      avoid group panel width problems.
    - Changed file link handling so all remote links classified as URL can be opened through
      the browser. Setting a different file type manually makes JabRef call a remote link using
      the handler application instead.
    - Modified Endnote/refer import filter to strip "doi:" from the %R field.
    - Modified HTML conversion so single newline is displayed in the preview (and HTML exports) as
      <br>, while multiple newlines are displayed as <p>.
    - Fixed bug: switching entry editor between entries of different type may result in switching
      of entry editor tabs.
    - Fixed bug: adding external file link leads to relative path from root directory if file
      directory is set to an empty string.
    - Fixed error message when a # in a BibTeX string prevents saving. No longer states that the
      problem is in an entry, but specifies that it is in a string.
    - Fixed bug: ODS export doesn't resolve BibTeX strings.
    - Fixed bug: content selector for "editor" field uses "," instead of " and " as delimiter.
    - Fixed bug: editing source doesn't allow change of entry type.
    - RTFChars formatter now converts --- to \emdash and -- to \endash.

2.6b
    - Added pages information to several entry types in Endnote export.
    - Modified LastPage formatter so it returns the number when only the number of pages is given.
    - Modified search algorithms so LaTeX commands are removed before search. For instance, this
      means that the value "test \textit{case}" now matches the search string "test case".
    - Changed default table font family to "SansSerif".
    - Can now create lock file while writing a bib file. The lock file is checked before
      saving, and before scanning an externally changed file, in order to avoid reading an
      unfinished file.
    - Added support for dragging a file link from the file column to another application.
    - Added toolbar button and shortcut (Alt-F) in entry editor for autosetting file links.
    - Improved ISI import filter so DOI information is included.
    - Fixed bug: metadata changes would not be detected as external changes to a database.
    - Fixed bug: when accepting external changes and not saving before new changes are
      detected, the previously accepted changes would also be listed.
    - Fixed bug in Scifinder import where an empty Inventor field could overwrite the
      author field.
    - Fixed bug in autocompleter. Current suggested completion would be added to the field
      if the user closed the entry editor or mouse clicked on another field.
    - Fixed problem with exporting to some MySql versions. Patch by François Dorin. 
    - Fixed bug in handling of LaTeX character sequences - now sequences with = as command
      character (e.g. "\={A}") are recognized.
    - Fixed bug: gray out / hide setting in groups panel is overridden on startup
      by search mode selection. Added separate prefs key for the groups setting.
      Fix suggested by Igor L. Chernyavsky.
    - Fixed bug: cookie manager installed by Download button in file field editor throws
      an exception when trying to fetch from Medline.
    - Fixed bug: temporary files don't get deleted on shutdown.
    - Disabled table column reordering in import inspection window, since a user reported
      problems when using this.
    - Changed years from 2008 to 2009 in splash image.
2.5
    - Modified export layout procedure so missing formatters can be reported in the error
      output. Export now succeeds with warnings added where formatters are missing.
    - Conditional blocks (\begin{field}...\end{field}) in layout files can now be given a
      semicolon-separated list of fields as argument. All fields must then be set for output
      to be given.
    - Changed RIS import so multiple abstract fields in an entry are concatenated.
    - Added quoting of some special characters in SQL export, based on Kyle Crabtree's patch.
    - Fixed bug in MS Office 2007 XML export - editor names missing.
    - Fixed bug in plugin manager that prevented the "Download plugin" button from working.
    - Fixed bug in plugin manager routine that checks for installed versions of a plugin.
    - Fixed bug in startup that could show warnings multiple times when loading
      from autosave files.
2.5b2
    - Plugin manager now handles plugin versions correctly based on the version number in their
      plugin.xml file.
    - Added formatter "Number" that outputs a sequence number for the current entry in the current
      export operation. This formatter can be used to produce a numbered list of entries.
    - Added autosave feature.
    - Fixed bug in file link handling in BibTeXML export.
    - Improved handling of patents in Scifinder import.
2.5b
    - Added Simplified Chinese translation.
    - Added simple plugin manager.
    - Added ~/.jabref/plugins as user-specific plugin directory.
    - Added \r marker to WrapFileLinks formatter that outputs file links without expanding
      relative links.
    - Added [authorsAlpha] key marker that formats authors according to the "alpha" BibTeX style.
      Patch submitted by Oliver Kopp.
    - Table sort order set by clicking and Ctrl-clicking table columns is now immediately set
      as default sort order in preferences.
    - Changed LyX pipe setting so it works whether ".in" is included or omitted.
    - Modified ISI importer so the words "of", "and" and "the" will not be capitalized in the title,
      journal or publisher fields.
    - When adding new local file link, browse dialog now appears immediately when opening file link
      editor, saving one mouse click.
    - Added "Remove all broken links" option in the resolver dialog for broken links when
      synchronizing file links.
    - Added rename option to Set/clear field dialog, to move contents from one field to another.
    - Added Back and Forward actions, for switching between recently edited BibTeX entries.
    - Added option under "Entry table" to designate fields as numeric for sorting purposes.
    - Added possibility for custom export filters to define their own name formatters.
      This is done by adding a file named "<filtername>.formatters". This file defines
      one formatter on each line, with each line containing the name of the formatter and
      the formatter definition, separated by a colon (:).
    - Added menu items for increasing/decreasing table font size, with shortcut keys Ctrl-plus and
      Ctrl-minus.
    - Added options to automatically mark entries imported into an existing database, and to unmark
      previously marked entries when importing.
    - Added ":(x)" modifier to key generator, specifying that the arbitrary string x
      should be used as a fallback value if the value returned by the field marker is empty.
    - Added ":upper" modifier to key generator, to force uppercase for a field marker.
    - Added buttons in External programs tab in Preferences for modifying settings for
      "Push to"-features, and removed obsolete fields.
    - Added support for DOI field in Endnote importer.
    - Added support for language and publication status fields in Medline import (publication status
      stored in "medline-pst" field).
    - Enabled cookie handling for downloading full-text articles.
    - Improved handling of invalid BibTeX keys containing white space. Parser will now try to
      piece together the key and avoid disturbing the continued parsing. Patch submitted by
      Stephan Lau.
    - Cosmetic change to the entry type label to the left in the entry editor.
    - Changed name handling so a single-entry name without a capital initial letter, such as
      "unknown", will be treated as a solitary last name rather than a von particle.
    - Changed table selection coloring so entries that are grayed out or marked can be
      distinguished from normal entries when selected.
    - Changed handling of "affiliation" in Medline import - now makes sure to escape
      # characters before storing.
    - Modified ACM portal fetcher due to web site changes.
    - Improvements to IEEEXplore fetcher - better handling of month and page fields.
    - Changed behaviour of source panel when an entry contains imbalanced # characters -
      the panel can now show the entry in its invalid form, allowing the user to fix the problem.
    - Improved handling of PDF files without XMP metadata - other metadata will now be retained.
      Patch submitted by Felix Langner.
    - Fixed bug in parsing file field - double spaces in file names would be reduced to single
      spaces, breaking the file link. Fix submitted by Uwe Kuehn.
    - Fixed NullPointerException when downloading external file and file directory is undefined.
    - Fixed bug in HTMLConverter.
    - Fixed NullPointerException in key generator for incomplete names.
    - Fixed bug in removing custom export filters.
    - Fixed bug 2225371: restart is no longer required after adding a new custom export filter. 
    - Fixed bug in "Move/rename file" feature in file field editor with regard to undefined
      file directory.
    - Fixed bug in Ris importer.
    - Fixed NullPointerException in Endnote importer.
2.4.2
    - Added missing layout formatters FirstPage and LastPage.
    - Fixed a bug regarding ParamLayoutFormatter loaded from plugin.
    - Fixed crash during initalization of journal abbreviation list.
    - Added option to have JabRef search for external file when "Open file" function is chosen
      for an entry without any linked files. This is similar to what was always done in
      JabRef 2.3.1 and earlier. 
    - Improved regular expression file search, so the regular expression can contain field
      markers as used for BibTeX key generation in addition to just regular fields. It is
      no longer possible to call arbitrary layout formatters, but the modifiers "upper",
      "lower" and "abbr" (for case conversion and abbreviation) can be used.
    - Ris importer now imports PB as "school" instead of "publisher" for THES entries.
    - Fixed bug 2157664: Current edit is now treated as an undoable edit in itself.
2.4.1
    - Fixed bug: layout formatter arguments were not set when using a ParamLayoutFormatter
      loaded from plugin.
    - Fixed bug: when abbreviating first names, for authors with first names connected
      with "-", only the first letter is shown.
    - Enhanced ExportFormatTemplate plugins with an optional property "encoding" which
      overrides the default encoding with the given one.
    - Fixed menu colors under Windows Vista.
    - Fixed bug 2137771: Missing file extension when downloading.
    - Fixed bug 2105329: Ensure that newly added entry is visible in table.
    - Fixed bug 1908222: Preference "Fit table horizontally on screen" doesn't work
    - Fixed bug 2119059: Handling of the A1 tag in the RIS format.
    - Added missing help file for ACM digital library fetcher.
    - Added option for whether to use IEEE LaTeX journal abbreviation list.
    - Added tooltip to menu items in push-to-application popup menu.
2.4
    - Added mappings for some special characters that need to be sanitized when generating
      BibTeX keys.
    - Added ACM Digital Library fetcher by Aaron Chen.
    - Added new entry types (conference, patent, standard, electronic).
    - Improvements to IEEEXplore fetcher.
    - Added explanatory text to indicate that "ps" and "pdf" files are legacy features.
    - Fixed unexpected behaviour of "Open PDF or PS" menu item - now looks in "file" field,
      and does not launch search for external files.
    - Fixed bug 1827568: 'Save database' might not store current edit in entry editor.
    - Fixed bug 2027944: updating custom export definitions requires restart.
2.4b2
    - Opening external files on Linux now uses "xdg-open" as application if no other is specified
      for the file type. xdg-open should be available to call the appropriate application according
      to the user's settings on all freedesktop compliant Linux distributions.
    - Download external file now attempts to determine file type based on MIME type, using
      file extension as fallback.
    - Changed the way names are handled under autocompletion. Last and first names are
      now indexed separately.
    - A table column can now be set up with fallback fields used if the main field is
      empty. Fallback fields are set in Options -> Preferences -> Main table columns by
      setting a column to "field1/field2/...". The fields will be checked in succession
      until a non-empty value has been found or al fields have been checked. For instance,
      specifying "author/editor" will result in a column displaying the author field where,
      set, and the editor field for entries with an empty author field.
    - Added special handling of autocompletion for the "crossref" field - now indexes
      words from the BibTeX key field instead of the "crossref" field. Added crossref
      to the default fields using autocompletion.
    - Added menu item and shortcut (ctrl shift E) to shift focus to the entry table.
    - Main window now remembers maximisation state from last time.
    - Improved SQL export feature so the complete information about groups, strings and preamble
      is included. Added SQL import feature supporting the same database schema.
    - Added new implementation of regular expression file search that can handler multiple files
      and file types. Added regexp search as a third option for autolink feature.
    - Added support for BibO RDF format, contributed by Egon Willighagen.
    - Fixed bug in autocompletion; continuing writing the suggested word after cycling
      through alternatives would give wrong result in editor.
    - Fixed bug where selection would jump back if an entry of different type was selected
      by mouse click while editing a field of the current entry.
    - Fixed missing name formatting in search dialog. Now uses same formatting as main table.
2.4b
    - Added Export to SQL database feature. Supports MySQL.
    - Added "protection" flag in Database properties. When this flag is set, JabRef will
      refuse to save the database when the file has been externally modified, until the
      changes have been reviewed and partly or completely accepted.
    - Fixed bug where the external update notification in the side pane would remain
      even if the referred database was closed.
    - Added two new search modes - display search results in a dialog, and global search.
    - Support for fetching from the command line using --fetch (contributed by 
      Jan F. Boldt and David Kaltschmidt).
    - Support for fetching from Spires (contributed by Fedor Bezrukov).
    - Support for fetching from JSTOR (contributed by Tobias Langner, Juliane 
      Doege, Sebastian de Hoog and Christoph Jacob)
    - Added context menu for file list editor with options to move/rename linked file
      as well as to automatically move the file to file directory and optionally rename
      after BibTeX key.
	- JabRef can now be extended by plugins (using the Java Plugin Framework 
	  JPF as the underlying technology). Currently extension points exist for:
		- ImportFormat
		- ExportFormat based on Templates
		- ExportFormat based on IExportFormat (contributed by Kariem Hussein)
		- LayoutFormatter
		- EntryFetcher
		- PushToApplication
	  JabRef uses JPFCodeGenerator (which was written just for JabRef) to
	  generate helper classes for making JPF easier. Current version used: 0.4
	  http://forge.spline.inf.fu-berlin.de/projects/jpfcodegen/
	- Print warnings if insufficient Java version is used or if JRE is not from Sun.
	- Memory Stick Mode: JabRef automatically loads configuration settings from 
	  jabref.xml and also writes them there if enabled.
	- Improved handling of crossrefs. Fields are now resolved in preview and export.
	- Updated dependencies, now using: JempBox-0.2
	- Improved handling of ArXiv URIs.
	- Changed default preference value: now using import inspection dialog also
	  when just a single entry is imported.
	- Parsing of field lists for non-wrappable fields and fields for which to automatically
	  add braces around capitals now ignores whitespace between entries.
	- [ 1620792 ] Fixed: JabRef randomly hangs during Medline fetch
	- [ 1738920 ] Fixed: Windows Position in Multi-Monitor environment
	- [ 1795355 ] Fixed: LatexFieldFormatter omits "{" on beginning of optional field
	- [ 1297576 ] New feature: Printing of entry preview (use right-click menu)
	- [ 1717849 ] Fixed: Bug in aux import (contributed by Kai Eckert)
    - [ 1749613 ] Fixed: About translation
    - [ 1709449 ] Fixed: Clicking a DOI from context menu fails
    - [ 1869331 ] Fixed: Uninstall after silent install removes Windows start menu
    - [ 1723219 ] Fixed: Strange message (LyX) while installing
2.3
    - Added handling of unknown file types when synchronizing the file field.
    - Changed the way customized external file types are stored. Types are now stored in a
      way analogous to a diff from the default types. This allows default types added in later
      versions to appear immediately, even if the user has customized the list.
    - Moved file preferences from General tab to new File tab.
    - Reduced horizontal size of preferences dialog.
    - Fixed handling of quotes when using the "abbr" modifier for key generator (Debian bug
      #448917).
    - Download file procedure now strips query string in order to find correct file extension
      (Debian bug #448027).    
2.3b3
    - Export formats that output the character encoding now use common names for encodings
      instead of Java-specific names.
    - Added "Open" button in external link dialog box to test or use the link.
    - Added formatter WrapFileLinks which iterates over file links, producing a formatted
      string for each containing any desired information about the file link.
    - Applied Fedor Bezrukov patch (setting User-Agent in URLDownload to solve ArXiv problem).
    - Applied Aaron Chen's patch for fixing bugs in IEEExplore fetcher.
    - Applied Edward Valeev's patch for handling article numbers replacing pages in Refer/Endnote
      import.
    - Added toolbar button to entry editor for writing XMP-metadata.
    - Added paste and drag & drop support to file list editor.
    - Added "authorLast" and "editorLast" markers for using last author's last name in BibTeX keys.
    - Added support for file field in Write XMP action.
    - Numeric fields (year, volume, number, pmid, citeseercitationcount) are now sorted as numbers
      when possible.
    - Improvements to the Ovid import filter.
    - Modified AuthorLastFirstAbbreviator and AuthorAbbreviator to accept names in both last-first
      and first-first format, but always return in last-first format. These two formatters are
      identical.
    - [ 1648789 ] Fixed: Problem on writing XMP when option to leave out some fields was active.
    - [ 1561990 ] Fixed: Exporting to WinEdt - apostrophe.
    - Fixed bug in entry editor: source panel edits were not properly stored when clicking a
      different entry in the main table.
    - Fixed problem with "Synchronize file links" not honouring database specific file directory.
    - Fixed problem with file type selection in external file link editor not being up-to-date.
    - Fixed problem with wrong enable/disable behaviour of Clear search button when switching
      between tabs.
    - Fixed argument parsing in AbstractParamLayoutFormatter so \t and \n can be used for
      tabs and newlines.
2.3b2
	- Added % at start of signature text in BibTeX output. Parser now reads both
	  old and new style.
    - When user chooses to save to an existing file, and answers that the file should not be
      overwritten, a new file dialog now appears instead of the operation cancelling.
    - Removed antialias setting for main table, because it interferes with proper rendering
      on LCDs when running under JRE 6. Removed non-optional antialias settings for entry
      editor for the same reason.
    - Changed external link handling so remote (http) links can be sent to the external
      application. Applications like Evince and Gimp can open remote links.
    - Replaced Simle HTML export filter with improved version by Mark Schenk.
    - Introduced ParamLayoutFormatter interface for layout formatters that can take an
      argument by the following syntax: \format[MyFormatter(argument)]{\field}
      Implementing classes contain a setArgument(String) method that receives the argument
      (if any) before the format() method is called.
    - Timestamp and owner fields are now set also when appending a bib file, and new options
      have been introduced to control whether imported/appended/pasted entries should have
      these fields overwritten if already set.
    - Added operations for adding file links in import inspection window, and made file
      and URL icons in the table clickable.
    - Removed PDF and PS columns and operations in import inspection window (replaced by
      operations on the "file" field).
    - File field column in main table now shows file type icon instead of generic icon.
    - Modified Endnote export to take "file" field into account, and to resolve full
      paths to PDF files.
    - Added "Auto" button to automatically set "owner" field to the default username.
    - Added \encoding tag for begin/end layouts in export filters to print the name of the
      character encoding used for the export. The tag is not available in entry layouts.
    - Added \% as a supported LaTeX command, producing '%'.
    - Fixed bug in HTMLChars: commands like {\aa} and {\o} were not processed properly, even
      though defined in Globals.HTMLCHARS.
    - Fixed bug that made it possible to accidentally close database without saving, when error
      occurs during the save operation.
2.3b
	- Added MIS Quarterly export format.
	- Added support for COPAC file format.
	- Added RemoveTilde LayoutFormatter to deal with Bibtex non-breakable spaces.
	- Added autocompletion feature for author/editors and other fields.
	- Added feature to save all open databases.
	- Added support for pushing citations to Vim when Vim server is enabled.
	- Added missing option for specifying the path to LEd.exe.
	- Added -s/--nosplash command line option for disabling the splash screen.
	- Added new field marker [auth.etal] for key generation.
	- Added support in XMP metadata handling for bibtex string resolution.
	- When opening databases, already open files are now skipped.
	- Option to use native instead of Swing file dialogs is now available on all OSes.
	- Synchronize external links now searches entire database, not selected entries.
	- Medline import now adds <Affiliation> information into the "institution" field.
	- Improved handling of external links. The 'file' field can now specify a list
	  of external links, and arbitrary file types are supported. Old-style PDF and
	  PS links can be moved automatically into the 'file' field.
	- Fixed minor bug in importing preferences. General fields for entry editors are
	  now updated without restarting JabRef.
	- Fixed bug in RIS and Refer/Endnote imports. Entries with editors but no authors
	  are now imported properly.
	- Fixed missing export formatter AuthorFirstFirstCommas.
	- Fixed minor bug in Harvard export with missing space between year and title.
	- Fixed bug that caused lockup when connection to IEEExplore fails.
	- Fixed wrong dependency in OAI2/ArXiv Fetcher.
	- Fixed problem with foreign characters in OAI2/ArXiv Fetcher.
	- Fixed problem with key generation in OAI2/ArXiv Fetcher.
	- Fixed bug in duplicate search that made misc entries never get
	  detected as duplicates.
	- Fixed bug in XMP reimport from DublinCore related to month strings.
2.2  	- Added progress bar to indicate progress when synchronizing PS/PDF links.
        - Option to autogenerate key for imported entries now also affects entries imported
          without using the import inspection window.
        - Modified quick jump behaviour so sequences of letters can be found. Timeout or
          ESC resets the search.
        - Width of side pane is now remembered.
        - Improved XMP support:
          - JabRef now reads and write DublinCore and Legacy Document Properties
            Caution needs to be used though since, JabRef does overwrite existing values.
          - XMP privacy filter can be used to prevent sensitive fields to be exported.
        - Support for OAI2 identifiers with subcategories, e.g. math.RA/0601001
        - Fixed bug that made explicit groups appear empty after updating group tree from external
          change.
        - New windows installer thanks to Uwe St�hr.
        - [ 1641247 ] Fixed: No update of preview after generating bibtex key
        - [ 1631548 ] Fixed: Absolute paths should be stored for last open files.
        - [ 1598777 ] Fixed: Month sorting
        - [ 1570570 ] New Feature: Deselect all duplicates on import
        - [ 1574773 ] Fixed: sanitizeUrl() breaks ftp:// and file:///
        - [ 1609991 ] Fixed: Silverplatter Import: Publisher and Year confused
        - [ 1608391 ] Fixed: Medline Search Editbox size gets to big
2.2b2   - Redesigned export functions to simplify GUI and provide "Export selected
          entries" functionality. Export filter is now chosen using the file type
          dropdown menu in the file dialog.
        - Fixed bug that caused UnsupportedEncodingException on Windows when saving.
        - Added warning dialog when exporting failed.
        - Added fix for exporting special chars in RTF like ���...
        - Added NameFormat LayoutFormatter based on Bibtex method name.format$
        - Added Fetch from ArXiv.org to Web Search
          [ 1587342 ] Quering ArXiv (and any OAI2 Repository)
        - [ 1594123 ] Fixed: Failure to import big numbers in Bibtex
        - [ 1594169 ] Fixed: Entry editor navigation between panels faulty
        - [ 1588028 ] Fixed: Export HTML table has relative DOI URL
        - [ 1601651 ] Fixed: PDF subdirectory - missing first character
2.2b    - Added Mark Schenk's advanced HTML export filter.
        - Added options to copy/move/link to dragged linkable file (pdf, ps, etc.).
        - Removed unnecessary output text when scanning for external file changes.
        - Changed layout of entry editor to solve problem with collapsing text fields.
        - Added first version of support for XMP-metadata in PDFs.
          - "Import into..."
          - Integrate with copy/move/link.
          - Added option to write all/selected PDFs in database
        - Added tooltips to database tabs showing the file's full path.
        - Added function for setting or clearing specific fields in selected or
          all entries.
        - Setting a relative PDF/PS path in Database Properties now makes JabRef
          look for the directory relative to the bib file's location.
        - Removed Oxford comma from AuthorList...Comma-LayoutFormatters.
        - Added LayoutFormatters that print the Oxford comma.
        - Added missing space between abbreviated author first names:
          William Andrew Paul => W. A. Paul (used to be W.A. Paul)
        - Added LayoutFormatter for HTML paragraphs.
        - Changing Database Properties now causes the database to be marked as changed.
        - Improved simple search. Words are now treated as separate search terms,
          and phrases can be indicated with "double quotes".
        - When a letter key is pressed in the table, the first entry starting with the
          same letter (in the current sort column) is selected.
        - Bib files dragged into JabRef now appear in the Recent files menu.
        - Fixed bug in import dialog.
        - Better support for ISI files in general (should basically be better than INSPEC) including IEEE parsing.
        - Added regular expression search for auto-linking. Search is now more flexible by default.
        - Search operation also now search relative to the JabRef directory.
        - General improvements in Inspec ISI handling.
        - New LayoutFormatter: AuthorOrgSci - first author is in "last, first"
          all others in "first last". First names are abbreviated.
        - New LayoutFormatter: NoSpaceBetweenAbbreviations - spaces between multiple
          abbreviated first names are removed.
        - Improved PDF link resolver to produce proper URIs.                                                 s
        - [ 1503956 ] Fixed: Help text instead of Help icon.
        - [ 1542552 ] Fixed: Wrong author import from ISI file.
        - [ 1534537 ] Fixed: resize groups interface
        - [ 1465610 ] Fixed: (Double-)Names containing hyphen (-) not handled correctly
        - [ 1436014 ] Fixed: No comma added to separate keywords
		- [ 1548875 ] Fixed: download pdf produces unsupported filename
		- [ 1545601 ] Fixed: downloading pdf corrupts pdf field text
        - [ 1285977 ] Fixed: Impossible to properly sort a numeric field
	    - [ 1535044 ] Fixed: Month sorting
        - [ 1540646 ] Fixed: Default sort order: bibtexkey
        - [ 1553552 ] Fixed: Not properly detecting changes to flag as changed
2.1     - Added capability to drag files and WWW links into JabRef. BibTeX files will be
          opened normally, other files imported, and WWW links downloaded and imported.
        - The -v command line option now makes the application only print version number
          and quit immediately.
        - Duplicates within a set of imported entries are now found and shown in the
          import inspection window.
        - Mac users can now choose between native and Swing file chooser under
          Preferences -> Advanced.
        - Fixed missing duplicate warning when importing without import inspection window.
        - Fixed error in ISI import which allowed empty fields to be set, causing errors
          when saving and reloading entries.
        - Fixed missing time and owner stamps when importing entries (only in 2.1b/2.1b2).
        - Fixed erroneous updates in entry editor if user switches to a different entry
          while downloading PDF/PS file.
        - Fixed bug (only in 2.1b2) in calling file open/save dialog on Mac OS X.
        - Fixed bug that made duplicate resolver dialog pop under import inspection dialog.
        - Fixed bug in windows-installer which prevented running JabRef from the
          command-line with arguments.
        - Added windows-installer-option to associate JabRef with .bib files.
2.1b2   - Added option to toggle floating of marked entries to the top of the table.
        - Added option to open, append and import multiple BibTeX files.
        - Improved support for LaTeX special characters in HTML and RTF representations.
        - Improved generation of subdatabase from AUX file. Crossreferenced entries are
          now included automatically.
        - Fixed bug that made entry selection get lost when an edit modifies the entry's
          position in the main table.
        - Fixed bug in BibTeXML export (entry type name missing in tag).
        - Fixed name handling in (non-compliant) Endnote files giving all author names
          on the same line.
        - Fixed problem with keyword handling in Medline import.
        - Fixed (harmless) NullPointerException when medline fetch is cancelled.
        - Fixed bug in parser that made {"} illegal in fields quoted with ".
2.1b    - Known issue: font sizes cannot be changed, but should follow OS settings on
          Windows and Mac.
        - Known issue: some HTML may be handled inappropriately when downloading from
          IEEEXplore.
        - Changed Paste function so timestamp and owner fields are updated.
        - Added "Other" item to the "New entry ..." menu.
        - Changed sorting order so marked entries are displayed at the top of the table.
        - Added IEEEXplore search and download feature.
        - Added option to store entries in their original order. Unsorted table view now
          shows entries in their original order.
        - Added option to autogenerate keys for entries with missing keys before each save.
        - Improved handling of external URLs to prevent problems with special characters.
        - Medline and Endnote imports no longer automatically add curly braces around capital
          letters in title.
        - Float search now scrolls table to the top.
        - Fixed lockup problem in preview with uneven number of # characters in fields.
        - Fixed problem with default content selector fields reappearing after removal.
        - Fixed problem with unsupported character encodings being selectable and causing
          unreported save errors.
        - Fixed bug that blocked last line in table columns setup from being removed.
        - Fixed missing export formats from command line.
        - Fixed bug that made Review tab impossible to remove from entry editor.
        - Fixed bug in Medline XML import that assigned wrong PMID for some entries.
        - Fixed bug in custom export that collapsed sequences of two or more backslashes
          into a single backslash in output.
        - Fixed bug (misspelled formatter name) in Harvard RTF export.
2.0.1:	- Fixed bug that made a hidden entry editor under some circumstances store a
	      field value to the wrong entry.
	    - Fixed synchronization bug that made the opening of a new database sometimes fail.
	    - Fixed bug in setting external journal lists when no personal list is set.
2.0:    - Changed sorting selection interface for main table for more intuitive
          operation.
        - Made import operation update "working directory".
        - Removed hard-coded author/editor name rearrangement in OpenOffice and
          OpenDocument exports.
        - Fixed hangup when parsing RIS files from Nature.
        - Fixed NullPointerException when generating database from AUX file on Mac OS X.
        - Fixed bug in routine for adding braces around capital letters.
        - Fixed bug in switching preview layouts.
        - Fixed bug in link handling in entry preview.
2.0b2:  - Changed field order in OpenDocument export to comply with bibliography requirement.
        - Added support for inserting citations into Emacs using gnuserv/gnuclient.
        - Added option to set a regular expression replace operation on generated bibtex keys.
        - Added support for custom importers inside a jar file.
        - Fixed bug in opening URLs containing '&' on Windows.
2.0b:   - Added a system for registering custom import formats in the form of Java classes.
        - Added export option for OpenDocument spreadsheet.
        - Added new options for name formatting in main table.
        - Added REPEC-NEP import filter.
        - Added option for non-field parameters for export formatters. If the parameters does not start with the
          backslash character, it will be passed unchanged to the formatter in place of any field value.
        - Added export formatter CurrentDate, which returns the current date, and takes a format string as
          parameter.
        - Added customization of table colors, accessible from Tools -> Preferences -> Entry table.
        - Added new Appearance tab to preferences dialog to gather appearance related options.
        - Added toggling of abbreviated and full journal names. The list of journals is realized as
           an external file, but editable from a Manage Journal Abbreviations panel. Secondary lists can also
           be linked, but not edited. There is a download option to quickly get a list available on the internet,
           and we will provide one or more lists for download from the SourceForge web server.
        - Added functionality for new JabRef instances to detect a running instance, and send
          command line parameters to the running instance for processing.
        - Added handling of HTML links in preview panel.
        - Added confirmation dialog when database is saved and the chosen encoding doesn't support all characters.
          Gives options to save, cancel or try a different encoding.
        - The encoding used when opening a database is now remembered, and used when database is stored.
        - Added review field for research comments, paper reviews, etc.
        - Added option to disable wrapping for certain fields. Wrapping of pdf, ps, doi and url is disabled by
          default.
        - Antialiasing option now affects entry editor text fields as well as table text.
        - Changed to monospaced font in source editor field.
        - Removed option to put double braces around BibTeX fields, but retained option to remove double braces
          when loading. Added option to put braces around capital letters of a chosen set of fields.
        - Improved Ovid import.
        - Fixed problem with ordering of BibTeX strings that are referred to by other strings.
        - Fixed problem with loading 16-bit encoded bib files with 8-bit encoding as default, and vice versa.
        - Fixed multiplying authors bug when author/editor field appears both in Required and Optional tabs.
        - Fixed startup freeze when trying to load certain malformed bib files.
        - Fixed bug related to multi-line fields in RIS import.
        - Fixed bug related to looking up a fully qualified DOI
        - Included review field to preview panel 1, which shows the abstract
        - Fixed bug where booktitle field was not displayed in preview
          for conference proceedings, similar to journal field
        - By default preserve capitalization on the following fields: title;journal;booktitle;review;abstract
1.8.1:  - Added automatic timestamp with configurable format for entries.
        - Added new key generator modifier ":abbr" to abbreviate field contents.
        - Added Help button in Preferences -> Entry preview
        - Added Big5, Big5_HKSCS and GBK encodings for Chinese.
        - Improved marking feature. Username is now used for marking, so different users can mark
          entries separately without interference.
        - Improved handling of names such as "Firstname de la Lastname jr.", with different handling
          for presentation and sorting purposes. Key generation now should always use the genuine last
          name, and not produce keys like "de2001".
        - Removed duplicate warning from inspection dialog for non-selected entries.
        - Fixed setting of sheet name in OpenOffice.org Calc export.
        - Fixed bug that prevented PDF/PS opening by F4 from automatically finding files in
          subdirectories below the main PDF/PS dir.
        - Fixed BibTeX parser bug that made it choke on short comment strings.
        - Fixed bug that made regexp search fail for fields containing newline characters.
        - Fixed platform-dependent handling of newline characters.
        - Fixed bug that prevented command line import with explicit format.
        - Fixed bug that made it impossible to disable table antialiasing.
        - Fixed AuthorAndsCommaReplacer.
1.8:    - Search panel now starts visible if it was visible at last shutdown.
        - Added option to disable import inspection window when only one entry is being imported.
        - Fixed parser bug that caused problems for bib files containing extra characters after the
          last entry.
        - Fixed missing month in JStor import.
	    - Fixed some bugs in "new from plain-text" wizard
1.8b2:  - Changed handling of external updates so the notification is suppressed when there are
          no actual changes.
        - Changed autodetecting import so BibTeX files are handled more similarly to other formats.
        - Enabled sorting by icon columns.
        - Added option to remove BibTeX source panel from entry editor.
        - Added command line option to not load any files at startup. Will override any autoloading
          or other command line options that normally load or import files.
        - Added handling of duplicates to import inspection window.
        - Made entry preview be updated whenever the selection is expanded by one row, to make
          it more useful while selecting a set of entries.
        - Changed BibTeX field parsing to avoid inserting line breaks at wrong places.
        - Improved handling of page numbers in Medline import.
        - Fixed import of file links when importing SixPack files.
        - Fixed bug that prevented closing of search interface when no databases are open.
        - Fixed OpenOffice Calc export to be compatible with OpenOffice.org 2.0 beta.
        - Fixed bugs in Refer/Endnote import filter.
        - Fixed bug that caused changes to be lost in some cases when the same field is present
          in multiple entry editor tabs.
        - Fixed bug that prevented command line autodetecting import from working with BibTeX files.
        - Fixed minor bug in routine for removing double braces.
1.8b:   - Added option to store bib file with double braces.
        - Follow @input tags in aux files to indicate nested aux files for
          generating subdatabases.
        - Improved wrapping and formatting of bib files, to preserve paragraph separator (empty line).
        - Added test buttons for customization of preview layouts.
        - Added inspection dialog for previewing and generating keys for imported entries,
          and deciding which ones to keep and discard. The dialog allows inspection during long import
          processes such as Medline search.
        - Restructured layout to use a common side pane with all tabs.
        - Added import filter for Cambridge Scientific Abstracts (CSA) format.
        - Added PS directory with similar options as PDF.
	    - Added [authshort] and [edtrshort] key field markers. Patch submitted by
	      Kolja Brix.
        - Made the program remember preview enable setting.
        - Improved handling of illegal regular expressions in search.
        - Removed options to search only Required, Optional and/or General fields,
          in order to simplify search interface.
        - Changed keys for Next and Previous tab to CTRL-PGDN and CTRL-PGUP to match shortcuts in a
          certain popular web browser.
        - Minor change to Preferences -> Table columns to enable insertion of column in position 2.
        - Fixed parser bug that caused problems for files with >10000 entries.
        - Fixed bug in entry editor that caused the source edit panel to remove marking from entries.
        - Fixed export bug that made "\begin" tags fail if encountered immediately after an "\end" tag.
        - Fixed export bug that made whitespace disappear after empty field values.
        - Fixed ISI import bug that handled SO fields with line breaks wrong.
        - Fixed bug occuring when choosing not to import duplicate imported entry.
        - Fixed problem with detecting popup trigger on Mac OSX with one button mouse.
        - Fixed erroneous relative paths for PDF files when PDF directory is not set.
        - Fixed entry preview to resolve string references.
1.7.1   - Removed unnecessary stack traces when opening external viewer.
        - Fixed bug that made Ctrl-E destroy current edit in entry editor.
        - Fixed problem when copying modified BibTeX key gave old value.
        - Fixed missing 'booktitle' import in CONF entries in RIS import.
        - Fixed bug that made group tree disappear for certain keyword expressions.
        - Fixed bug that made standard BibTeX fields be saved without line wrapping.
1.7     - When fetching from Medline or CiteSeer, fetched entry is now opened in editor.
        - Added French translations of help files.
        - Added color highlighting of focused text field in entry editor.
        - Added option in context menu of entry editor for changing capitalization
              of field contents.
            - Added name conversion "Smith, RA" -> "Smith, R. A." to Medline import.
            - Fixed bug that left some search settings items disabled when they shouldn't be.
        - Fixed bug that caused requirement for restart to register change in default
          key pattern.
        - Fixed bug that caused crash some times after adding/removing field content selectors.
        - Fixed bug in recognizing custom entry types when reading bib files.
        - Fixed bug that allowed a deleted entry to stay visible in the entry editor.
1.7b2:  - Made side pane resizable.
        - Replaced entry customization dialog with improved interface.
        - Added standard entry type "conference", similar to "inproceedings".
        - Added default key pattern to avoid the need to set similar patterns manually.
        - Added line wrapping to metadata in saved .bib file to avoid long lines.
        - Added "bibtexkey" as implicit fourth sort criterion, to minimize problem with almost
          similar entries swapping places.
        - Added OpenOffice.org Calc export filter that exports spreadsheet compatible with the
          OpenOffice.org bibliography feature.
        - Added a couple of previously unsupported publication types in SciFinder.
        - Added extra shortcuts CTRL-+ and CTRL-- for switching tabs in entry editor, since
          original shortcuts CTRL[-SHIFT]-TAB is used by some window managers.
        - Updated Endnote export filter.
        - Fixed focus and key binding problems for switching tabs/entries in entry editor
        - Fixed bug that prevented required fields tab from appearing for entries with only bibtex key
          as required field.
        - Fixed bug that prevented the user from changing the default encoding.
        - Fixed bugs in RIS import.
        - Fixed bug 1112050; freeze when reading certain author fields with mismatched braces.
1.7b:	- Changed routine for rearranging author names (Lastname, Firstname) so bracketed
            expressions are treated as units.
        - Grouping controls now allow group hierarchies, and now allow explicit and search
          expression groups as well as keyword groups.
        - Added full customization of general fields tabs
        - Added option to preserve formatting for non-BibTeX fields.
        - Added integrity check for database.
        - Added export filters EndNote and Harvard RTF.
        - Added automatic import format chooser for import (same as wildcard import below).
        - Added wildcard (*) option for command-line import, to try to automatically
          determine the correct format.
        - Improved layout of Preferences dialog.
        - Improved several import filters.
        - Added authIniN/edtrIniN key formatters.
        - Marked entries now float to the top when no searching or grouping reordering is active.
        - Fixed problem with opening file dialog on Win NT - AWT dialog is now opened if
          Swing dialog fails.
1.6:    - Improved handling of entry selection in various ways. E.g. selected entry is now scrolled
          into view when opening entry editor and entry is kept selected when importing CiteSeer
          fields.
        - Fixed update bug between autogenerated bibtex key and source panel.
        - Fixed missing . at the end of last author name in RIS import.
        - Fixed NullPointerException on certain special characters when exporting to BibTeXML.
        - Fixed bug that sometimes prevented the unmarking of entries.
        - Fixed problem with formatting one-name authors.
1.6b:	- Added mnemonic keys to menus and menu items.
        - Added MODS and tab-separated file export
        - Added facility for detecting and handling external changes to open bib files.
        - Added scan option for exact duplicates with automatic removal.
        - Bibtex strings are now sorted automatically.
        - Bibtex strings are now resolved when exporting database.
        - Fixed problem with field content selector getting too wide. Limited width.
        - Fixed PDF/PS view routine to remove problems with filenames
          containing spaces.
        - Fixed bug that interfered with Fetch Medline by ID, and fixed
          parsing problem with certain Medline entries.
        - Fixed bug that interfered with Push to WinEdt.
        - Fixed HTML output so \c{c} is handled correctly.
        - command line option for generating a sub-database from LaTex aux file
          entries
        - simple copy/paste menu in entry editor
        - experimental: text-input-area with underlying infotext in plaintext import dialog
1.55:	- Made method for opening PDF files robust with regard to file separators (/ and \),
          so bib files can easier be used across platforms.
        - Improved Medline fetcher. Can now fetch entries based on a search expression.
        - Added features for fetching fields and referring publications from the CiteSeer
          database.
        - Added option to always save database ordered by author/editor/year, and made this
          the default setting.
        - When a single entry is selected, right-click menu now shows a checkbox menu for group
          memberships instead of the regular "Add to" and "Remove from" menus.
        - Improved [shorttitle] and [veryshorttitle] special key pattern fields.
        - Added dialog box for conveniently setting the fields of an entry from a
          plain text description.
        - Added formatter "ResolvePDF" to create correct PDF/PS links in HTML export when
          relative file names are used.
        - Added Abstract panel in entry editor.
        - Added alternate preview with abstract, and made both previews configurable.
        - Added the option to create a subset of a database based on an .aux file.
        - Added 'Cancel' button to duplicate resolver dialog, so the process can be stopped.
        - Added check for spaces in custom entry type names.
        - Added several new key pattern markers.
        - Added toolbar buttons for Mark/Unmark to improve discoverability.
        - Fixed bug that made export filters ignore the chosen character encoding.
        - Fixed bug that interfered with author name formatting.
        - Fixed various bugs in import filters.
        - Fixed bug that prevented confirmation dialog when deleting entry from the entry editor.
        - Fixed bug that made the next entry be opened instead of the current, when pressing
          Enter in table.
        - Fixed bug that made it possible to leave a source edit when the source didn't validate
          properly. Also made it impossible to change table selection until source validates.
1.5:	- Enabled selection of default encoding, and started storing encoding information in
          saved .bib files, which is used when reopening.
        - Added Highlight and select options to the group interface, and made it possible
            to change the number of visible lines in the list.
              - Added option to allow or disallow direct table editing.
        - Added optional confirmation dialog for deleting entries.
              - Added optional warning dialog for duplicate BibTeX keys.
        - Added warnings to bibtex parser, and prevented failure to load files with
          duplicate string definitions.
              - Added JStor import filter.
        - Changed the look and feel to JGoodies Forms on non-Macintosh platforms.
        - Optimized performance in several areas.
        - Numerous usability improvements.
        - Fixed RIS import bug caused by short lines.
              - Fixed bug in SciFinder import.
              - Fixed bug that made entire field get cleared when removing from group.
1.4:	- Added advanced search feature.
        - Added facility for using custom export formats.
        - Added command line options for importing/exporting files, importing/exporting
          user preferences, loading session and for suppressing the GUI (using RitOpt for
          parsing options).
        - Added automatic stripping of \url{} when opening url.
        - Improved export filters.
        - Fixed focus bug which sometimes interfered with cut/copy/paste.
1.3.1:	- Bugfix.
1.3:	- Added entry preview.
        - Added detection of duplicate entries.
              - Added possibility to mark entries persistently.
        - Added import filter for Sixpack and Biblioscape Tag files.
              - Added option to use a standard directory for PDFs. PDFs placed in or below this directory
          and named after an entry's BibTeX key can be automatically found.
            - Added optional columns showing clickable icons for pdf/ps and url/doi links.
        - Added menu and toolbar actions for open pdf/ps and url/doi.
        - Added web lookup of DOI.
        - Added several new special field markers to the key autogenerator.
              - Added BibTeXML and simple HTML export.
              - Changed browsing of entries. Entry editor now shows the selected entry.
              - Improved HTML export for several entry types.
              - Improved compatibility with Mac OS X.
        - Made it possible to set custom secondary and tertiary sort fields.
        - Made the entry number column width customizable.
              - Fixed bug that caused database to always be marked as changed after viewing source.
               - Fixed bug in selector word removal.
               - Fixed	bug that made the file chooser unable to interpret Mac OS X aliases.
1.2:	- Replaced the icon set.
        - Added support for French language.
        - Added customization of key generation.
        - Improved HTML export.
        - Added Replace string feature.
            - Made a couple of adaptations for Mac OS X users.
        - Added option in Table Preferences to set current column widths as default.
            - Added import filter for BibTeXML.
        - Fixed bug that allowed non-lowercase grouping field, leading to problems.
        - Fixed bug that made selector words added in the dialog to be lowercased.
        - Fixed bug relating to translated help files.
1.19:	- Entry editor is now opened for an entry that causes an error when saving.
        - Added options to display names in harmonised format in the main table.
        - Added Docbook and (experimental) HTML export.
        - Enabled 'doi' and 'pii' fields for Medline import.
        - Enabled antialiasing fonts.
        - Added the Kunststoff look&feel to give a more pleasant user interface.
        - Added font selector for the main table.
        - Improved table column customization.
        - Added word selector feature for selected fields (keywords, journal).
        - Added support for German and Norwegian language.
        - Generalized copy cite key features for multiple entries.
        - Added quick load/save session feature.
        - Fixed issue/number bug in ISI import.
        - Added "Open pdf/ps" item in right-click menu.
        - Fixed bug causing external viewer to only work in General fields.
        - Added functionality for using Browse buttons for file-related fields
          (ps, pdf, etc.).
        - Added Browse buttons to External programs tab in Preferences.
        - Fixed bug related to Save database and Source field which caused changes
          to disappear.
1.1:	- Added bibtex key uniqueness checking, and prevented autogeneration
          from generating non-unique keys.
        - Added command line option to load file on startup.
        - Fixed problem with autogeneration creating invalid keys.
        - Improved Refer/Endnote import.
        - Added feature for importing entries and/or strings and/or group
          definitions from another BibTeX database.
        - Added menu choices to import into open database.
              - Added toolbar button for closing current database.
              - Fixed shortcut key for "Store field" in entry editor, and fixed
                problem that made shortcut for "Save database" unavailable from
          entry editor.
        - Added option to fetch Medline entries automatically by
          ID, based on a patch submitted by Mike Smoot.
        - Fixed bug in RIS import.
        - Added options to copy key and copy "\cite{key}" to right-click menu.
        - Fixed bug that caused some General fields not to get displayed.
        - Enabled customization of General fields.
        - Enabled customization of existing entry types, and definition of
          new types.
1.0:	First release.<|MERGE_RESOLUTION|>--- conflicted
+++ resolved
@@ -1,5 +1,4 @@
-<<<<<<< HEAD
-﻿[master branch]
+[master branch]
     - Added small popup menu at each tab
     - A PDF can also be dropped to the preview panel to trigger linking it
     - Braces around author names are now dropped internally. They remain in the .bib though
@@ -21,10 +20,8 @@
       - clean up pages
       - make file paths relative      
     - Added support for drag'n'drop of tabs by Florian Straßer and Marius Kleiner.
-=======
 2.8 [dev]
     - Fixed customization of entries in Biblatex mode.
->>>>>>> a744a011
 2.8 beta 2
     - Improvements to SQL export and import. Fixed bug where subsequent exports to same
       database would fail. Can now save multiple bib bases to a single SQL database.
