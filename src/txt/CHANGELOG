--- conflicted
+++ resolved
@@ -1,4 +1,3 @@
-<<<<<<< HEAD
 [master branch]
     - Added support for specifying a BibTeX file at "--importToOpen". This allows a usage in browsers
       to directly append downloaded entries to the currently opened database.
@@ -14,11 +13,9 @@
       (patch 123 by Laura Hern�ndez G�mez)
     - After a search has been done, the first entry of the entry table is selected (feature 656).
     - Entries contained in an .aux file can now be selected (feature 644).
-=======
 [2.9.2]
     - Fixed handling of empty author parts in rare cases. Fixes bug 1124.
     - Fetchers work again: Import inspection dialog is not modal any more.
->>>>>>> 14b8c8eb
 2.9.1
     - Command line option --importToOpen now also adds to an open tab when JabRef is launched.
     - Importing of entries works again. Fixes bug 1121.
