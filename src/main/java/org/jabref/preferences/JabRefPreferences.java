package org.jabref.preferences;

import java.io.File;
import java.io.IOException;
import java.io.InputStream;
import java.io.OutputStream;
import java.io.Reader;
import java.io.StringReader;
import java.net.InetAddress;
import java.net.UnknownHostException;
import java.nio.charset.Charset;
import java.nio.charset.StandardCharsets;
import java.nio.file.Files;
import java.nio.file.Path;
import java.util.ArrayList;
import java.util.Arrays;
import java.util.Collections;
import java.util.EnumSet;
import java.util.HashMap;
import java.util.LinkedHashMap;
import java.util.List;
import java.util.Locale;
import java.util.Map;
import java.util.Objects;
import java.util.Optional;
import java.util.Set;
import java.util.UUID;
import java.util.prefs.BackingStoreException;
import java.util.prefs.InvalidPreferencesFormatException;
import java.util.prefs.Preferences;
import java.util.stream.Collectors;
import java.util.stream.Stream;

import javafx.scene.control.TableColumn.SortType;
import javafx.scene.paint.Color;

import org.jabref.Globals;
import org.jabref.JabRefException;
import org.jabref.JabRefMain;
import org.jabref.gui.SidePaneType;
import org.jabref.gui.autocompleter.AutoCompleteFirstNameMode;
import org.jabref.gui.autocompleter.AutoCompletePreferences;
import org.jabref.gui.desktop.JabRefDesktop;
import org.jabref.gui.entryeditor.EntryEditorPreferences;
import org.jabref.gui.groups.GroupViewMode;
import org.jabref.gui.keyboard.KeyBindingRepository;
import org.jabref.gui.maintable.ColumnPreferences;
import org.jabref.gui.maintable.MainTableColumnModel;
import org.jabref.gui.maintable.MainTableNameFormatPreferences;
import org.jabref.gui.maintable.MainTablePreferences;
import org.jabref.gui.mergeentries.MergeEntries;
import org.jabref.gui.preferences.ImportTabViewModel;
import org.jabref.gui.specialfields.SpecialFieldsPreferences;
import org.jabref.gui.util.ThemeLoader;
import org.jabref.logic.bibtex.FieldContentFormatterPreferences;
import org.jabref.logic.bibtex.FieldWriterPreferences;
import org.jabref.logic.bibtexkeypattern.BibtexKeyPatternPreferences;
import org.jabref.logic.citationstyle.CitationStyle;
import org.jabref.logic.citationstyle.CitationStylePreviewLayout;
import org.jabref.logic.cleanup.CleanupPreferences;
import org.jabref.logic.cleanup.CleanupPreset;
import org.jabref.logic.cleanup.Cleanups;
import org.jabref.logic.exporter.ExporterFactory;
import org.jabref.logic.exporter.SavePreferences;
import org.jabref.logic.exporter.TemplateExporter;
import org.jabref.logic.importer.ImportFormatPreferences;
import org.jabref.logic.importer.fetcher.DoiFetcher;
import org.jabref.logic.journals.JournalAbbreviationPreferences;
import org.jabref.logic.journals.JournalAbbreviationRepository;
import org.jabref.logic.l10n.Language;
import org.jabref.logic.l10n.Localization;
import org.jabref.logic.layout.LayoutFormatterPreferences;
import org.jabref.logic.layout.TextBasedPreviewLayout;
import org.jabref.logic.layout.format.FileLinkPreferences;
import org.jabref.logic.layout.format.NameFormatterPreferences;
import org.jabref.logic.net.ProxyPreferences;
import org.jabref.logic.openoffice.OpenOfficePreferences;
import org.jabref.logic.openoffice.StyleLoader;
import org.jabref.logic.preferences.OwnerPreferences;
import org.jabref.logic.preferences.TimestampPreferences;
import org.jabref.logic.preview.PreviewLayout;
import org.jabref.logic.protectedterms.ProtectedTermsList;
import org.jabref.logic.protectedterms.ProtectedTermsLoader;
import org.jabref.logic.protectedterms.ProtectedTermsPreferences;
import org.jabref.logic.remote.RemotePreferences;
import org.jabref.logic.shared.prefs.SharedDatabasePreferences;
import org.jabref.logic.util.OS;
import org.jabref.logic.util.Version;
import org.jabref.logic.util.io.AutoLinkPreferences;
import org.jabref.logic.util.io.FileHistory;
import org.jabref.logic.xmp.XmpPreferences;
import org.jabref.model.bibtexkeypattern.GlobalBibtexKeyPattern;
import org.jabref.model.cleanup.FieldFormatterCleanups;
import org.jabref.model.database.BibDatabaseMode;
import org.jabref.model.entry.BibEntryType;
import org.jabref.model.entry.BibEntryTypesManager;
import org.jabref.model.entry.field.Field;
import org.jabref.model.entry.field.FieldFactory;
import org.jabref.model.entry.field.InternalField;
import org.jabref.model.entry.field.StandardField;
import org.jabref.model.entry.types.EntryType;
import org.jabref.model.entry.types.EntryTypeFactory;
import org.jabref.model.metadata.FilePreferences;
import org.jabref.model.metadata.SaveOrderConfig;
import org.jabref.model.strings.StringUtil;

import org.slf4j.Logger;
import org.slf4j.LoggerFactory;

import static org.jabref.gui.maintable.MainTableNameFormatPreferences.AbbreviationStyle;
import static org.jabref.gui.maintable.MainTableNameFormatPreferences.DisplayStyle;

public class JabRefPreferences implements PreferencesService {

    // Push to application preferences
    public static final String EMACS_PATH = "emacsPath";
    public static final String EMACS_ADDITIONAL_PARAMETERS = "emacsParameters";

    /* contents of the defaults HashMap that are defined in this class.
     * There are more default parameters in this map which belong to separate preference classes.
     */
    public static final String TEXSTUDIO_PATH = "TeXstudioPath";
    public static final String WIN_EDT_PATH = "winEdtPath";
    public static final String TEXMAKER_PATH = "texmakerPath";
    public static final String VIM_SERVER = "vimServer";
    public static final String VIM = "vim";
    public static final String LYXPIPE = "lyxpipe";
    public static final String EXTERNAL_FILE_TYPES = "externalFileTypes";
    public static final String FX_THEME = "fxTheme";
    public static final String LANGUAGE = "language";
    public static final String NAMES_LAST_ONLY = "namesLastOnly";
    public static final String ABBR_AUTHOR_NAMES = "abbrAuthorNames";
    public static final String NAMES_NATBIB = "namesNatbib";
    public static final String NAMES_FIRST_LAST = "namesFf";
    public static final String BIBLATEX_DEFAULT_MODE = "biblatexMode";
    public static final String NAMES_AS_IS = "namesAsIs";
    public static final String ENTRY_EDITOR_HEIGHT = "entryEditorHeightFX";
    public static final String AUTO_RESIZE_MODE = "autoResizeMode";
    public static final String WINDOW_MAXIMISED = "windowMaximised";

    public static final String REFORMAT_FILE_ON_SAVE_AND_EXPORT = "reformatFileOnSaveAndExport";
    public static final String EXPORT_IN_ORIGINAL_ORDER = "exportInOriginalOrder";
    public static final String EXPORT_IN_SPECIFIED_ORDER = "exportInSpecifiedOrder";
    public static final String EXPORT_PRIMARY_SORT_FIELD = "exportPriSort";
    public static final String EXPORT_PRIMARY_SORT_DESCENDING = "exportPriDescending";
    public static final String EXPORT_SECONDARY_SORT_FIELD = "exportSecSort";
    public static final String EXPORT_SECONDARY_SORT_DESCENDING = "exportSecDescending";
    public static final String EXPORT_TERTIARY_SORT_FIELD = "exportTerSort";
    public static final String EXPORT_TERTIARY_SORT_DESCENDING = "exportTerDescending";
    public static final String NEWLINE = "newline";

    // Variable names have changed to ensure backward compatibility with pre 5.0 releases of JabRef
    // Pre 5.1: columnNames, columnWidths, columnSortTypes, columnSortOrder
    public static final String COLUMN_NAMES = "mainTableColumnNames";
    public static final String COLUMN_WIDTHS = "mainTableColumnWidths";
    public static final String COLUMN_SORT_TYPES = "mainTableColumnSortTypes";
    public static final String COLUMN_SORT_ORDER = "mainTableColumnSortOrder";

    public static final String SIDE_PANE_COMPONENT_PREFERRED_POSITIONS = "sidePaneComponentPreferredPositions";
    public static final String SIDE_PANE_COMPONENT_NAMES = "sidePaneComponentNames";
    public static final String XMP_PRIVACY_FILTERS = "xmpPrivacyFilters";
    public static final String USE_XMP_PRIVACY_FILTER = "useXmpPrivacyFilter";
    public static final String DEFAULT_AUTO_SORT = "defaultAutoSort";
    public static final String DEFAULT_SHOW_SOURCE = "defaultShowSource";
    // Window sizes
    public static final String SIZE_Y = "mainWindowSizeY";
    public static final String SIZE_X = "mainWindowSizeX";
    public static final String POS_Y = "mainWindowPosY";
    public static final String POS_X = "mainWindowPosX";
    public static final String LAST_EDITED = "lastEdited";
    public static final String OPEN_LAST_EDITED = "openLastEdited";
    public static final String LAST_FOCUSED = "lastFocused";
    public static final String AUTO_OPEN_FORM = "autoOpenForm";
    public static final String IMPORT_WORKING_DIRECTORY = "importWorkingDirectory";
    public static final String EXPORT_WORKING_DIRECTORY = "exportWorkingDirectory";
    public static final String WORKING_DIRECTORY = "workingDirectory";
    public static final String EDITOR_EMACS_KEYBINDINGS = "editorEMACSkeyBindings";
    public static final String EDITOR_EMACS_KEYBINDINGS_REBIND_CA = "editorEMACSkeyBindingsRebindCA";
    public static final String EDITOR_EMACS_KEYBINDINGS_REBIND_CF = "editorEMACSkeyBindingsRebindCF";
    public static final String GROUPS_DEFAULT_FIELD = "groupsDefaultField";

    public static final String KEYWORD_SEPARATOR = "groupKeywordSeparator";
    public static final String AUTO_ASSIGN_GROUP = "autoAssignGroup";
    public static final String DISPLAY_GROUP_COUNT = "displayGroupCount";
    public static final String EXTRA_FILE_COLUMNS = "extraFileColumns";
    public static final String OVERRIDE_DEFAULT_FONT_SIZE = "overrideDefaultFontSize";
    public static final String MAIN_FONT_SIZE = "mainFontSize";

    public static final String RECENT_DATABASES = "recentDatabases";
    public static final String RENAME_ON_MOVE_FILE_TO_FILE_DIR = "renameOnMoveFileToFileDir";
    public static final String MEMORY_STICK_MODE = "memoryStickMode";
    public static final String SHOW_ADVANCED_HINTS = "showAdvancedHints";
    public static final String DEFAULT_ENCODING = "defaultEncoding";

    public static final String USE_OWNER = "useOwner";
    public static final String DEFAULT_OWNER = "defaultOwner";
    public static final String OVERWRITE_OWNER = "overwriteOwner";

    public static final String USE_TIME_STAMP = "useTimeStamp";
    public static final String UPDATE_TIMESTAMP = "updateTimestamp";
    public static final String TIME_STAMP_FIELD = "timeStampField";
    public static final String TIME_STAMP_FORMAT = "timeStampFormat";
    public static final String OVERWRITE_TIME_STAMP = "overwriteTimeStamp";

    public static final String WARN_ABOUT_DUPLICATES_IN_INSPECTION = "warnAboutDuplicatesInInspection";
    public static final String NON_WRAPPABLE_FIELDS = "nonWrappableFields";
    public static final String RESOLVE_STRINGS_ALL_FIELDS = "resolveStringsAllFields";
    public static final String DO_NOT_RESOLVE_STRINGS_FOR = "doNotResolveStringsFor";
    public static final String MERGE_ENTRIES_DIFF_MODE = "mergeEntriesDiffMode";
    public static final String CUSTOM_EXPORT_FORMAT = "customExportFormat";
    public static final String CUSTOM_IMPORT_FORMAT = "customImportFormat";
    public static final String KEY_PATTERN_REGEX = "KeyPatternRegex";
    public static final String KEY_PATTERN_REPLACEMENT = "KeyPatternReplacement";
    public static final String CONSOLE_COMMAND = "consoleCommand";
    public static final String USE_DEFAULT_CONSOLE_APPLICATION = "useDefaultConsoleApplication";
    public static final String USE_DEFAULT_FILE_BROWSER_APPLICATION = "userDefaultFileBrowserApplication";
    public static final String FILE_BROWSER_COMMAND = "fileBrowserCommand";
    public static final String MAIN_FILE_DIRECTORY = "fileDirectory";

    // Currently, it is not possible to specify defaults for specific entry types
    // When this should be made possible, the code to inspect is org.jabref.gui.preferences.BibtexKeyPatternPrefTab.storeSettings() -> LabelPattern keypatterns = getCiteKeyPattern(); etc
    public static final String DEFAULT_BIBTEX_KEY_PATTERN = "defaultBibtexKeyPattern";
    public static final String UNWANTED_BIBTEX_KEY_CHARACTERS = "defaultUnwantedBibtexKeyCharacters";
    public static final String GRAY_OUT_NON_HITS = "grayOutNonHits";
    public static final String CONFIRM_DELETE = "confirmDelete";
    public static final String WARN_BEFORE_OVERWRITING_KEY = "warnBeforeOverwritingKey";
    public static final String AVOID_OVERWRITING_KEY = "avoidOverwritingKey";
    public static final String AUTOLINK_EXACT_KEY_ONLY = "autolinkExactKeyOnly";
    public static final String SHOW_FILE_LINKS_UPGRADE_WARNING = "showFileLinksUpgradeWarning";
    public static final String SIDE_PANE_WIDTH = "sidePaneWidthFX";
    public static final String LAST_USED_EXPORT = "lastUsedExport";
    public static final String CITE_COMMAND = "citeCommand";
    public static final String GENERATE_KEYS_BEFORE_SAVING = "generateKeysBeforeSaving";
    public static final String EMAIL_SUBJECT = "emailSubject";
    public static final String OPEN_FOLDERS_OF_ATTACHED_FILES = "openFoldersOfAttachedFiles";
    public static final String KEY_GEN_ALWAYS_ADD_LETTER = "keyGenAlwaysAddLetter";
    public static final String KEY_GEN_FIRST_LETTER_A = "keyGenFirstLetterA";
    public static final String ALLOW_INTEGER_EDITION_BIBTEX = "allowIntegerEditionBibtex";
    public static final String LOCAL_AUTO_SAVE = "localAutoSave";
    public static final String RUN_AUTOMATIC_FILE_SEARCH = "runAutomaticFileSearch";
    public static final String AUTOLINK_REG_EXP_SEARCH_EXPRESSION_KEY = "regExpSearchExpression";
    public static final String AUTOLINK_USE_REG_EXP_SEARCH_KEY = "useRegExpSearch";
    public static final String BIB_LOC_AS_PRIMARY_DIR = "bibLocAsPrimaryDir";
    public static final String SELECTED_FETCHER_INDEX = "selectedFetcherIndex";
    public static final String WEB_SEARCH_VISIBLE = "webSearchVisible";
    public static final String GROUP_SIDEPANE_VISIBLE = "groupSidepaneVisible";
    public static final String ALLOW_FILE_AUTO_OPEN_BROWSE = "allowFileAutoOpenBrowse";
    public static final String CUSTOM_TAB_NAME = "customTabName_";
    public static final String CUSTOM_TAB_FIELDS = "customTabFields_";
    public static final String ASK_AUTO_NAMING_PDFS_AGAIN = "AskAutoNamingPDFsAgain";
    public static final String CLEANUP = "CleanUp";
    public static final String CLEANUP_FORMATTERS = "CleanUpFormatters";
    public static final String IMPORT_FILENAMEPATTERN = "importFileNamePattern";
    public static final String IMPORT_FILEDIRPATTERN = "importFileDirPattern";
    public static final String DOWNLOAD_LINKED_FILES = "downloadLinkedFiles";
    public static final String NAME_FORMATTER_VALUE = "nameFormatterFormats";
    public static final String NAME_FORMATER_KEY = "nameFormatterNames";
    public static final String PUSH_TO_APPLICATION = "pushToApplication";
    public static final String SHOW_RECOMMENDATIONS = "showRecommendations";
    public static final String ACCEPT_RECOMMENDATIONS = "acceptRecommendations";
    public static final String SHOW_LATEX_CITATIONS = "showLatexCitations";
    public static final String SEND_LANGUAGE_DATA = "sendLanguageData";
    public static final String SEND_OS_DATA = "sendOSData";
    public static final String SEND_TIMEZONE_DATA = "sendTimezoneData";
    public static final String VALIDATE_IN_ENTRY_EDITOR = "validateInEntryEditor";

    /**
     * The OpenOffice/LibreOffice connection preferences are:
     * OO_PATH main directory for OO/LO installation, used to detect location on Win/OS X when using manual connect
     * OO_EXECUTABLE_PATH path to soffice-file
     * OO_JARS_PATH directory that contains juh.jar, jurt.jar, ridl.jar, unoil.jar
     * OO_SYNC_WHEN_CITING true if the reference list is updated when adding a new citation
     * OO_SHOW_PANEL true if the OO panel is shown on startup
     * OO_USE_ALL_OPEN_DATABASES true if all databases should be used when citing
     * OO_BIBLIOGRAPHY_STYLE_FILE path to the used style file
     * OO_EXTERNAL_STYLE_FILES list with paths to external style files
     * STYLES_*_* size and position of "Select style" dialog
     */
    public static final String OO_EXECUTABLE_PATH = "ooExecutablePath";
    public static final String OO_PATH = "ooPath";
    public static final String OO_JARS_PATH = "ooJarsPath";
    public static final String OO_SHOW_PANEL = "showOOPanel";
    public static final String OO_SYNC_WHEN_CITING = "syncOOWhenCiting";
    public static final String OO_USE_ALL_OPEN_BASES = "useAllOpenBases";
    public static final String OO_BIBLIOGRAPHY_STYLE_FILE = "ooBibliographyStyleFile";
    public static final String OO_EXTERNAL_STYLE_FILES = "ooExternalStyleFiles";

    // Special field preferences
    public static final String SPECIALFIELDSENABLED = "specialFieldsEnabled";
    // The choice between AUTOSYNCSPECIALFIELDSTOKEYWORDS and SERIALIZESPECIALFIELDS is mutually exclusive
    // At least in the settings, not in the implementation. But having both confused the users, therefore, having activated both options at the same time has been disabled
    public static final String SERIALIZESPECIALFIELDS = "serializeSpecialFields";
    public static final String AUTOSYNCSPECIALFIELDSTOKEYWORDS = "autoSyncSpecialFieldsToKeywords";
    // Prefs node for BibtexKeyPatterns
    public static final String BIBTEX_KEY_PATTERNS_NODE = "bibtexkeypatterns";
    // Prefs node for customized entry types
    public static final String CUSTOMIZED_BIBTEX_TYPES = "customizedBibtexTypes";
    public static final String CUSTOMIZED_BIBLATEX_TYPES = "customizedBiblatexTypes";
    // Version
    public static final String VERSION_IGNORED_UPDATE = "versionIgnoreUpdate";
    // KeyBindings - keys - public because needed for pref migration
    public static final String BINDINGS = "bindings";

    // AutcompleteFields - public because needed for pref migration
    public static final String AUTOCOMPLETER_COMPLETE_FIELDS = "autoCompleteFields";

    // Id Entry Generator Preferences
    public static final String ID_ENTRY_GENERATOR = "idEntryGenerator";

    // String delimiter
    public static final Character STRINGLIST_DELIMITER = ';';

    // UI
    private static final String FONT_FAMILY = "fontFamily";

    // Preview
    private static final String PREVIEW_STYLE = "previewStyle";
    private static final String CYCLE_PREVIEW_POS = "cyclePreviewPos";
    private static final String CYCLE_PREVIEW = "cyclePreview";
    private static final String PREVIEW_PANEL_HEIGHT = "previewPanelHeightFX";
    private static final String PREVIEW_AS_TAB = "previewAsTab";

    // Proxy
    private static final String PROXY_PORT = "proxyPort";
    private static final String PROXY_HOSTNAME = "proxyHostname";
    private static final String PROXY_USE = "useProxy";
    private static final String PROXY_USERNAME = "proxyUsername";
    private static final String PROXY_PASSWORD = "proxyPassword";
    private static final String PROXY_USE_AUTHENTICATION = "useProxyAuthentication";

    // Auto completion
    private static final String AUTO_COMPLETE = "autoComplete";
    private static final String AUTOCOMPLETER_FIRSTNAME_MODE = "autoCompFirstNameMode";
    private static final String AUTOCOMPLETER_LAST_FIRST = "autoCompLF";
    private static final String AUTOCOMPLETER_FIRST_LAST = "autoCompFF";

    private static final String BIND_NAMES = "bindNames";
    // User
    private static final String USER_ID = "userId";
    private static final String EXTERNAL_JOURNAL_LISTS = "externalJournalLists";

    // Telemetry collection
    private static final String COLLECT_TELEMETRY = "collectTelemetry";
    private static final String ALREADY_ASKED_TO_COLLECT_TELEMETRY = "askedCollectTelemetry";
    private static final Logger LOGGER = LoggerFactory.getLogger(JabRefPreferences.class);
    private static final Class<JabRefMain> PREFS_BASE_CLASS = JabRefMain.class;
    private static final String DB_CONNECT_USERNAME = "dbConnectUsername";
    private static final String DB_CONNECT_DATABASE = "dbConnectDatabase";
    private static final String DB_CONNECT_HOSTNAME = "dbConnectHostname";
    private static final String DB_CONNECT_SERVER_TYPE = "dbConnectServerType";
    private static final String PROTECTED_TERMS_ENABLED_EXTERNAL = "protectedTermsEnabledExternal";
    private static final String PROTECTED_TERMS_DISABLED_EXTERNAL = "protectedTermsDisabledExternal";
    private static final String PROTECTED_TERMS_ENABLED_INTERNAL = "protectedTermsEnabledInternal";
    private static final String PROTECTED_TERMS_DISABLED_INTERNAL = "protectedTermsDisabledInternal";

    // GroupViewMode
    private static final String GROUP_INTERSECT_UNION_VIEW_MODE = "groupIntersectUnionViewModes";

    // Dialog states
    private static final String PREFS_EXPORT_PATH = "prefsExportPath";

    // Helper string
    private static final String USER_HOME = System.getProperty("user.home");

    // Indexes for Strings within stored custom export entries
    private static final int EXPORTER_NAME_INDEX = 0;
    private static final int EXPORTER_FILENAME_INDEX = 1;
    private static final int EXPORTER_EXTENSION_INDEX = 2;

    // Remote
    private static final String USE_REMOTE_SERVER = "useRemoteServer";
    private static final String REMOTE_SERVER_PORT = "remoteServerPort";

    // The only instance of this class:
    private static JabRefPreferences singleton;
    /**
     * HashMap that contains all preferences which are set by default
     */
    public final Map<String, Object> defaults = new HashMap<>();
    /**
     * Set with all custom {@link org.jabref.logic.importer.Importer}s
     */
    public final CustomImportList customImports;
    // The following field is used as a global variable during the export of a database.
    // By setting this field to the path of the database's default file directory, formatters
    // that should resolve external file paths can access this field. This is an ugly hack
    // to solve the problem of formatters not having access to any context except for the
    // string to be formatted and possible formatter arguments.
    public List<String> fileDirForDatabase;
    private final Preferences prefs;

    /**
     * Cache variable for <code>getGlobalBibtexKeyPattern</code>
     */
    private GlobalBibtexKeyPattern globalBibtexKeyPattern;

    /**
     * Cache variable for getEntryEditorTabList
     */
    private Map<String, Set<Field>> entryEditorTabList;

    /**
     * Cache variable for getMainTableColumns
     */
    private List<MainTableColumnModel> mainTableColumns;

    /**
     * Cache variable for getColumnSortOrder
     */
    private List<MainTableColumnModel> mainTableColumnSortOrder;

    // The constructor is made private to enforce this as a singleton class:
    private JabRefPreferences() {
        try {
            if (new File("jabref.xml").exists()) {
                importPreferences("jabref.xml");
            }
        } catch (JabRefException e) {
            LOGGER.warn("Could not import preferences from jabref.xml: " + e.getMessage(), e);
        }

        // load user preferences
        prefs = Preferences.userNodeForPackage(PREFS_BASE_CLASS);

        // Since some of the preference settings themselves use localized strings, we cannot set the language after
        // the initialization of the preferences in main
        // Otherwise that language framework will be instantiated and more importantly, statically initialized preferences
        // like the SearchDisplayMode will never be translated.
        Localization.setLanguage(getLanguage());

        SearchPreferences.putDefaults(defaults);

        defaults.put(TEXMAKER_PATH, JabRefDesktop.getNativeDesktop().detectProgramPath("texmaker", "Texmaker"));
        defaults.put(WIN_EDT_PATH, JabRefDesktop.getNativeDesktop().detectProgramPath("WinEdt", "WinEdt Team\\WinEdt"));
        defaults.put(TEXSTUDIO_PATH, JabRefDesktop.getNativeDesktop().detectProgramPath("texstudio", "TeXstudio"));

        defaults.put(BIBLATEX_DEFAULT_MODE, Boolean.FALSE);

        // Set DOI to be the default ID entry generator
        defaults.put(ID_ENTRY_GENERATOR, DoiFetcher.NAME);

        if (OS.OS_X) {
            defaults.put(FONT_FAMILY, "SansSerif");
            defaults.put(EMACS_PATH, "emacsclient");
        } else if (OS.WINDOWS) {
            defaults.put(EMACS_PATH, "emacsclient.exe");
        } else {
            // Linux
            defaults.put(FONT_FAMILY, "SansSerif");
            defaults.put(EMACS_PATH, "emacsclient");
        }

        defaults.put(EMACS_ADDITIONAL_PARAMETERS, "-n -e");

        defaults.put(PUSH_TO_APPLICATION, "TeXstudio");

        defaults.put(RECENT_DATABASES, "");
        defaults.put(EXTERNAL_FILE_TYPES, "");
        defaults.put(KEY_PATTERN_REGEX, "");
        defaults.put(KEY_PATTERN_REPLACEMENT, "");

        // Proxy
        defaults.put(PROXY_USE, Boolean.FALSE);
        defaults.put(PROXY_HOSTNAME, "");
        defaults.put(PROXY_PORT, "80");
        defaults.put(PROXY_USE_AUTHENTICATION, Boolean.FALSE);
        defaults.put(PROXY_USERNAME, "");
        defaults.put(PROXY_PASSWORD, "");

        defaults.put(LYXPIPE, USER_HOME + File.separator + ".lyx/lyxpipe");
        defaults.put(VIM, "vim");
        defaults.put(VIM_SERVER, "vim");
        defaults.put(POS_X, 0);
        defaults.put(POS_Y, 0);
        defaults.put(SIZE_X, 1024);
        defaults.put(SIZE_Y, 768);
        defaults.put(WINDOW_MAXIMISED, Boolean.TRUE);
        defaults.put(AUTO_RESIZE_MODE, Boolean.TRUE);
        defaults.put(ENTRY_EDITOR_HEIGHT, 0.65);
        defaults.put(NAMES_AS_IS, Boolean.FALSE); // "Show names unchanged"
        defaults.put(NAMES_FIRST_LAST, Boolean.FALSE); // "Show 'Firstname Lastname'"
        defaults.put(NAMES_NATBIB, Boolean.TRUE); // "Natbib style"
        defaults.put(ABBR_AUTHOR_NAMES, Boolean.TRUE); // "Abbreviate names"
        defaults.put(NAMES_LAST_ONLY, Boolean.TRUE); // "Show last names only"
        // system locale as default
        defaults.put(LANGUAGE, Locale.getDefault().getLanguage());

        defaults.put(REFORMAT_FILE_ON_SAVE_AND_EXPORT, Boolean.FALSE);

        // export order
        defaults.put(EXPORT_IN_ORIGINAL_ORDER, Boolean.FALSE);
        defaults.put(EXPORT_IN_SPECIFIED_ORDER, Boolean.FALSE);

        // export order: if EXPORT_IN_SPECIFIED_ORDER, then use following criteria
        defaults.put(EXPORT_PRIMARY_SORT_FIELD, InternalField.KEY_FIELD.getName());
        defaults.put(EXPORT_PRIMARY_SORT_DESCENDING, Boolean.FALSE);
        defaults.put(EXPORT_SECONDARY_SORT_FIELD, StandardField.AUTHOR.getName());
        defaults.put(EXPORT_SECONDARY_SORT_DESCENDING, Boolean.FALSE);
        defaults.put(EXPORT_TERTIARY_SORT_FIELD, StandardField.TITLE.getName());
        defaults.put(EXPORT_TERTIARY_SORT_DESCENDING, Boolean.TRUE);

        defaults.put(NEWLINE, System.lineSeparator());

        defaults.put(SIDE_PANE_COMPONENT_NAMES, "");
        defaults.put(SIDE_PANE_COMPONENT_PREFERRED_POSITIONS, "");

        defaults.put(COLUMN_NAMES, "groups;files;linked_id;field:entrytype;field:author/editor;field:title;field:year;field:journal/booktitle;field:bibtexkey");
        defaults.put(COLUMN_WIDTHS, "28;28;28;75;300;470;60;130;100");

        defaults.put(XMP_PRIVACY_FILTERS, "pdf;timestamp;keywords;owner;note;review");
        defaults.put(USE_XMP_PRIVACY_FILTER, Boolean.FALSE);
        defaults.put(WORKING_DIRECTORY, USER_HOME);
        defaults.put(EXPORT_WORKING_DIRECTORY, USER_HOME);
        // Remembers working directory of last import
        defaults.put(IMPORT_WORKING_DIRECTORY, USER_HOME);
        defaults.put(PREFS_EXPORT_PATH, USER_HOME);
        defaults.put(AUTO_OPEN_FORM, Boolean.TRUE);
        defaults.put(OPEN_LAST_EDITED, Boolean.TRUE);
        defaults.put(LAST_EDITED, "");
        defaults.put(LAST_FOCUSED, "");
        defaults.put(DEFAULT_SHOW_SOURCE, Boolean.FALSE);

        defaults.put(DEFAULT_AUTO_SORT, Boolean.FALSE);

        defaults.put(MERGE_ENTRIES_DIFF_MODE, MergeEntries.DiffMode.WORD.name());

        defaults.put(SHOW_RECOMMENDATIONS, Boolean.TRUE);
        defaults.put(ACCEPT_RECOMMENDATIONS, Boolean.FALSE);
        defaults.put(SHOW_LATEX_CITATIONS, Boolean.TRUE);
        defaults.put(SEND_LANGUAGE_DATA, Boolean.FALSE);
        defaults.put(SEND_OS_DATA, Boolean.FALSE);
        defaults.put(SEND_TIMEZONE_DATA, Boolean.FALSE);
        defaults.put(VALIDATE_IN_ENTRY_EDITOR, Boolean.TRUE);
        defaults.put(EDITOR_EMACS_KEYBINDINGS, Boolean.FALSE);
        defaults.put(EDITOR_EMACS_KEYBINDINGS_REBIND_CA, Boolean.TRUE);
        defaults.put(EDITOR_EMACS_KEYBINDINGS_REBIND_CF, Boolean.TRUE);
        defaults.put(AUTO_COMPLETE, Boolean.FALSE);
        defaults.put(AUTOCOMPLETER_FIRSTNAME_MODE, AutoCompleteFirstNameMode.BOTH.name());
        defaults.put(AUTOCOMPLETER_FIRST_LAST, Boolean.FALSE); // "Autocomplete names in 'Firstname Lastname' format only"
        defaults.put(AUTOCOMPLETER_LAST_FIRST, Boolean.FALSE); // "Autocomplete names in 'Lastname, Firstname' format only"
        defaults.put(AUTOCOMPLETER_COMPLETE_FIELDS, "author;editor;title;journal;publisher;keywords;crossref;related;entryset");
        defaults.put(GROUPS_DEFAULT_FIELD, StandardField.KEYWORDS.getName());
        defaults.put(AUTO_ASSIGN_GROUP, Boolean.TRUE);
        defaults.put(DISPLAY_GROUP_COUNT, Boolean.TRUE);
        defaults.put(GROUP_INTERSECT_UNION_VIEW_MODE, GroupViewMode.INTERSECTION.name());
        defaults.put(KEYWORD_SEPARATOR, ", ");
        defaults.put(DEFAULT_ENCODING, StandardCharsets.UTF_8.name());
        defaults.put(DEFAULT_OWNER, System.getProperty("user.name"));
        defaults.put(MEMORY_STICK_MODE, Boolean.FALSE);
        defaults.put(SHOW_ADVANCED_HINTS, Boolean.TRUE);
        defaults.put(RENAME_ON_MOVE_FILE_TO_FILE_DIR, Boolean.TRUE);

        defaults.put(EXTRA_FILE_COLUMNS, Boolean.FALSE);

        defaults.put(PROTECTED_TERMS_ENABLED_INTERNAL, convertListToString(ProtectedTermsLoader.getInternalLists()));
        defaults.put(PROTECTED_TERMS_DISABLED_INTERNAL, "");
        defaults.put(PROTECTED_TERMS_ENABLED_EXTERNAL, "");
        defaults.put(PROTECTED_TERMS_DISABLED_EXTERNAL, "");

        // OpenOffice/LibreOffice
        if (OS.WINDOWS) {
            defaults.put(OO_PATH, OpenOfficePreferences.DEFAULT_WINDOWS_PATH);
            defaults.put(OO_EXECUTABLE_PATH, OpenOfficePreferences.DEFAULT_WIN_EXEC_PATH);
            defaults.put(OO_JARS_PATH, OpenOfficePreferences.DEFAULT_WINDOWS_PATH);
        } else if (OS.OS_X) {
            defaults.put(OO_PATH, OpenOfficePreferences.DEFAULT_OSX_PATH);
            defaults.put(OO_EXECUTABLE_PATH, OpenOfficePreferences.DEFAULT_OSX_EXEC_PATH);
            defaults.put(OO_JARS_PATH, OpenOfficePreferences.DEFAULT_OSX_PATH);
        } else { // Linux
            defaults.put(OO_PATH, OpenOfficePreferences.DEFAULT_LINUX_PATH);
            defaults.put(OO_EXECUTABLE_PATH, OpenOfficePreferences.DEFAULT_LINUX_EXEC_PATH);
            defaults.put(OO_JARS_PATH, OpenOfficePreferences.DEFAULT_LINUX_PATH);
        }

        defaults.put(OO_SYNC_WHEN_CITING, Boolean.FALSE);
        defaults.put(OO_SHOW_PANEL, Boolean.FALSE);
        defaults.put(OO_USE_ALL_OPEN_BASES, Boolean.TRUE);
        defaults.put(OO_BIBLIOGRAPHY_STYLE_FILE, StyleLoader.DEFAULT_AUTHORYEAR_STYLE_PATH);
        defaults.put(OO_EXTERNAL_STYLE_FILES, "");

        defaults.put(SPECIALFIELDSENABLED, Boolean.TRUE);
        defaults.put(AUTOSYNCSPECIALFIELDSTOKEYWORDS, Boolean.TRUE);
        defaults.put(SERIALIZESPECIALFIELDS, Boolean.FALSE);

        defaults.put(USE_OWNER, Boolean.FALSE);
        defaults.put(OVERWRITE_OWNER, Boolean.FALSE);
        defaults.put(AVOID_OVERWRITING_KEY, Boolean.FALSE);
        defaults.put(WARN_BEFORE_OVERWRITING_KEY, Boolean.TRUE);
        defaults.put(CONFIRM_DELETE, Boolean.TRUE);
        defaults.put(GRAY_OUT_NON_HITS, Boolean.TRUE);
        defaults.put(DEFAULT_BIBTEX_KEY_PATTERN, "[auth][year]");
        defaults.put(UNWANTED_BIBTEX_KEY_CHARACTERS, "-`ʹ:!;?^+");
        defaults.put(DO_NOT_RESOLVE_STRINGS_FOR, StandardField.URL.getName());
        defaults.put(RESOLVE_STRINGS_ALL_FIELDS, Boolean.FALSE);
        defaults.put(NON_WRAPPABLE_FIELDS, "pdf;ps;url;doi;file;isbn;issn");
        defaults.put(WARN_ABOUT_DUPLICATES_IN_INSPECTION, Boolean.TRUE);
        defaults.put(USE_TIME_STAMP, Boolean.FALSE);
        defaults.put(OVERWRITE_TIME_STAMP, Boolean.FALSE);

        // default time stamp follows ISO-8601. Reason: https://xkcd.com/1179/
        defaults.put(TIME_STAMP_FORMAT, "yyyy-MM-dd");

        defaults.put(TIME_STAMP_FIELD, StandardField.TIMESTAMP.getName());
        defaults.put(UPDATE_TIMESTAMP, Boolean.FALSE);

        defaults.put(GENERATE_KEYS_BEFORE_SAVING, Boolean.FALSE);

        defaults.put(USE_REMOTE_SERVER, Boolean.TRUE);
        defaults.put(REMOTE_SERVER_PORT, 6050);

        defaults.put(EXTERNAL_JOURNAL_LISTS, "");
        defaults.put(CITE_COMMAND, "\\cite"); // obsoleted by the app-specific ones (not any more?)

        defaults.put(LAST_USED_EXPORT, "");
        defaults.put(SIDE_PANE_WIDTH, 0.15);

        defaults.put(MAIN_FONT_SIZE, 9);
        defaults.put(OVERRIDE_DEFAULT_FONT_SIZE, false);

        defaults.put(SHOW_FILE_LINKS_UPGRADE_WARNING, Boolean.TRUE);
        defaults.put(AUTOLINK_EXACT_KEY_ONLY, Boolean.FALSE);
        defaults.put(RUN_AUTOMATIC_FILE_SEARCH, Boolean.FALSE);
        defaults.put(LOCAL_AUTO_SAVE, Boolean.FALSE);
        defaults.put(ALLOW_INTEGER_EDITION_BIBTEX, Boolean.FALSE);
        // Curly brackets ({}) are the default delimiters, not quotes (") as these cause trouble when they appear within the field value:
        // Currently, JabRef does not escape them
        defaults.put(KEY_GEN_FIRST_LETTER_A, Boolean.TRUE);
        defaults.put(KEY_GEN_ALWAYS_ADD_LETTER, Boolean.FALSE);
        defaults.put(EMAIL_SUBJECT, Localization.lang("References"));
        defaults.put(OPEN_FOLDERS_OF_ATTACHED_FILES, Boolean.FALSE);
        defaults.put(ALLOW_FILE_AUTO_OPEN_BROWSE, Boolean.TRUE);
        defaults.put(WEB_SEARCH_VISIBLE, Boolean.TRUE);
        defaults.put(GROUP_SIDEPANE_VISIBLE, Boolean.TRUE);
        defaults.put(SELECTED_FETCHER_INDEX, 0);
        defaults.put(BIB_LOC_AS_PRIMARY_DIR, Boolean.FALSE);
        defaults.put(DB_CONNECT_SERVER_TYPE, "MySQL");
        defaults.put(DB_CONNECT_HOSTNAME, "localhost");
        defaults.put(DB_CONNECT_DATABASE, "jabref");
        defaults.put(DB_CONNECT_USERNAME, "root");
        defaults.put(COLLECT_TELEMETRY, Boolean.FALSE);
        defaults.put(ALREADY_ASKED_TO_COLLECT_TELEMETRY, Boolean.FALSE);

        defaults.put(ASK_AUTO_NAMING_PDFS_AGAIN, Boolean.TRUE);
        insertDefaultCleanupPreset(defaults);

        // use BibTeX key appended with filename as default pattern
        defaults.put(IMPORT_FILENAMEPATTERN, ImportTabViewModel.DEFAULT_FILENAME_PATTERNS[1]);
        // Default empty String to be backwards compatible
        defaults.put(IMPORT_FILEDIRPATTERN, "");
        // Don't download files by default
        defaults.put(DOWNLOAD_LINKED_FILES, false);

        customImports = new CustomImportList(this);

        String defaultExpression = "**/.*[bibtexkey].*\\\\.[extension]";
        defaults.put(AUTOLINK_REG_EXP_SEARCH_EXPRESSION_KEY, defaultExpression);
        defaults.put(AUTOLINK_USE_REG_EXP_SEARCH_KEY, Boolean.FALSE);

        defaults.put(USE_DEFAULT_CONSOLE_APPLICATION, Boolean.TRUE);
        defaults.put(USE_DEFAULT_FILE_BROWSER_APPLICATION, Boolean.TRUE);
        if (OS.WINDOWS) {
            defaults.put(CONSOLE_COMMAND, "C:\\Program Files\\ConEmu\\ConEmu64.exe /single /dir \"%DIR\"");
            defaults.put(FILE_BROWSER_COMMAND, "explorer.exe /select, \"%DIR\"");
        } else {
            defaults.put(CONSOLE_COMMAND, "");
            defaults.put(FILE_BROWSER_COMMAND, "");
        }

        // versioncheck defaults
        defaults.put(VERSION_IGNORED_UPDATE, "");

        // preview
        defaults.put(CYCLE_PREVIEW, "Preview;" + CitationStyle.DEFAULT);
        defaults.put(CYCLE_PREVIEW_POS, 0);
        defaults.put(PREVIEW_PANEL_HEIGHT, 0.65);
        defaults.put(PREVIEW_AS_TAB, Boolean.FALSE);
        defaults.put(PREVIEW_STYLE,
                "<font face=\"sans-serif\">"
                        + "<b><i>\\bibtextype</i><a name=\"\\bibtexkey\">\\begin{bibtexkey} (\\bibtexkey)</a>"
                        + "\\end{bibtexkey}</b><br>__NEWLINE__"
                        + "\\begin{author} \\format[Authors(LastFirst,Initials,Semicolon,Amp),HTMLChars]{\\author}<BR>\\end{author}__NEWLINE__"
                        + "\\begin{editor} \\format[Authors(LastFirst,Initials,Semicolon,Amp),HTMLChars]{\\editor} "
                        + "<i>(\\format[IfPlural(Eds.,Ed.)]{\\editor})</i><BR>\\end{editor}__NEWLINE__"
                        + "\\begin{title} \\format[HTMLChars]{\\title} \\end{title}<BR>__NEWLINE__"
                        + "\\begin{chapter} \\format[HTMLChars]{\\chapter}<BR>\\end{chapter}__NEWLINE__"
                        + "\\begin{journal} <em>\\format[HTMLChars]{\\journal}, </em>\\end{journal}__NEWLINE__"
                        // Include the booktitle field for @inproceedings, @proceedings, etc.
                        + "\\begin{booktitle} <em>\\format[HTMLChars]{\\booktitle}, </em>\\end{booktitle}__NEWLINE__"
                        + "\\begin{school} <em>\\format[HTMLChars]{\\school}, </em>\\end{school}__NEWLINE__"
                        + "\\begin{institution} <em>\\format[HTMLChars]{\\institution}, </em>\\end{institution}__NEWLINE__"
                        + "\\begin{publisher} <em>\\format[HTMLChars]{\\publisher}, </em>\\end{publisher}__NEWLINE__"
                        + "\\begin{year}<b>\\year</b>\\end{year}\\begin{volume}<i>, \\volume</i>\\end{volume}"
                        + "\\begin{pages}, \\format[FormatPagesForHTML]{\\pages} \\end{pages}__NEWLINE__"
                        + "\\begin{abstract}<BR><BR><b>Abstract: </b> \\format[HTMLChars]{\\abstract} \\end{abstract}__NEWLINE__"
                        + "\\begin{comment}<BR><BR><b>Comment: </b> \\format[Markdown,HTMLChars]{\\comment} \\end{comment}"
                        + "</dd>__NEWLINE__<p></p></font>");

        // set default theme
        defaults.put(JabRefPreferences.FX_THEME, ThemeLoader.MAIN_CSS);

        setLanguageDependentDefaultValues();
    }

    public static JabRefPreferences getInstance() {
        if (JabRefPreferences.singleton == null) {
            JabRefPreferences.singleton = new JabRefPreferences();
        }
        return JabRefPreferences.singleton;
    }

    private static String convertListToString(List<String> value) {
        return value.stream().map(val -> StringUtil.quote(val, STRINGLIST_DELIMITER.toString(), '\\')).collect(Collectors.joining(STRINGLIST_DELIMITER.toString()));
    }

    private static Preferences getPrefsNodeForCustomizedEntryTypes(BibDatabaseMode mode) {
        if (mode == BibDatabaseMode.BIBLATEX) {
            return Preferences.userNodeForPackage(PREFS_BASE_CLASS).node(CUSTOMIZED_BIBLATEX_TYPES);
        }
        if (mode == BibDatabaseMode.BIBTEX) {
            return Preferences.userNodeForPackage(PREFS_BASE_CLASS).node(CUSTOMIZED_BIBTEX_TYPES);
        }

        throw new IllegalArgumentException("Unknown BibDatabaseMode: " + mode);
    }

    private static Optional<String> getNextUnit(Reader data) throws IOException {
        // character last read
        // -1 if end of stream
        // initialization necessary, because of Java compiler
        int c = -1;

        // last character was escape symbol
        boolean escape = false;

        // true if a STRINGLIST_DELIMITER is found
        boolean done = false;

        StringBuilder res = new StringBuilder();
        while (!done && ((c = data.read()) != -1)) {
            if (c == '\\') {
                if (escape) {
                    escape = false;
                    res.append('\\');
                } else {
                    escape = true;
                }
            } else {
                if (c == STRINGLIST_DELIMITER) {
                    if (escape) {
                        res.append(STRINGLIST_DELIMITER);
                    } else {
                        done = true;
                    }
                } else {
                    res.append((char) c);
                }
                escape = false;
            }
        }
        if (res.length() > 0) {
            return Optional.of(res.toString());
        } else if (c == -1) {
            // end of stream
            return Optional.empty();
        } else {
            return Optional.of("");
        }
    }

    private static void insertDefaultCleanupPreset(Map<String, Object> storage) {
        EnumSet<CleanupPreset.CleanupStep> deactivatedJobs = EnumSet.of(
                CleanupPreset.CleanupStep.CLEAN_UP_UPGRADE_EXTERNAL_LINKS,
                CleanupPreset.CleanupStep.MOVE_PDF,
                CleanupPreset.CleanupStep.RENAME_PDF_ONLY_RELATIVE_PATHS,
                CleanupPreset.CleanupStep.CONVERT_TO_BIBLATEX,
                CleanupPreset.CleanupStep.CONVERT_TO_BIBTEX);

        for (CleanupPreset.CleanupStep action : EnumSet.allOf(CleanupPreset.CleanupStep.class)) {
            storage.put(JabRefPreferences.CLEANUP + action.name(), !deactivatedJobs.contains(action));
        }
        storage.put(CLEANUP_FORMATTERS, convertListToString(Cleanups.DEFAULT_SAVE_ACTIONS.getAsStringList(OS.NEWLINE)));
    }

    public Map<SidePaneType, Integer> getSidePanePreferredPositions() {
        Map<SidePaneType, Integer> preferredPositions = new HashMap<>();

        List<String> componentNames = getStringList(SIDE_PANE_COMPONENT_NAMES);
        List<String> componentPositions = getStringList(SIDE_PANE_COMPONENT_PREFERRED_POSITIONS);

        for (int i = 0; i < componentNames.size(); ++i) {
            String name = componentNames.get(i);
            try {
                SidePaneType type = Enum.valueOf(SidePaneType.class, name);
                preferredPositions.put(type, Integer.parseInt(componentPositions.get(i)));
            } catch (NumberFormatException e) {
                LOGGER.debug("Invalid number format for side pane component '" + name + "'", e);
            } catch (IllegalArgumentException e) {
                LOGGER.debug("Following component is not a side pane: '" + name + "'", e);
            }
        }

        return preferredPositions;
    }

    @Override
    public String getUser() {
        try {
            return get(DEFAULT_OWNER) + '-' + InetAddress.getLocalHost().getHostName();
        } catch (UnknownHostException ex) {
            LOGGER.debug("Hostname not found.", ex);
            return get(DEFAULT_OWNER);
        }
    }

    @Override
    public String getTheme() {
        return get(FX_THEME);
    }

    public void setLanguageDependentDefaultValues() {
        // Entry editor tab 0:
        defaults.put(CUSTOM_TAB_NAME + "_def0", Localization.lang("General"));
        String fieldNames = FieldFactory.getDefaultGeneralFields().stream().map(Field::getName).collect(Collectors.joining(STRINGLIST_DELIMITER.toString()));
        defaults.put(CUSTOM_TAB_FIELDS + "_def0", fieldNames);

        // Entry editor tab 1:
        defaults.put(CUSTOM_TAB_FIELDS + "_def1", StandardField.ABSTRACT.getName());
        defaults.put(CUSTOM_TAB_NAME + "_def1", Localization.lang("Abstract"));

        // Entry editor tab 2: Comments Field - used for research comments, etc.
        defaults.put(CUSTOM_TAB_FIELDS + "_def2", StandardField.COMMENT.getName());
        defaults.put(CUSTOM_TAB_NAME + "_def2", Localization.lang("Comments"));

        defaults.put(EMAIL_SUBJECT, Localization.lang("References"));
    }

    /**
     * Check whether a key is set (differently from null).
     *
     * @param key The key to check.
     * @return true if the key is set, false otherwise.
     */
    public boolean hasKey(String key) {
        return prefs.get(key, null) != null;
    }

    public String get(String key) {
        return prefs.get(key, (String) defaults.get(key));
    }

    public Optional<String> getAsOptional(String key) {
        return Optional.ofNullable(prefs.get(key, (String) defaults.get(key)));
    }

    public String get(String key, String def) {
        return prefs.get(key, def);
    }

    public boolean getBoolean(String key) {
        return prefs.getBoolean(key, getBooleanDefault(key));
    }

    public boolean getBoolean(String key, boolean def) {
        return prefs.getBoolean(key, def);
    }

    private boolean getBooleanDefault(String key) {
        return (Boolean) defaults.get(key);
    }

    public int getInt(String key) {
        return prefs.getInt(key, getIntDefault(key));
    }

    public double getDouble(String key) {
        return prefs.getDouble(key, getDoubleDefault(key));
    }

    public int getIntDefault(String key) {
        return (Integer) defaults.get(key);
    }

    private double getDoubleDefault(String key) {
        return ((Number) defaults.get(key)).doubleValue();
    }

    public void put(String key, String value) {
        prefs.put(key, value);
    }

    public void putBoolean(String key, boolean value) {
        prefs.putBoolean(key, value);
    }

    public void putInt(String key, int value) {
        prefs.putInt(key, value);
    }

    public void putInt(String key, Number value) {
        prefs.putInt(key, value.intValue());
    }

    public void putDouble(String key, double value) {
        prefs.putDouble(key, value);
    }

    public void remove(String key) {
        prefs.remove(key);
    }

    /**
     * Puts a list of strings into the Preferences, by linking its elements with a STRINGLIST_DELIMITER into a single
     * string. Escape characters make the process transparent even if strings contains a STRINGLIST_DELIMITER.
     */
    public void putStringList(String key, List<String> value) {
        if (value == null) {
            remove(key);
            return;
        }

        put(key, convertListToString(value));
    }

    /**
     * Returns a List of Strings containing the chosen columns.
     */
    public List<String> getStringList(String key) {
        String names = get(key);
        if (names == null) {
            return Collections.emptyList();
        }

        StringReader rd = new StringReader(names);
        List<String> res = new ArrayList<>();
        Optional<String> rs;
        try {
            while ((rs = getNextUnit(rd)).isPresent()) {
                res.add(rs.get());
            }
        } catch (IOException ignored) {
            // Ignored
        }
        return res;
    }

    /**
     * Returns the default BibDatabase mode, which can be either BIBTEX or BIBLATEX.
     *
     * @return the default BibDatabaseMode
     */
    public BibDatabaseMode getDefaultBibDatabaseMode() {
        if (getBoolean(BIBLATEX_DEFAULT_MODE)) {
            return BibDatabaseMode.BIBLATEX;
        } else {
            return BibDatabaseMode.BIBTEX;
        }
    }

    /**
     * Set the default value for a key. This is useful for plugins that need to add default values for the prefs keys they use.
     *
     * @param key   The preferences key.
     * @param value The default value.
     */
    public void putDefaultValue(String key, Object value) {
        defaults.put(key, value);
    }

    /**
     * Stores a color in preferences.
     *
     * @param key   The key for this setting.
     * @param color The Color to store.
     */
    public void putColor(String key, Color color) {
        String rgb = String.valueOf(color.getRed()) + ':' + color.getGreen() + ':' + color.getBlue();
        put(key, rgb);
    }

    /**
     * Clear all preferences.
     *
     * @throws BackingStoreException
     */
    public void clear() throws BackingStoreException {
        clearAllBibEntryTypes();
        clearKeyPatterns();
        prefs.clear();
        new SharedDatabasePreferences().clear();
    }

    public void clear(String key) {
        prefs.remove(key);
    }

    /**
     * Calling this method will write all preferences into the preference store.
     */
    public void flush() {
        if (getBoolean(MEMORY_STICK_MODE)) {
            try {
                exportPreferences("jabref.xml");
            } catch (JabRefException e) {
                LOGGER.warn("Could not export preferences for memory stick mode: " + e.getMessage(), e);
            }
        }
        try {
            prefs.flush();
        } catch (BackingStoreException ex) {
            LOGGER.warn("Cannot communicate with backing store", ex);
        }
    }

    public void storeBibEntryTypes(List<BibEntryType> BibEntryTypes, BibDatabaseMode bibDatabaseMode) {
        Preferences prefsNode = getPrefsNodeForCustomizedEntryTypes(bibDatabaseMode);

        try {
            // clear old custom types
            clearBibEntryTypes(bibDatabaseMode);

            // store current custom types
            BibEntryTypes.forEach(type -> prefsNode.put(type.getType().getName(), BibEntryTypesManager.serialize(type)));

            prefsNode.flush();
        } catch (BackingStoreException e) {
            LOGGER.info("Updating stored custom entry types failed.", e);
        }
    }

    @Override
    public List<BibEntryType> loadBibEntryTypes(BibDatabaseMode bibDatabaseMode) {
        List<BibEntryType> storedEntryTypes = new ArrayList<>();
        Preferences prefsNode = getPrefsNodeForCustomizedEntryTypes(bibDatabaseMode);
        try {
            Arrays.stream(prefsNode.keys())
                  .map(key -> prefsNode.get(key, null))
                  .filter(Objects::nonNull)
                  .forEach(typeString -> BibEntryTypesManager.parse(typeString).ifPresent(storedEntryTypes::add));
        } catch (BackingStoreException e) {
            LOGGER.info("Parsing customized entry types failed.", e);
        }
        return storedEntryTypes;
    }

    private void clearAllBibEntryTypes() throws BackingStoreException {
        for (BibDatabaseMode mode : BibDatabaseMode.values()) {
            clearBibEntryTypes(mode);
        }
    }

    private void clearBibEntryTypes(BibDatabaseMode mode) throws BackingStoreException {
        Preferences prefsNode = getPrefsNodeForCustomizedEntryTypes(mode);
        prefsNode.clear();
    }

    public Map<String, Object> getPreferences() {
        Map<String, Object> result = new HashMap<>();
        try {
            for (String key : this.prefs.keys()) {
                Object value = getObject(key);
                result.put(key, value);
            }
        } catch (BackingStoreException e) {
            LOGGER.info("could not retrieve preference keys", e);
        }
        return result;
    }

    private Object getObject(String key) {
        try {
            return this.get(key);
        } catch (ClassCastException e) {
            try {
                return this.getBoolean(key);
            } catch (ClassCastException e2) {
                try {
                    return this.getInt(key);
                } catch (ClassCastException e3) {
                    return this.getDouble(key);
                }
            }
        }
    }

    /**
     * Removes all entries keyed by prefix+number, where number is equal to or higher than the given number.
     *
     * @param number or higher.
     */
    private void purgeSeries(String prefix, int number) {
        int n = number;
        while (get(prefix + n) != null) {
            remove(prefix + n);
            n++;
        }
    }

    /**
     * Exports Preferences to an XML file.
     *
     * @param filename String File to export to
     */
    public void exportPreferences(String filename) throws JabRefException {
        exportPreferences(Path.of(filename));
    }

    public void exportPreferences(Path file) throws JabRefException {
        try (OutputStream os = Files.newOutputStream(file)) {
            prefs.exportSubtree(os);
        } catch (BackingStoreException | IOException ex) {
            throw new JabRefException("Could not export preferences", Localization.lang("Could not export preferences"),
                    ex);
        }
    }

    /**
     * Imports Preferences from an XML file.
     *
     * @param filename String File to import from
     * @throws JabRefException thrown if importing the preferences failed due to an InvalidPreferencesFormatException or an IOException
     */
    public void importPreferences(String filename) throws JabRefException {
        importPreferences(Path.of(filename));
    }

    public void importPreferences(Path file) throws JabRefException {
        try (InputStream is = Files.newInputStream(file)) {
            Preferences.importPreferences(is);
        } catch (InvalidPreferencesFormatException | IOException ex) {
            throw new JabRefException("Could not import preferences", Localization.lang("Could not import preferences"),
                    ex);
        }
    }

    /**
     * ONLY FOR TESTING!
     * <p>
     * Do not use in production code. Otherwise the singleton pattern is broken and preferences might get lost.
     *
     * @param owPrefs The custom preferences to overwrite the currently present
     */
    public void overwritePreferences(JabRefPreferences owPrefs) {
        singleton = owPrefs;
    }

    public String getWrappedUsername() {
        return '[' + get(DEFAULT_OWNER) + ']';
    }

    public FileHistory getFileHistory() {
        return new FileHistory(getStringList(RECENT_DATABASES).stream().map(Path::of).collect(Collectors.toList()));
    }

    public void storeFileHistory(FileHistory history) {
        if (!history.isEmpty()) {
            putStringList(RECENT_DATABASES, history.getHistory().stream().map(Path::toAbsolutePath).map(Path::toString).collect(Collectors.toList()));
        }
    }

    @Override
    public FilePreferences getFilePreferences() {
        return new FilePreferences(
                getUser(),
                get(MAIN_FILE_DIRECTORY),
                getBoolean(BIB_LOC_AS_PRIMARY_DIR),
                get(IMPORT_FILENAMEPATTERN),
                get(IMPORT_FILEDIRPATTERN),
                getBoolean(DOWNLOAD_LINKED_FILES));
    }

    @Override
    public FieldWriterPreferences getFieldWriterPreferences() {
        return new FieldWriterPreferences(
                getBoolean(RESOLVE_STRINGS_ALL_FIELDS),
                getStringList(DO_NOT_RESOLVE_STRINGS_FOR).stream().map(FieldFactory::parseField).collect(Collectors.toList()),
                getFieldContentParserPreferences());
    }

    public FieldContentFormatterPreferences getFieldContentParserPreferences() {
        return new FieldContentFormatterPreferences(getStringList(NON_WRAPPABLE_FIELDS).stream().map(FieldFactory::parseField).collect(Collectors.toList()));
    }

    @Override
    public boolean isKeywordSyncEnabled() {
        return getBoolean(JabRefPreferences.SPECIALFIELDSENABLED)
                && getBoolean(JabRefPreferences.AUTOSYNCSPECIALFIELDSTOKEYWORDS);
    }

    @Override
    public ImportFormatPreferences getImportFormatPreferences() {
        return new ImportFormatPreferences(
                customImports,
                getDefaultEncoding(),
                getKeywordDelimiter(),
                getBibtexKeyPatternPreferences(),
                getFieldContentParserPreferences(),
                getXMPPreferences(),
                isKeywordSyncEnabled());
    }

    @Override
    public SavePreferences loadForExportFromPreferences() {
        Boolean saveInOriginalOrder = this.getBoolean(JabRefPreferences.EXPORT_IN_ORIGINAL_ORDER);
        SaveOrderConfig saveOrder = null;
        if (!saveInOriginalOrder) {
            if (this.getBoolean(JabRefPreferences.EXPORT_IN_SPECIFIED_ORDER)) {
                saveOrder = this.loadExportSaveOrder();
            } else {
                saveOrder = this.loadTableSaveOrder();
            }
        }
        return new SavePreferences(
                saveInOriginalOrder,
                saveOrder,
                this.getDefaultEncoding(),
                SavePreferences.DatabaseSaveType.ALL,
                false,
                this.getBoolean(JabRefPreferences.REFORMAT_FILE_ON_SAVE_AND_EXPORT),
                this.getFieldWriterPreferences(),
                getBibtexKeyPatternPreferences());
    }

    public SavePreferences loadForSaveFromPreferences() {
        return new SavePreferences(
                false,
                null,
                this.getDefaultEncoding(),
                SavePreferences.DatabaseSaveType.ALL,
                true,
                this.getBoolean(JabRefPreferences.REFORMAT_FILE_ON_SAVE_AND_EXPORT),
                this.getFieldWriterPreferences(),
                getBibtexKeyPatternPreferences());
    }

    public ExporterFactory getExporterFactory(JournalAbbreviationRepository abbreviationRepository) {
        List<TemplateExporter> customFormats = getCustomExportFormats(abbreviationRepository);
        LayoutFormatterPreferences layoutPreferences = this.getLayoutFormatterPreferences(abbreviationRepository);
        SavePreferences savePreferences = this.loadForExportFromPreferences();
        XmpPreferences xmpPreferences = this.getXMPPreferences();
        return ExporterFactory.create(customFormats, layoutPreferences, savePreferences, xmpPreferences);
    }

    @Override
    public LayoutFormatterPreferences getLayoutFormatterPreferences(JournalAbbreviationRepository repository) {
        return new LayoutFormatterPreferences(
                getNameFormatterPreferences(),
                getFileLinkPreferences(),
                repository);
    }

    @Override
    public XmpPreferences getXMPPreferences() {
        return new XmpPreferences(
                getBoolean(USE_XMP_PRIVACY_FILTER),
                getStringList(XMP_PRIVACY_FILTERS).stream().map(FieldFactory::parseField).collect(Collectors.toSet()),
                getKeywordDelimiter());
    }

    @Override
    public OpenOfficePreferences getOpenOfficePreferences() {
        return new OpenOfficePreferences(
                get(JabRefPreferences.OO_JARS_PATH),
                get(JabRefPreferences.OO_EXECUTABLE_PATH),
                get(JabRefPreferences.OO_PATH),
                getBoolean(JabRefPreferences.OO_USE_ALL_OPEN_BASES),
                getBoolean(JabRefPreferences.OO_SYNC_WHEN_CITING),
                getBoolean(JabRefPreferences.OO_SHOW_PANEL),
                getStringList(JabRefPreferences.OO_EXTERNAL_STYLE_FILES),
                get(JabRefPreferences.OO_BIBLIOGRAPHY_STYLE_FILE));
    }

    @Override
    public void setOpenOfficePreferences(OpenOfficePreferences openOfficePreferences) {
        put(JabRefPreferences.OO_JARS_PATH, openOfficePreferences.getJarsPath());
        put(JabRefPreferences.OO_EXECUTABLE_PATH, openOfficePreferences.getExecutablePath());
        put(JabRefPreferences.OO_PATH, openOfficePreferences.getInstallationPath());
        putBoolean(JabRefPreferences.OO_USE_ALL_OPEN_BASES, openOfficePreferences.getUseAllDatabases());
        putBoolean(JabRefPreferences.OO_SYNC_WHEN_CITING, openOfficePreferences.getSyncWhenCiting());
        putBoolean(JabRefPreferences.OO_SHOW_PANEL, openOfficePreferences.getShowPanel());
        putStringList(JabRefPreferences.OO_EXTERNAL_STYLE_FILES, openOfficePreferences.getExternalStyles());
        put(JabRefPreferences.OO_BIBLIOGRAPHY_STYLE_FILE, openOfficePreferences.getCurrentStyle());
    }

    private NameFormatterPreferences getNameFormatterPreferences() {
        return new NameFormatterPreferences(getStringList(NAME_FORMATER_KEY), getStringList(NAME_FORMATTER_VALUE));
    }

    private FileLinkPreferences getFileLinkPreferences() {
        return new FileLinkPreferences(
                get(MAIN_FILE_DIRECTORY),
                fileDirForDatabase);
    }

    public JabRefPreferences storeVersionPreferences(VersionPreferences versionPreferences) {
        put(VERSION_IGNORED_UPDATE, versionPreferences.getIgnoredVersion().toString());
        return this;
    }

    public VersionPreferences getVersionPreferences() {
        Version ignoredVersion = Version.parse(get(VERSION_IGNORED_UPDATE));
        return new VersionPreferences(ignoredVersion);
    }

    public JabRefPreferences storePreviewPreferences(PreviewPreferences previewPreferences) {
        putInt(CYCLE_PREVIEW_POS, previewPreferences.getPreviewCyclePosition());
        putStringList(CYCLE_PREVIEW, previewPreferences.getPreviewCycle().stream().map(layout -> {
            if (layout instanceof CitationStylePreviewLayout) {
                return ((CitationStylePreviewLayout) layout).getFilePath();
            } else {
                return layout.getName();
            }
        }).collect(Collectors.toList()));
        putDouble(PREVIEW_PANEL_HEIGHT, previewPreferences.getPreviewPanelDividerPosition().doubleValue());
        put(PREVIEW_STYLE, previewPreferences.getPreviewStyle());
        putBoolean(PREVIEW_AS_TAB, previewPreferences.showPreviewAsExtraTab());
        return this;
    }

    @Override
    public PreviewPreferences getPreviewPreferences() {
        List<String> cycle = getStringList(CYCLE_PREVIEW);
        double panelHeight = getDouble(PREVIEW_PANEL_HEIGHT);
        String style = get(PREVIEW_STYLE);
        String styleDefault = (String) defaults.get(PREVIEW_STYLE);
        boolean showAsTab = getBoolean(PREVIEW_AS_TAB);

        // For backwards compatibility always add at least the default preview to the cycle
        if (cycle.isEmpty()) {
            cycle.add("Preview");
        }

        List<PreviewLayout> layouts = cycle.stream()
                                           .map(layout -> {
                                               if (CitationStyle.isCitationStyleFile(layout)) {
                                                   return CitationStyle.createCitationStyleFromFile(layout)
                                                                       .map(file -> (PreviewLayout) new CitationStylePreviewLayout(file))
                                                                       .orElse(null);
                                               } else {
                                                   return new TextBasedPreviewLayout(style, getLayoutFormatterPreferences(Globals.journalAbbreviationRepository));
                                               }
                                           })
                                           .filter(Objects::nonNull)
                                           .collect(Collectors.toList());

        int cyclePos;
        int storedCyclePos = getInt(CYCLE_PREVIEW_POS);
        if (storedCyclePos < layouts.size()) {
            cyclePos = storedCyclePos;
        } else {
            cyclePos = 0; // fallback if stored position is no longer valid
        }

        return new PreviewPreferences(layouts, cyclePos, panelHeight, style, styleDefault, showAsTab);
    }

    public ProtectedTermsPreferences getProtectedTermsPreferences() {
        return new ProtectedTermsPreferences(
                getStringList(PROTECTED_TERMS_ENABLED_INTERNAL),
                getStringList(PROTECTED_TERMS_ENABLED_EXTERNAL),
                getStringList(PROTECTED_TERMS_DISABLED_INTERNAL),
                getStringList(PROTECTED_TERMS_DISABLED_EXTERNAL));
    }

    @Override
    public void setProtectedTermsPreferences(ProtectedTermsLoader loader) {
        List<String> enabledExternalList = new ArrayList<>();
        List<String> disabledExternalList = new ArrayList<>();
        List<String> enabledInternalList = new ArrayList<>();
        List<String> disabledInternalList = new ArrayList<>();

        for (ProtectedTermsList list : loader.getProtectedTermsLists()) {
            if (list.isInternalList()) {
                if (list.isEnabled()) {
                    enabledInternalList.add(list.getLocation());
                } else {
                    disabledInternalList.add(list.getLocation());
                }
            } else {
                if (list.isEnabled()) {
                    enabledExternalList.add(list.getLocation());
                } else {
                    disabledExternalList.add(list.getLocation());
                }
            }
        }

        putStringList(PROTECTED_TERMS_ENABLED_EXTERNAL, enabledExternalList);
        putStringList(PROTECTED_TERMS_DISABLED_EXTERNAL, disabledExternalList);
        putStringList(PROTECTED_TERMS_ENABLED_INTERNAL, enabledInternalList);
        putStringList(PROTECTED_TERMS_DISABLED_INTERNAL, disabledInternalList);
    }

    @Override
    public JournalAbbreviationPreferences getJournalAbbreviationPreferences() {
        return new JournalAbbreviationPreferences(getStringList(EXTERNAL_JOURNAL_LISTS), getDefaultEncoding());
    }

    @Override
    public CleanupPreferences getCleanupPreferences(JournalAbbreviationRepository abbreviationRepository) {
        return new CleanupPreferences(
                getLayoutFormatterPreferences(abbreviationRepository),
                getFilePreferences());
    }

    @Override
    public CleanupPreset getCleanupPreset() {
        Set<CleanupPreset.CleanupStep> activeJobs = EnumSet.noneOf(CleanupPreset.CleanupStep.class);

        for (CleanupPreset.CleanupStep action : EnumSet.allOf(CleanupPreset.CleanupStep.class)) {
            if (getBoolean(JabRefPreferences.CLEANUP + action.name())) {
                activeJobs.add(action);
            }
        }

        FieldFormatterCleanups formatterCleanups = Cleanups.parse(getStringList(JabRefPreferences.CLEANUP_FORMATTERS));

        return new CleanupPreset(activeJobs, formatterCleanups);
    }

    @Override
    public void setCleanupPreset(CleanupPreset cleanupPreset) {
        for (CleanupPreset.CleanupStep action : EnumSet.allOf(CleanupPreset.CleanupStep.class)) {
            putBoolean(JabRefPreferences.CLEANUP + action.name(), cleanupPreset.isActive(action));
        }

        putStringList(JabRefPreferences.CLEANUP_FORMATTERS, cleanupPreset.getFormatterCleanups().getAsStringList(OS.NEWLINE));
    }

    @Override
    public void storeExportSaveOrder(SaveOrderConfig config) {
        putBoolean(EXPORT_PRIMARY_SORT_DESCENDING, config.getSortCriteria().get(0).descending);
        putBoolean(EXPORT_SECONDARY_SORT_DESCENDING, config.getSortCriteria().get(1).descending);
        putBoolean(EXPORT_TERTIARY_SORT_DESCENDING, config.getSortCriteria().get(2).descending);
        putBoolean(EXPORT_IN_ORIGINAL_ORDER, config.saveInOriginalOrder());
        putBoolean(EXPORT_IN_SPECIFIED_ORDER, config.saveInSpecifiedOrder());

        put(EXPORT_PRIMARY_SORT_FIELD, config.getSortCriteria().get(0).field.getName());
        put(EXPORT_SECONDARY_SORT_FIELD, config.getSortCriteria().get(1).field.getName());
        put(EXPORT_TERTIARY_SORT_FIELD, config.getSortCriteria().get(2).field.getName());
    }

    private SaveOrderConfig loadTableSaveOrder() {
        SaveOrderConfig config = new SaveOrderConfig();
        List<MainTableColumnModel> sortOrder = createMainTableColumnSortOrder();

        sortOrder.forEach(column -> config.getSortCriteria().add(new SaveOrderConfig.SortCriterion(
                FieldFactory.parseField(column.getQualifier()),
                column.getSortType().toString())));

        return config;
    }

    @Override
    public SaveOrderConfig loadExportSaveOrder() {
        return new SaveOrderConfig(getBoolean(EXPORT_IN_ORIGINAL_ORDER), getBoolean(EXPORT_IN_SPECIFIED_ORDER),
                new SaveOrderConfig.SortCriterion(FieldFactory.parseField(get(EXPORT_PRIMARY_SORT_FIELD)), getBoolean(EXPORT_PRIMARY_SORT_DESCENDING)),
                new SaveOrderConfig.SortCriterion(FieldFactory.parseField(get(EXPORT_SECONDARY_SORT_FIELD)), getBoolean(EXPORT_SECONDARY_SORT_DESCENDING)),
                new SaveOrderConfig.SortCriterion(FieldFactory.parseField(get(EXPORT_TERTIARY_SORT_FIELD)), getBoolean(EXPORT_TERTIARY_SORT_DESCENDING)));
    }

    @Override
    public Character getKeywordDelimiter() {
        return get(KEYWORD_SEPARATOR).charAt(0);
    }

    public String getOrCreateUserId() {
        Optional<String> userId = getAsOptional(USER_ID);
        if (userId.isPresent()) {
            return userId.get();
        } else {
            String newUserId = UUID.randomUUID().toString();
            put(USER_ID, newUserId);
            return newUserId;
        }
    }

    @Override
    public void storeKeyBindingRepository(KeyBindingRepository keyBindingRepository) {
        putStringList(JabRefPreferences.BIND_NAMES, keyBindingRepository.getBindNames());
        putStringList(JabRefPreferences.BINDINGS, keyBindingRepository.getBindings());
    }

    @Override
    public KeyBindingRepository getKeyBindingRepository() {
        return new KeyBindingRepository(getStringList(BIND_NAMES), getStringList(BINDINGS));
    }

    @Override
    public void storeJournalAbbreviationPreferences(JournalAbbreviationPreferences abbreviationsPreferences) {
        putStringList(JabRefPreferences.EXTERNAL_JOURNAL_LISTS, abbreviationsPreferences.getExternalJournalLists());
    }

    @Override
    public AutoLinkPreferences getAutoLinkPreferences() {
        return new AutoLinkPreferences(
                getBoolean(JabRefPreferences.AUTOLINK_USE_REG_EXP_SEARCH_KEY),
                get(JabRefPreferences.AUTOLINK_REG_EXP_SEARCH_EXPRESSION_KEY),
                getBoolean(JabRefPreferences.AUTOLINK_EXACT_KEY_ONLY),
                getKeywordDelimiter());
    }

    public void storeSidePanePreferredPositions(Map<SidePaneType, Integer> preferredPositions) {
        // Split the map into a pair of parallel String lists suitable for storage
        List<String> names = preferredPositions.keySet().stream()
                                               .map(Enum::toString)
                                               .collect(Collectors.toList());

        List<String> positions = preferredPositions.values().stream()
                                                   .map(integer -> Integer.toString(integer))
                                                   .collect(Collectors.toList());

        putStringList(SIDE_PANE_COMPONENT_NAMES, names);
        putStringList(SIDE_PANE_COMPONENT_PREFERRED_POSITIONS, positions);
    }

    @Override
    public Path getWorkingDir() {
        return Path.of(get(WORKING_DIRECTORY));
    }

    @Override
    public void setWorkingDir(Path dir) {
        put(WORKING_DIRECTORY, dir.toString());
    }

    public GroupViewMode getGroupViewMode() {
        return GroupViewMode.valueOf(get(GROUP_INTERSECT_UNION_VIEW_MODE));
    }

    public void setGroupViewMode(GroupViewMode mode) {
        put(GROUP_INTERSECT_UNION_VIEW_MODE, mode.name());
    }

    public void setPreviewStyle(String previewStyle) {
        put(PREVIEW_STYLE, previewStyle);
    }

    public String getPreviewStyle() {
        return get(PREVIEW_STYLE);
    }

    public Optional<Integer> getFontSize() {
        if (getBoolean(OVERRIDE_DEFAULT_FONT_SIZE)) {
            return Optional.of(getInt(MAIN_FONT_SIZE));
        } else {
            return Optional.empty();
        }
    }

    public String setLastPreferencesExportPath() {
        return get(PREFS_EXPORT_PATH);
    }

    public void setLastPreferencesExportPath(Path exportFile) {
        put(PREFS_EXPORT_PATH, exportFile.toString());
    }

    public void setIdBasedFetcherForEntryGenerator(String fetcherName) {
        put(ID_ENTRY_GENERATOR, fetcherName);
    }

    public String getIdBasedFetcherForEntryGenerator() {
        return get(ID_ENTRY_GENERATOR);
    }

    @Override
    public List<TemplateExporter> getCustomExportFormats(JournalAbbreviationRepository abbreviationRepository) {
        int i = 0;
        List<TemplateExporter> formats = new ArrayList<>();
        String exporterName;
        String filename;
        String extension;
        LayoutFormatterPreferences layoutPreferences = getLayoutFormatterPreferences(abbreviationRepository);
        SavePreferences savePreferences = loadForExportFromPreferences();
        List<String> formatData;
        while (!((formatData = getStringList(CUSTOM_EXPORT_FORMAT + i)).isEmpty())) {
            exporterName = formatData.get(EXPORTER_NAME_INDEX);
            filename = formatData.get(EXPORTER_FILENAME_INDEX);
            extension = formatData.get(EXPORTER_EXTENSION_INDEX);
            TemplateExporter format = new TemplateExporter(exporterName, filename, extension,
                    layoutPreferences, savePreferences);
            format.setCustomExport(true);
            formats.add(format);
            i++;
        }
        return formats;
    }

    @Override
    public void storeCustomExportFormats(List<TemplateExporter> exporters) {
        if (exporters.isEmpty()) {
            purgeCustomExportFormats(0);
        } else {
            for (int i = 0; i < exporters.size(); i++) {
                List<String> exporterData = new ArrayList<>();
                exporterData.add(EXPORTER_NAME_INDEX, exporters.get(i).getName());
                exporterData.add(EXPORTER_FILENAME_INDEX, exporters.get(i).getLayoutFileName());
                // Only stores the first extension associated with FileType
                exporterData.add(EXPORTER_EXTENSION_INDEX, exporters.get(i).getFileType().getExtensions().get(0));
                putStringList(CUSTOM_EXPORT_FORMAT + i, exporterData);
            }
            purgeCustomExportFormats(exporters.size());
        }
    }

    private void purgeCustomExportFormats(int from) {
        int i = from;
        while (!getStringList(CUSTOM_EXPORT_FORMAT + i).isEmpty()) {
            remove(CUSTOM_EXPORT_FORMAT + i);
            i++;
        }
    }

    @Override
    public String getExportWorkingDirectory() {
        return get(EXPORT_WORKING_DIRECTORY);
    }

    @Override
    public void setExportWorkingDirectory(String layoutFileDirString) {
        put(EXPORT_WORKING_DIRECTORY, layoutFileDirString);
    }

    @Override
    public boolean shouldWarnAboutDuplicatesForImport() {
        return getBoolean(JabRefPreferences.WARN_ABOUT_DUPLICATES_IN_INSPECTION);
    }

    @Override
    public void setShouldWarnAboutDuplicatesForImport(boolean value) {
        putBoolean(JabRefPreferences.WARN_ABOUT_DUPLICATES_IN_INSPECTION, value);
    }

    @Override
    public void saveCustomEntryTypes() {
        saveCustomEntryTypes(BibDatabaseMode.BIBTEX);
        saveCustomEntryTypes(BibDatabaseMode.BIBLATEX);
    }

    private void saveCustomEntryTypes(BibDatabaseMode bibDatabaseMode) {
        List<BibEntryType> customBiblatexBibTexTypes = new ArrayList<>(Globals.entryTypesManager.getAllTypes(bibDatabaseMode));

        storeBibEntryTypes(customBiblatexBibTexTypes, bibDatabaseMode);
    }

    public NewLineSeparator getNewLineSeparator() {
        return NewLineSeparator.parse(get(JabRefPreferences.NEWLINE));
    }

    public void setNewLineSeparator(NewLineSeparator newLineSeparator) {
        String escapeChars = newLineSeparator.toString();
        put(JabRefPreferences.NEWLINE, escapeChars);

        // we also have to change Globals variable as globals is not a getter, but a constant
        OS.NEWLINE = escapeChars;
    }

    //*************************************************************************************************************
    // GeneralPreferences
    //*************************************************************************************************************

    @Override
    public Language getLanguage() {
        String languageId = get(LANGUAGE);
        return Stream.of(Language.values())
                     .filter(language -> language.getId().equalsIgnoreCase(languageId))
                     .findFirst()
                     .orElse(Language.ENGLISH);
    }

    @Override
    public void setLanguage(Language language) {
        Language oldLanguage = getLanguage();
        put(LANGUAGE, language.getId());
        if (language != oldLanguage) {
            // Update any defaults that might be language dependent:
            setLanguageDependentDefaultValues();
        }
    }

    @Override
    public Charset getDefaultEncoding() {
        return Charset.forName(get(DEFAULT_ENCODING));
    }

    @Override
    public boolean shouldCollectTelemetry() {
        return getBoolean(COLLECT_TELEMETRY);
    }

    @Override
    public void setShouldCollectTelemetry(boolean value) {
        putBoolean(COLLECT_TELEMETRY, value);
    }

    @Override
    public boolean shouldAskToCollectTelemetry() {
        return getBoolean(ALREADY_ASKED_TO_COLLECT_TELEMETRY);
    }

    @Override
    public void askedToCollectTelemetry() {
        putBoolean(ALREADY_ASKED_TO_COLLECT_TELEMETRY, true);
    }

    @Override
    public String getUnwantedCharacters() {
        return get(UNWANTED_BIBTEX_KEY_CHARACTERS);
    }

    @Override
    public boolean getAllowIntegerEdition() {
        return getBoolean(ALLOW_INTEGER_EDITION_BIBTEX);
    }

    @Override
    public GeneralPreferences getGeneralPreferences() {
        return new GeneralPreferences(
                getDefaultEncoding(),
                getBoolean(BIBLATEX_DEFAULT_MODE) ? BibDatabaseMode.BIBLATEX : BibDatabaseMode.BIBTEX,
                getBoolean(WARN_ABOUT_DUPLICATES_IN_INSPECTION),
                getBoolean(CONFIRM_DELETE),
                getBoolean(ALLOW_INTEGER_EDITION_BIBTEX),
                getBoolean(MEMORY_STICK_MODE),
                shouldCollectTelemetry(),
                getBoolean(SHOW_ADVANCED_HINTS));
    }

    @Override
    public void storeGeneralPreferences(GeneralPreferences preferences) {
        put(DEFAULT_ENCODING, preferences.getDefaultEncoding().name());
        putBoolean(BIBLATEX_DEFAULT_MODE, (preferences.getDefaultBibDatabaseMode() == BibDatabaseMode.BIBLATEX));
        putBoolean(WARN_ABOUT_DUPLICATES_IN_INSPECTION, preferences.isWarnAboutDuplicatesInInspection());
        putBoolean(CONFIRM_DELETE, preferences.isConfirmDelete());
        putBoolean(ALLOW_INTEGER_EDITION_BIBTEX, preferences.isAllowIntegerEditionBibtex());
        putBoolean(MEMORY_STICK_MODE, preferences.isMemoryStickMode());
        setShouldCollectTelemetry(preferences.isCollectTelemetry());
        putBoolean(SHOW_ADVANCED_HINTS, preferences.isShowAdvancedHints());
    }

    @Override
    public OwnerPreferences getOwnerPreferences() {
        return new OwnerPreferences(
                getBoolean(USE_OWNER),
                get(DEFAULT_OWNER),
                getBoolean(OVERWRITE_OWNER));
    }

    @Override
    public void storeOwnerPreferences(OwnerPreferences preferences) {
        putBoolean(USE_OWNER, preferences.isUseOwner());
        put(DEFAULT_OWNER, preferences.getDefaultOwner());
        putBoolean(OVERWRITE_OWNER, preferences.isOverwriteOwner());
    }

    @Override
    public TimestampPreferences getTimestampPreferences() {
        return new TimestampPreferences(
                getBoolean(USE_TIME_STAMP),
                getBoolean(UPDATE_TIMESTAMP),
                FieldFactory.parseField(get(TIME_STAMP_FIELD)),
                get(TIME_STAMP_FORMAT),
                getBoolean(OVERWRITE_TIME_STAMP));
    }

    @Override
    public void storeTimestampPreferences(TimestampPreferences preferences) {
        putBoolean(USE_TIME_STAMP, preferences.isUseTimestamps());
        putBoolean(UPDATE_TIMESTAMP, preferences.isUpdateTimestamp());
        put(TIME_STAMP_FIELD, preferences.getTimestampField().getName());
        put(TIME_STAMP_FORMAT, preferences.getTimestampFormat());
        putBoolean(OVERWRITE_TIME_STAMP, preferences.isOverwriteTimestamp());
    }

    //*************************************************************************************************************
    // ToDo: GroupPreferences
    //*************************************************************************************************************

    @Override
    public boolean getDisplayGroupCount() {
        return getBoolean(JabRefPreferences.DISPLAY_GROUP_COUNT);
    }

    //*************************************************************************************************************
    // EntryEditorPreferences
    //*************************************************************************************************************

    /**
     * Creates a list of defined tabs in the entry editor from cache
     *
     * @return a list of defined tabs
     */
    @Override
    public Map<String, Set<Field>> getEntryEditorTabList() {
        if (entryEditorTabList == null) {
            updateEntryEditorTabList();
        }
        return entryEditorTabList;
    }

    /**
     * Reloads the list of the currently defined tabs  in the entry editor from scratch to cache
     */
    @Override
    public void updateEntryEditorTabList() {
        Map<String, Set<Field>> tabs = new LinkedHashMap<>();
        int i = 0;
        String name;
        if (hasKey(CUSTOM_TAB_NAME + 0)) {
            // The user has modified from the default values:
            while (hasKey(CUSTOM_TAB_NAME + i)) {
                name = get(CUSTOM_TAB_NAME + i);
                Set<Field> entry = FieldFactory.parseFieldList(get(CUSTOM_TAB_FIELDS + i));
                tabs.put(name, entry);
                i++;
            }
        } else {
            // Nothing set, so we use the default values:
            while (get(JabRefPreferences.CUSTOM_TAB_NAME + "_def" + i) != null) {
                name = get(JabRefPreferences.CUSTOM_TAB_NAME + "_def" + i);
                Set<Field> entry = FieldFactory.parseFieldList(get(CUSTOM_TAB_FIELDS + "_def" + i));
                tabs.put(name, entry);
                i++;
            }
        }
        entryEditorTabList = tabs;
    }

    /**
     * Stores the defined tabs and corresponding fields in the preferences.
     *
     * @param customTabs a map of tab names and the corresponding set of fields to be displayed in
     */
    @Override
    public void storeEntryEditorTabList(Map<String, Set<Field>> customTabs) {
        String[] names = customTabs.keySet().toArray(String[]::new);
        String[] fields = customTabs.values().stream()
                                    .map(set -> set.stream()
                                                   .map(Field::getName)
                                                   .collect(Collectors.joining(STRINGLIST_DELIMITER.toString())))
                                    .toArray(String[]::new);

        for (int i = 0; i < customTabs.size(); i++) {
            put(CUSTOM_TAB_NAME + i, names[i]);
            put(CUSTOM_TAB_FIELDS + i, fields[i]);
        }

        purgeSeries(CUSTOM_TAB_NAME, customTabs.size());
        purgeSeries(CUSTOM_TAB_FIELDS, customTabs.size());

        updateEntryEditorTabList();
    }

    /**
     * Get a Map of default tab names to default tab fields.
     *
     * @return A map of keys with tab names and a set of corresponding fields
     */
    @Override
    public Map<String, Set<Field>> getDefaultTabNamesAndFields() {
        Map<String, Set<Field>> customTabsMap = new LinkedHashMap<>();

        int defNumber = 0;
        while (true) {
            // Saved as 'CUSTOMTABNAME_def{number}' and seperated by ';'
            String name = (String) defaults.get(CUSTOM_TAB_NAME + "_def" + defNumber);
            String fields = (String) defaults.get(CUSTOM_TAB_FIELDS + "_def" + defNumber);

            if (StringUtil.isNullOrEmpty(name) || StringUtil.isNullOrEmpty(fields)) {
                break;
            }

            customTabsMap.put(name, FieldFactory.parseFieldList((String) defaults.get(CUSTOM_TAB_FIELDS + "_def" + defNumber)));
            defNumber++;
        }
        return customTabsMap;
    }

    /**
     * Get a Map of default tab names to default tab fields.
     *
     * @return A map of keys with tab names and a set of corresponding fields
     */
    @Override
    public List<Field> getAllDefaultTabFieldNames() {
        List<Field> customFields = new ArrayList<>();

        int defNumber = 0;
        while (true) {
            // saved as CUSTOMTABNAME_def{number} and ; separated
            String fields = (String) defaults.get(CUSTOM_TAB_FIELDS + "_def" + defNumber);

            if (StringUtil.isNullOrEmpty(fields)) {
                break;
            }

            customFields.addAll(Arrays.stream(fields.split(STRINGLIST_DELIMITER.toString())).map(FieldFactory::parseField).collect(Collectors.toList()));
            defNumber++;
        }
        return customFields;
    }

    @Override
    public EntryEditorPreferences getEntryEditorPreferences() {
        return new EntryEditorPreferences(getEntryEditorTabList(),
                getBoolean(AUTO_OPEN_FORM),
                getBoolean(SHOW_RECOMMENDATIONS),
                getBoolean(ACCEPT_RECOMMENDATIONS),
                getBoolean(SHOW_LATEX_CITATIONS),
                getBoolean(DEFAULT_SHOW_SOURCE),
                getBoolean(VALIDATE_IN_ENTRY_EDITOR));
    }

    @Override
    public void storeEntryEditorPreferences(EntryEditorPreferences preferences) {
        storeEntryEditorTabList(preferences.getEntryEditorTabList());
        putBoolean(AUTO_OPEN_FORM, preferences.shouldOpenOnNewEntry());
        putBoolean(SHOW_RECOMMENDATIONS, preferences.shouldShowRecommendationsTab());
        putBoolean(ACCEPT_RECOMMENDATIONS, preferences.isMrdlibAccepted());
        putBoolean(SHOW_LATEX_CITATIONS, preferences.shouldShowLatexCitationsTab());
        putBoolean(DEFAULT_SHOW_SOURCE, preferences.showSourceTabByDefault());
        putBoolean(VALIDATE_IN_ENTRY_EDITOR, preferences.isEnableValidation());
    }

    //*************************************************************************************************************
    // Network preferences
    //*************************************************************************************************************

    public RemotePreferences getRemotePreferences() {
        return new RemotePreferences(getInt(REMOTE_SERVER_PORT), getBoolean(USE_REMOTE_SERVER));
    }

    public void storeRemotePreferences(RemotePreferences remotePreferences) {
        putInt(REMOTE_SERVER_PORT, remotePreferences.getPort());
        putBoolean(USE_REMOTE_SERVER, remotePreferences.useRemoteServer());
    }

    public ProxyPreferences getProxyPreferences() {
        Boolean useProxy = getBoolean(PROXY_USE);
        String hostname = get(PROXY_HOSTNAME);
        String port = get(PROXY_PORT);
        Boolean useAuthentication = getBoolean(PROXY_USE_AUTHENTICATION);
        String username = get(PROXY_USERNAME);
        String password = get(PROXY_PASSWORD);
        return new ProxyPreferences(useProxy, hostname, port, useAuthentication, username, password);
    }

    public void storeProxyPreferences(ProxyPreferences proxyPreferences) {
        putBoolean(PROXY_USE, proxyPreferences.isUseProxy());
        put(PROXY_HOSTNAME, proxyPreferences.getHostname());
        put(PROXY_PORT, proxyPreferences.getPort());
        putBoolean(PROXY_USE_AUTHENTICATION, proxyPreferences.isUseAuthentication());
        put(PROXY_USERNAME, proxyPreferences.getUsername());
        put(PROXY_PASSWORD, proxyPreferences.getPassword());
    }

    //*************************************************************************************************************
    // BibtexKeyPatternPreferences
    //*************************************************************************************************************

    /**
     * Creates the GlobalBibtexKeyPattern from cache
     *
     * @return GlobalBibtexKeyPattern containing all keys without a parent AbstractKeyPattern
     */
    @Override
    public GlobalBibtexKeyPattern getGlobalBibtexKeyPattern() {
        if (this.globalBibtexKeyPattern == null) {
            updateGlobalBibtexKeyPattern();
        }
        return this.globalBibtexKeyPattern;
    }

    /**
     * Reloads the GlobalBibtexKeyPattern from scratch to cache
     */
    @Override
    public void updateGlobalBibtexKeyPattern() {
        this.globalBibtexKeyPattern = GlobalBibtexKeyPattern.fromPattern(get(DEFAULT_BIBTEX_KEY_PATTERN));
        Preferences preferences = Preferences.userNodeForPackage(PREFS_BASE_CLASS).node(BIBTEX_KEY_PATTERNS_NODE);
        try {
            String[] keys = preferences.keys();
            if (keys.length > 0) {
                for (String key : keys) {
                    this.globalBibtexKeyPattern.addBibtexKeyPattern(
                            EntryTypeFactory.parse(key),
                            preferences.get(key, null));
                }
            }
        } catch (BackingStoreException ex) {
            LOGGER.info("BackingStoreException in JabRefPreferences.getKeyPattern", ex);
        }
    }

    /**
     * Stores the given key pattern in the preferences
     *
     * @param pattern the pattern to store
     */
    public void storeGlobalBibtexKeyPattern(GlobalBibtexKeyPattern pattern) {
        this.globalBibtexKeyPattern = pattern;

        if ((this.globalBibtexKeyPattern.getDefaultValue() == null)
                || this.globalBibtexKeyPattern.getDefaultValue().isEmpty()) {
            put(DEFAULT_BIBTEX_KEY_PATTERN, "");
        } else {
            put(DEFAULT_BIBTEX_KEY_PATTERN, globalBibtexKeyPattern.getDefaultValue().get(0));
        }

        // Store overridden definitions to Preferences.
        Preferences preferences = Preferences.userNodeForPackage(PREFS_BASE_CLASS).node(BIBTEX_KEY_PATTERNS_NODE);
        try {
            preferences.clear(); // We remove all old entries.
        } catch (BackingStoreException ex) {
            LOGGER.info("BackingStoreException in JabRefPreferences::putKeyPattern", ex);
        }

        for (EntryType entryType : pattern.getAllKeys()) {
            if (!pattern.isDefaultValue(entryType)) {
                // first entry in the map is the full pattern
                preferences.put(entryType.getName(), pattern.getValue(entryType).get(0));
            }
        }

        updateGlobalBibtexKeyPattern();
    }

    private void clearKeyPatterns() throws BackingStoreException {
        Preferences preferences = Preferences.userNodeForPackage(PREFS_BASE_CLASS).node(BIBTEX_KEY_PATTERNS_NODE);
        preferences.clear();
        updateGlobalBibtexKeyPattern();
    }

    @Override
    public BibtexKeyPatternPreferences getBibtexKeyPatternPreferences() {
        BibtexKeyPatternPreferences.KeySuffix keySuffix =
                BibtexKeyPatternPreferences.KeySuffix.SECOND_WITH_B;

        if (getBoolean(KEY_GEN_ALWAYS_ADD_LETTER)) {
            keySuffix = BibtexKeyPatternPreferences.KeySuffix.ALWAYS;
        } else if (getBoolean(KEY_GEN_FIRST_LETTER_A)) {
            keySuffix = BibtexKeyPatternPreferences.KeySuffix.SECOND_WITH_A;
        }

        return new BibtexKeyPatternPreferences(
                getBoolean(AVOID_OVERWRITING_KEY),
                getBoolean(WARN_BEFORE_OVERWRITING_KEY),
                getBoolean(GENERATE_KEYS_BEFORE_SAVING),
                keySuffix,
                get(KEY_PATTERN_REGEX),
                get(KEY_PATTERN_REPLACEMENT),
                get(UNWANTED_BIBTEX_KEY_CHARACTERS),
                getGlobalBibtexKeyPattern(),
                getKeywordDelimiter());
    }

    @Override
    public void storeBibtexKeyPatternPreferences(BibtexKeyPatternPreferences preferences) {
        putBoolean(AVOID_OVERWRITING_KEY, preferences.shouldAvoidOverwriteCiteKey());
        putBoolean(WARN_BEFORE_OVERWRITING_KEY, preferences.shouldWarnBeforeOverwriteCiteKey());
        putBoolean(GENERATE_KEYS_BEFORE_SAVING, preferences.shouldGenerateCiteKeysBeforeSaving());

        switch (preferences.getKeySuffix()) {
            case ALWAYS:
                putBoolean(KEY_GEN_ALWAYS_ADD_LETTER, true);
                putBoolean(KEY_GEN_FIRST_LETTER_A, false);
                break;
            case SECOND_WITH_A:
                putBoolean(KEY_GEN_ALWAYS_ADD_LETTER, false);
                putBoolean(KEY_GEN_FIRST_LETTER_A, true);
                break;
            default:
            case SECOND_WITH_B:
                putBoolean(KEY_GEN_ALWAYS_ADD_LETTER, false);
                putBoolean(KEY_GEN_FIRST_LETTER_A, false);
                break;
        }

        put(KEY_PATTERN_REGEX, preferences.getKeyPatternRegex());
        put(KEY_PATTERN_REPLACEMENT, preferences.getKeyPatternReplacement());
        put(UNWANTED_BIBTEX_KEY_CHARACTERS, preferences.getUnwantedCharacters());

        storeGlobalBibtexKeyPattern(preferences.getKeyPattern());
    }

    //*************************************************************************************************************
<<<<<<< HEAD
    // MainTablePreferences
    //*************************************************************************************************************

    /**
     * Creates the GlobalBibtexKeyPattern from cache
     *
     * @return GlobalBibtexKeyPattern containing all keys without a parent AbstractKeyPattern
     */
    private List<MainTableColumnModel> createMainTableColumns() {
        if (this.mainTableColumns == null) {
            updateMainTableColumns();
        }
        return this.mainTableColumns;
    }

    /**
     * Reloads the GlobalBibtexKeyPattern from scratch
     */

    private void updateMainTableColumns() {
        List<String> columnNames = getStringList(COLUMN_NAMES);

        List<Double> columnWidths = getStringList(COLUMN_WIDTHS)
                .stream()
                .map(string -> {
                    try {
                        return Double.parseDouble(string);
                    } catch (NumberFormatException e) {
                        LOGGER.error("Exception while parsing column widths. Choosing default.", e);
                        return ColumnPreferences.DEFAULT_COLUMN_WIDTH;
                    }
                })
                .collect(Collectors.toList());

        List<SortType> columnSortTypes = getStringList(COLUMN_SORT_TYPES)
                .stream()
                .map(SortType::valueOf)
                .collect(Collectors.toList());

        List<MainTableColumnModel> columns = new ArrayList<>();
        for (int i = 0; i < columnNames.size(); i++) {
            MainTableColumnModel columnModel = MainTableColumnModel.parse(columnNames.get(i));

            if (i < columnWidths.size()) {
                columnModel.widthProperty().setValue(columnWidths.get(i));
            }

            if (i < columnSortTypes.size()) {
                columnModel.sortTypeProperty().setValue(columnSortTypes.get(i));
            }

            columns.add(columnModel);
        }

        mainTableColumns = columns;
    }

    /**
     * Creates the ColumnSortOrder from cache
     *
     * @return List containing only the the columns in its proper sort order
     */
    private List<MainTableColumnModel> createMainTableColumnSortOrder() {
        if (this.mainTableColumnSortOrder == null) {
            updateColumnSortOrder();
        }
        return this.mainTableColumnSortOrder;
    }

    /**
     * Reloads the MainTableColumnSortOrder from scratch to cache
     */
    private void updateColumnSortOrder() {
        List<MainTableColumnModel> columnsOrdered = new ArrayList<>();
        getStringList(COLUMN_SORT_ORDER).forEach(columnName ->
                this.mainTableColumnSortOrder.stream().filter(column ->
                        column.getName().equals(columnName))
                                             .findFirst()
                                             .ifPresent(columnsOrdered::add));

        mainTableColumnSortOrder = columnsOrdered;
    }

    @Override
    public ColumnPreferences getColumnPreferences() {
        return new ColumnPreferences(
                createMainTableColumns(),
                createMainTableColumnSortOrder());
    }

    /**
     * Stores the ColumnPreferences in the preferences
     *
     * @param columnPreferences the preferences to store
     */
    @Override
    public void storeColumnPreferences(ColumnPreferences columnPreferences) {
        putStringList(COLUMN_NAMES, columnPreferences.getColumns().stream()
                                                     .map(MainTableColumnModel::getName)
                                                     .collect(Collectors.toList()));

        List<String> columnWidthsInOrder = new ArrayList<>();
        columnPreferences.getColumns().forEach(column -> columnWidthsInOrder.add(column.widthProperty().getValue().toString()));
        putStringList(COLUMN_WIDTHS, columnWidthsInOrder);

        List<String> columnSortTypesInOrder = new ArrayList<>();
        columnPreferences.getColumns().forEach(column -> columnSortTypesInOrder.add(column.sortTypeProperty().getValue().toString()));
        putStringList(COLUMN_SORT_TYPES, columnSortTypesInOrder);

        putStringList(COLUMN_SORT_ORDER, columnPreferences
                .getColumnSortOrder().stream()
                .map(MainTableColumnModel::getName)
                .collect(Collectors.toList()));

        // Update cache
        mainTableColumns = columnPreferences.getColumns();
    }

    @Override
    public MainTablePreferences getMainTablePreferences() {
        return new MainTablePreferences(getColumnPreferences(),
                getBoolean(AUTO_RESIZE_MODE),
                getBoolean(EXTRA_FILE_COLUMNS));
    }

    @Override
    public void storeMainTablePreferences(MainTablePreferences mainTablePreferences) {
        storeColumnPreferences(mainTablePreferences.getColumnPreferences());
        putBoolean(AUTO_RESIZE_MODE, mainTablePreferences.getResizeColumnsToFit());
        putBoolean(EXTRA_FILE_COLUMNS, mainTablePreferences.getExtraFileColumnsEnabled());
    }

    @Override
    public MainTableNameFormatPreferences getMainTableNameFormatPreferences() {
        DisplayStyle displayStyle =
                DisplayStyle.LASTNAME_FIRSTNAME;

        if (getBoolean(JabRefPreferences.NAMES_NATBIB)) {
            displayStyle = DisplayStyle.NATBIB;
        } else if (getBoolean(JabRefPreferences.NAMES_AS_IS)) {
            displayStyle = DisplayStyle.AS_IS;
        } else if (getBoolean(JabRefPreferences.NAMES_FIRST_LAST)) {
            displayStyle = DisplayStyle.FIRSTNAME_LASTNAME;
        }

        AbbreviationStyle abbreviationStyle =
                AbbreviationStyle.NONE;

        if (getBoolean(JabRefPreferences.ABBR_AUTHOR_NAMES)) {
            abbreviationStyle = AbbreviationStyle.FULL;
        } else if (getBoolean(JabRefPreferences.NAMES_LAST_ONLY)) {
            abbreviationStyle = AbbreviationStyle.LASTNAME_ONLY;
        }

        return new MainTableNameFormatPreferences(displayStyle, abbreviationStyle);
    }

    @Override
    public void storeMainTableNameFormatPreferences(MainTableNameFormatPreferences preferences) {
        putBoolean(JabRefPreferences.NAMES_NATBIB, preferences.getDisplayStyle() == DisplayStyle.NATBIB);
        putBoolean(JabRefPreferences.NAMES_AS_IS, preferences.getDisplayStyle() == DisplayStyle.AS_IS);
        putBoolean(JabRefPreferences.NAMES_FIRST_LAST, preferences.getDisplayStyle() == DisplayStyle.FIRSTNAME_LASTNAME);

        putBoolean(JabRefPreferences.ABBR_AUTHOR_NAMES, preferences.getAbbreviationStyle() == AbbreviationStyle.FULL);
        putBoolean(JabRefPreferences.NAMES_LAST_ONLY, preferences.getAbbreviationStyle() == AbbreviationStyle.LASTNAME_ONLY);
=======
    // ExternalApplicationsPreferences
    //*************************************************************************************************************

    public ExternalApplicationsPreferences getExternalApplicationsPreferences() {
        return new ExternalApplicationsPreferences(
                get(EMAIL_SUBJECT),
                getBoolean(OPEN_FOLDERS_OF_ATTACHED_FILES),
                get(PUSH_TO_APPLICATION),
                get(CITE_COMMAND),
                !getBoolean(USE_DEFAULT_CONSOLE_APPLICATION), // mind the !
                get(CONSOLE_COMMAND),
                !getBoolean(USE_DEFAULT_FILE_BROWSER_APPLICATION), // mind the !
                get(FILE_BROWSER_COMMAND));
    }

    public void storeExternalApplicationsPreferences(ExternalApplicationsPreferences preferences) {
        put(EMAIL_SUBJECT, preferences.getEmailSubject());
        putBoolean(OPEN_FOLDERS_OF_ATTACHED_FILES, preferences.shouldAutoOpenEmailAttachmentsFolder());
        put(PUSH_TO_APPLICATION, preferences.getPushToApplicationName());
        put(CITE_COMMAND, preferences.getCiteCommand());
        putBoolean(USE_DEFAULT_CONSOLE_APPLICATION, !preferences.useCustomTerminal()); // mind the !
        put(CONSOLE_COMMAND, preferences.getCustomTerminalCommand());
        putBoolean(USE_DEFAULT_FILE_BROWSER_APPLICATION, !preferences.useCustomFileBrowser()); // mind the !
        put(FILE_BROWSER_COMMAND, preferences.getCustomFileBrowserCommand());
>>>>>>> fa5f8796
    }

    //*************************************************************************************************************
    // ToDo: Misc preferences
    //*************************************************************************************************************

    @Override
    public AutoCompletePreferences getAutoCompletePreferences() {
        AutoCompletePreferences.NameFormat nameFormat = AutoCompletePreferences.NameFormat.BOTH;
        if (getBoolean(AUTOCOMPLETER_LAST_FIRST)) {
            nameFormat = AutoCompletePreferences.NameFormat.LAST_FIRST;
        } else if (getBoolean(AUTOCOMPLETER_FIRST_LAST)) {
            nameFormat = AutoCompletePreferences.NameFormat.FIRST_LAST;
        }

        return new AutoCompletePreferences(
                getBoolean(AUTO_COMPLETE),
                AutoCompleteFirstNameMode.parse(get(AUTOCOMPLETER_FIRSTNAME_MODE)),
                nameFormat,
                getStringList(AUTOCOMPLETER_COMPLETE_FIELDS).stream().map(FieldFactory::parseField).collect(Collectors.toSet()),
                getJournalAbbreviationPreferences());
    }

    @Override
    public void storeAutoCompletePreferences(AutoCompletePreferences preferences) {
        putBoolean(AUTO_COMPLETE, preferences.shouldAutoComplete());
        put(AUTOCOMPLETER_FIRSTNAME_MODE, preferences.getFirstNameMode().name());
        putStringList(AUTOCOMPLETER_COMPLETE_FIELDS, preferences.getCompleteFields().stream().map(Field::getName).collect(Collectors.toList()));

        if (preferences.getNameFormat() == AutoCompletePreferences.NameFormat.BOTH) {
            putBoolean(AUTOCOMPLETER_LAST_FIRST, false);
            putBoolean(AUTOCOMPLETER_FIRST_LAST, false);
        } else if (preferences.getNameFormat() == AutoCompletePreferences.NameFormat.LAST_FIRST) {
            putBoolean(AUTOCOMPLETER_LAST_FIRST, true);
            putBoolean(AUTOCOMPLETER_FIRST_LAST, false);
        } else {
            putBoolean(AUTOCOMPLETER_LAST_FIRST, false);
            putBoolean(AUTOCOMPLETER_FIRST_LAST, true);
        }
    }

    @Override
    public SpecialFieldsPreferences getSpecialFieldsPreferences() {
        return new SpecialFieldsPreferences(
                getBoolean(SPECIALFIELDSENABLED),
                getBoolean(AUTOSYNCSPECIALFIELDSTOKEYWORDS),
                getBoolean(SERIALIZESPECIALFIELDS));
    }

    @Override
    public void storeSpecialFieldsPreferences(SpecialFieldsPreferences specialFieldsPreferences) {
        putBoolean(SPECIALFIELDSENABLED, specialFieldsPreferences.getSpecialFieldsEnabled());
        putBoolean(AUTOSYNCSPECIALFIELDSTOKEYWORDS, specialFieldsPreferences.getAutoSyncSpecialFieldsToKeyWords());
        putBoolean(SERIALIZESPECIALFIELDS, specialFieldsPreferences.getSerializeSpecialFields());
    }
}<|MERGE_RESOLUTION|>--- conflicted
+++ resolved
@@ -2084,7 +2084,33 @@
     }
 
     //*************************************************************************************************************
-<<<<<<< HEAD
+    // ExternalApplicationsPreferences
+    //*************************************************************************************************************
+
+    public ExternalApplicationsPreferences getExternalApplicationsPreferences() {
+        return new ExternalApplicationsPreferences(
+                get(EMAIL_SUBJECT),
+                getBoolean(OPEN_FOLDERS_OF_ATTACHED_FILES),
+                get(PUSH_TO_APPLICATION),
+                get(CITE_COMMAND),
+                !getBoolean(USE_DEFAULT_CONSOLE_APPLICATION), // mind the !
+                get(CONSOLE_COMMAND),
+                !getBoolean(USE_DEFAULT_FILE_BROWSER_APPLICATION), // mind the !
+                get(FILE_BROWSER_COMMAND));
+    }
+
+    public void storeExternalApplicationsPreferences(ExternalApplicationsPreferences preferences) {
+        put(EMAIL_SUBJECT, preferences.getEmailSubject());
+        putBoolean(OPEN_FOLDERS_OF_ATTACHED_FILES, preferences.shouldAutoOpenEmailAttachmentsFolder());
+        put(PUSH_TO_APPLICATION, preferences.getPushToApplicationName());
+        put(CITE_COMMAND, preferences.getCiteCommand());
+        putBoolean(USE_DEFAULT_CONSOLE_APPLICATION, !preferences.useCustomTerminal()); // mind the !
+        put(CONSOLE_COMMAND, preferences.getCustomTerminalCommand());
+        putBoolean(USE_DEFAULT_FILE_BROWSER_APPLICATION, !preferences.useCustomFileBrowser()); // mind the !
+        put(FILE_BROWSER_COMMAND, preferences.getCustomFileBrowserCommand());
+    }
+
+    //*************************************************************************************************************
     // MainTablePreferences
     //*************************************************************************************************************
 
@@ -2250,32 +2276,6 @@
 
         putBoolean(JabRefPreferences.ABBR_AUTHOR_NAMES, preferences.getAbbreviationStyle() == AbbreviationStyle.FULL);
         putBoolean(JabRefPreferences.NAMES_LAST_ONLY, preferences.getAbbreviationStyle() == AbbreviationStyle.LASTNAME_ONLY);
-=======
-    // ExternalApplicationsPreferences
-    //*************************************************************************************************************
-
-    public ExternalApplicationsPreferences getExternalApplicationsPreferences() {
-        return new ExternalApplicationsPreferences(
-                get(EMAIL_SUBJECT),
-                getBoolean(OPEN_FOLDERS_OF_ATTACHED_FILES),
-                get(PUSH_TO_APPLICATION),
-                get(CITE_COMMAND),
-                !getBoolean(USE_DEFAULT_CONSOLE_APPLICATION), // mind the !
-                get(CONSOLE_COMMAND),
-                !getBoolean(USE_DEFAULT_FILE_BROWSER_APPLICATION), // mind the !
-                get(FILE_BROWSER_COMMAND));
-    }
-
-    public void storeExternalApplicationsPreferences(ExternalApplicationsPreferences preferences) {
-        put(EMAIL_SUBJECT, preferences.getEmailSubject());
-        putBoolean(OPEN_FOLDERS_OF_ATTACHED_FILES, preferences.shouldAutoOpenEmailAttachmentsFolder());
-        put(PUSH_TO_APPLICATION, preferences.getPushToApplicationName());
-        put(CITE_COMMAND, preferences.getCiteCommand());
-        putBoolean(USE_DEFAULT_CONSOLE_APPLICATION, !preferences.useCustomTerminal()); // mind the !
-        put(CONSOLE_COMMAND, preferences.getCustomTerminalCommand());
-        putBoolean(USE_DEFAULT_FILE_BROWSER_APPLICATION, !preferences.useCustomFileBrowser()); // mind the !
-        put(FILE_BROWSER_COMMAND, preferences.getCustomFileBrowserCommand());
->>>>>>> fa5f8796
     }
 
     //*************************************************************************************************************
