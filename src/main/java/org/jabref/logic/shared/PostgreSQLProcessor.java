package org.jabref.logic.shared;

import java.sql.PreparedStatement;
import java.sql.ResultSet;
import java.sql.SQLException;
import java.sql.Statement;

import org.jabref.logic.shared.listener.PostgresSQLNotificationListener;
import org.jabref.model.database.shared.DatabaseConnection;
import org.jabref.model.entry.BibEntry;

import org.postgresql.PGConnection;

/**
 * Processes all incoming or outgoing bib data to PostgreSQL database and manages its structure.
 */
public class PostgreSQLProcessor extends DBMSProcessor {

    private PostgresSQLNotificationListener listener;

    public PostgreSQLProcessor(DatabaseConnection connection) {
        super(connection);
    }

    /**
     * Creates and sets up the needed tables and columns according to the database type.
     *
     * @throws SQLException
     */
    @Override
    public void setUp() throws SQLException {
        connection.createStatement().executeUpdate(
                                                   "CREATE TABLE IF NOT EXISTS \"ENTRY\" (" +
                                                   "\"SHARED_ID\" SERIAL PRIMARY KEY, " +
                                                   "\"TYPE\" VARCHAR, " +
                                                   "\"VERSION\" INTEGER DEFAULT 1)");

        connection.createStatement().executeUpdate(
                                                   "CREATE TABLE IF NOT EXISTS \"FIELD\" (" +
                                                   "\"ENTRY_SHARED_ID\" INTEGER REFERENCES \"ENTRY\"(\"SHARED_ID\") ON DELETE CASCADE, " +
                                                   "\"NAME\" VARCHAR, " +
                                                   "\"VALUE\" TEXT)");

        connection.createStatement().executeUpdate(
                                                   "CREATE TABLE IF NOT EXISTS \"METADATA\" ("
                                                   + "\"KEY\" VARCHAR,"
                                                   + "\"VALUE\" TEXT)");
    }

    @Override
    protected void insertIntoEntryTable(BibEntry bibEntry) {
        // Inserting into ENTRY table
        StringBuilder insertIntoEntryQuery = new StringBuilder()
                                                                .append("INSERT INTO ")
                                                                .append(escape("ENTRY"))
                                                                .append("(")
                                                                .append(escape("TYPE"))
                                                                .append(") VALUES(?)");

        // This is the only method to get generated keys which is accepted by MySQL, PostgreSQL and Oracle.
        try (PreparedStatement preparedEntryStatement = connection.prepareStatement(insertIntoEntryQuery.toString(),
                                                                                    Statement.RETURN_GENERATED_KEYS)) {

            preparedEntryStatement.setString(1, bibEntry.getType());
            preparedEntryStatement.executeUpdate();

            try (ResultSet generatedKeys = preparedEntryStatement.getGeneratedKeys()) {
                if (generatedKeys.next()) {
                    bibEntry.getSharedBibEntryData().setSharedID(generatedKeys.getInt(1)); // set generated ID locally
                }
            }
        } catch (SQLException e) {
            LOGGER.error("SQL Error: ", e);
        }
    }

    @Override
    String escape(String expression) {
        return "\"" + expression + "\"";
    }

    @Override
    public void startNotificationListener(DBMSSynchronizer dbmsSynchronizer) {
        // Disable cleanup output of ThreadedHousekeeper
<<<<<<< HEAD

        // TODO: this one is strange
        /*
        /home/florian/jabref/src/main/java/org/jabref/logic/shared/PostgreSQLProcessor.java:98: error: cannot access Referenceable
        dataSource.setHost(connectionProperties.getHost());
                  ^
        class file for javax.naming.Referenceable not found
        */

//        LOGGER.error("Notification listener disabled for now.");
//        Logger.getLogger(ThreadedHousekeeper.class.getName()).setLevel(Level.SEVERE);
//
//        this.listener = new PostgresSQLNotificationListener(dbmsSynchronizer);
//
//        PGDataSource dataSource = new PGDataSource();
//        dataSource.setHost(connectionProperties.getHost());
//        dataSource.setPort(connectionProperties.getPort());
//        dataSource.setDatabase(connectionProperties.getDatabase());
//        dataSource.setUser(connectionProperties.getUser());
//        dataSource.setPassword(connectionProperties.getPassword());
//
//        try {
//            pgConnection = (PGConnection) dataSource.getConnection();
//            pgConnection.createStatement().execute("LISTEN jabrefLiveUpdate");
//            // Do not use `new PostgresSQLNotificationListener(...)` as the object has to exist continuously!
//            // Otherwise the listener is going to be deleted by GC.
//            pgConnection.addNotificationListener(listener);
//        } catch (SQLException e) {
//            LOGGER.error("SQL Error: ", e);
//        }
=======
        //Logger.getLogger(ThreadedHousekeeper.class.getName()).setLevel(Level.SEVERE);
        try {
            connection.createStatement().execute("LISTEN jabrefLiveUpdate");
            // Do not use `new PostgresSQLNotificationListener(...)` as the object has to exist continuously!
            // Otherwise the listener is going to be deleted by GC.
            PGConnection pgConnection = connection.unwrap(PGConnection.class);
            listener = new PostgresSQLNotificationListener(dbmsSynchronizer, pgConnection);
            listener.start();
        } catch (SQLException e) {
            LOGGER.error("SQL Error: ", e);
        }
>>>>>>> 8cbe028a
    }

    @Override
    public void stopNotificationListener() {
        try {
            connection.close();
        } catch (SQLException e) {
            LOGGER.error("SQL Error: ", e);
        }
    }

    @Override
    public void notifyClients() {
        try {
            connection.createStatement().execute("NOTIFY jabrefLiveUpdate, '" + PROCESSOR_ID + "';");
        } catch (SQLException e) {
            LOGGER.error("SQL Error: ", e);
        }
    }
}<|MERGE_RESOLUTION|>--- conflicted
+++ resolved
@@ -82,38 +82,6 @@
     @Override
     public void startNotificationListener(DBMSSynchronizer dbmsSynchronizer) {
         // Disable cleanup output of ThreadedHousekeeper
-<<<<<<< HEAD
-
-        // TODO: this one is strange
-        /*
-        /home/florian/jabref/src/main/java/org/jabref/logic/shared/PostgreSQLProcessor.java:98: error: cannot access Referenceable
-        dataSource.setHost(connectionProperties.getHost());
-                  ^
-        class file for javax.naming.Referenceable not found
-        */
-
-//        LOGGER.error("Notification listener disabled for now.");
-//        Logger.getLogger(ThreadedHousekeeper.class.getName()).setLevel(Level.SEVERE);
-//
-//        this.listener = new PostgresSQLNotificationListener(dbmsSynchronizer);
-//
-//        PGDataSource dataSource = new PGDataSource();
-//        dataSource.setHost(connectionProperties.getHost());
-//        dataSource.setPort(connectionProperties.getPort());
-//        dataSource.setDatabase(connectionProperties.getDatabase());
-//        dataSource.setUser(connectionProperties.getUser());
-//        dataSource.setPassword(connectionProperties.getPassword());
-//
-//        try {
-//            pgConnection = (PGConnection) dataSource.getConnection();
-//            pgConnection.createStatement().execute("LISTEN jabrefLiveUpdate");
-//            // Do not use `new PostgresSQLNotificationListener(...)` as the object has to exist continuously!
-//            // Otherwise the listener is going to be deleted by GC.
-//            pgConnection.addNotificationListener(listener);
-//        } catch (SQLException e) {
-//            LOGGER.error("SQL Error: ", e);
-//        }
-=======
         //Logger.getLogger(ThreadedHousekeeper.class.getName()).setLevel(Level.SEVERE);
         try {
             connection.createStatement().execute("LISTEN jabrefLiveUpdate");
@@ -125,7 +93,6 @@
         } catch (SQLException e) {
             LOGGER.error("SQL Error: ", e);
         }
->>>>>>> 8cbe028a
     }
 
     @Override
