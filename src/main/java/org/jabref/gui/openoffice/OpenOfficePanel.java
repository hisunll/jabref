package org.jabref.gui.openoffice;

import java.io.FileNotFoundException;
import java.io.IOException;
import java.lang.reflect.InvocationTargetException;
import java.nio.file.Path;
import java.util.ArrayList;
import java.util.List;
import java.util.Optional;

import javax.swing.undo.UndoManager;

import javafx.concurrent.Task;
import javafx.geometry.Insets;
import javafx.geometry.Side;
import javafx.scene.Node;
import javafx.scene.control.Button;
import javafx.scene.control.CheckMenuItem;
import javafx.scene.control.ContextMenu;
import javafx.scene.control.MenuItem;
import javafx.scene.control.ProgressBar;
import javafx.scene.control.RadioMenuItem;
import javafx.scene.control.SeparatorMenuItem;
import javafx.scene.control.ToggleGroup;
import javafx.scene.control.Tooltip;
import javafx.scene.layout.FlowPane;
import javafx.scene.layout.HBox;
import javafx.scene.layout.Priority;
import javafx.scene.layout.VBox;

import org.jabref.gui.DialogService;
import org.jabref.gui.Globals;
import org.jabref.gui.JabRefGUI;
import org.jabref.gui.StateManager;
import org.jabref.gui.actions.ActionFactory;
import org.jabref.gui.actions.StandardActions;
import org.jabref.gui.help.HelpAction;
import org.jabref.gui.icon.IconTheme;
import org.jabref.gui.keyboard.KeyBindingRepository;
import org.jabref.gui.undo.NamedCompound;
import org.jabref.gui.undo.UndoableKeyChange;
import org.jabref.gui.util.BackgroundTask;
import org.jabref.gui.util.DirectoryDialogConfiguration;
import org.jabref.gui.util.TaskExecutor;
import org.jabref.logic.citationkeypattern.CitationKeyGenerator;
import org.jabref.logic.citationkeypattern.CitationKeyPatternPreferences;
import org.jabref.logic.help.HelpFile;
import org.jabref.logic.l10n.Localization;
import org.jabref.logic.openoffice.OpenOfficeFileSearch;
import org.jabref.logic.openoffice.OpenOfficePreferences;
import org.jabref.logic.openoffice.UndefinedParagraphFormatException;
import org.jabref.logic.openoffice.style.OOBibStyle;
import org.jabref.logic.openoffice.style.StyleLoader;
import org.jabref.model.database.BibDatabase;
import org.jabref.model.database.BibDatabaseContext;
import org.jabref.model.entry.BibEntry;
import org.jabref.model.openoffice.uno.CreationException;
import org.jabref.model.openoffice.uno.NoDocumentException;
import org.jabref.preferences.PreferencesService;

import com.sun.star.beans.IllegalTypeException;
import com.sun.star.beans.NotRemoveableException;
import com.sun.star.beans.PropertyExistException;
import com.sun.star.beans.PropertyVetoException;
import com.sun.star.beans.UnknownPropertyException;
import com.sun.star.comp.helper.BootstrapException;
import com.sun.star.container.NoSuchElementException;
import com.sun.star.lang.WrappedTargetException;
import org.slf4j.Logger;
import org.slf4j.LoggerFactory;

/**
 * Pane to manage the interaction between JabRef and OpenOffice.
 */
public class OpenOfficePanel {

    private static final Logger LOGGER = LoggerFactory.getLogger(OpenOfficePanel.class);
    private final DialogService dialogService;

    private final Button connect;
    private final Button manualConnect;
    private final Button selectDocument;
    private final Button setStyleFile = new Button(Localization.lang("Select style"));
    private final Button pushEntries = new Button(Localization.lang("Cite"));
    private final Button pushEntriesInt = new Button(Localization.lang("Cite in-text"));
    private final Button pushEntriesEmpty = new Button(Localization.lang("Insert empty citation"));
    private final Button pushEntriesAdvanced = new Button(Localization.lang("Cite special"));
    private final Button update;
    private final Button merge = new Button(Localization.lang("Merge citations"));
    private final Button unmerge = new Button(Localization.lang("Separate citations"));
    private final Button manageCitations = new Button(Localization.lang("Manage citations"));
    private final Button exportCitations = new Button(Localization.lang("Export cited"));
    private final Button settingsB = new Button(Localization.lang("Settings"));
    private final Button help;
    private final VBox vbox = new VBox();

    private final PreferencesService preferencesService;
    private final StateManager stateManager;
    private final UndoManager undoManager;
    private final TaskExecutor taskExecutor;
    private final StyleLoader loader;
    private OpenOfficePreferences ooPrefs;
    private OOBibBase ooBase;
    private OOBibStyle style;

    public OpenOfficePanel(PreferencesService preferencesService,
                           OpenOfficePreferences ooPrefs,
                           KeyBindingRepository keyBindingRepository,
                           TaskExecutor taskExecutor,
                           DialogService dialogService,
                           StateManager stateManager,
                           UndoManager undoManager) {
        ActionFactory factory = new ActionFactory(keyBindingRepository);
        this.ooPrefs = ooPrefs;
        this.preferencesService = preferencesService;
        this.taskExecutor = taskExecutor;
        this.dialogService = dialogService;
        this.stateManager = stateManager;
        this.undoManager = undoManager;

        connect = new Button();
        connect.setGraphic(IconTheme.JabRefIcons.CONNECT_OPEN_OFFICE.getGraphicNode());
        connect.setTooltip(new Tooltip(Localization.lang("Connect")));
        connect.setMaxWidth(Double.MAX_VALUE);

        manualConnect = new Button();
        manualConnect.setGraphic(IconTheme.JabRefIcons.CONNECT_OPEN_OFFICE.getGraphicNode());
        manualConnect.setTooltip(new Tooltip(Localization.lang("Manual connect")));
        manualConnect.setMaxWidth(Double.MAX_VALUE);

        help = factory.createIconButton(StandardActions.HELP, new HelpAction(HelpFile.OPENOFFICE_LIBREOFFICE));
        help.setMaxWidth(Double.MAX_VALUE);

        selectDocument = new Button();
        selectDocument.setGraphic(IconTheme.JabRefIcons.OPEN.getGraphicNode());
        selectDocument.setTooltip(new Tooltip(Localization.lang("Select Writer document")));
        selectDocument.setMaxWidth(Double.MAX_VALUE);

        update = new Button();
        update.setGraphic(IconTheme.JabRefIcons.REFRESH.getGraphicNode());
        update.setTooltip(new Tooltip(Localization.lang("Sync OpenOffice/LibreOffice bibliography")));
        update.setMaxWidth(Double.MAX_VALUE);

        loader = new StyleLoader(ooPrefs,
<<<<<<< HEAD
                                 preferencesService.getLayoutFormatterPreferences(Globals.journalAbbreviationRepository),
                                 preferencesService.getGeneralPreferences().getDefaultEncoding());
=======
                preferencesService.getLayoutFormatterPreferences(Globals.journalAbbreviationRepository),
                preferencesService.getDefaultEncoding());
>>>>>>> 2153a054

        initPanel();
    }

    public Node getContent() {
        return vbox;
    }

    private void initPanel() {

        connect.setOnAction(e -> connectAutomatically());
        manualConnect.setOnAction(e -> connectManually());

        selectDocument.setTooltip(new Tooltip(Localization.lang("Select which open Writer document to work on")));
        selectDocument.setOnAction(e -> {

            try {
                ooBase.selectDocument();
                dialogService.notify(Localization.lang("Connected to document") + ": "
                                     + ooBase.getCurrentDocumentTitle().orElse(""));
            } catch (WrappedTargetException | IndexOutOfBoundsException |
                     NoSuchElementException | NoDocumentException ex) {
                LOGGER.warn("Problem connecting", ex);
                dialogService.showErrorDialogAndWait(ex);
            }
        });

        setStyleFile.setMaxWidth(Double.MAX_VALUE);
        setStyleFile.setOnAction(event ->
                dialogService.showCustomDialogAndWait(new StyleSelectDialogView(loader))
                             .ifPresent(selectedStyle -> {
                                 style = selectedStyle;
                                 try {
                                     style.ensureUpToDate();
                                 } catch (IOException e) {
                                     LOGGER.warn("Unable to reload style file '" + style.getPath() + "'", e);
                                 }
                                 dialogService.notify(Localization.lang("Current style is '%0'", style.getName()));
                             }));

        pushEntries.setTooltip(new Tooltip(Localization.lang("Cite selected entries between parenthesis")));
        pushEntries.setOnAction(e -> pushEntries(true, true, false));
        pushEntries.setMaxWidth(Double.MAX_VALUE);
        pushEntriesInt.setTooltip(new Tooltip(Localization.lang("Cite selected entries with in-text citation")));
        pushEntriesInt.setOnAction(e -> pushEntries(false, true, false));
        pushEntriesInt.setMaxWidth(Double.MAX_VALUE);
        pushEntriesEmpty.setTooltip(new Tooltip(Localization.lang("Insert a citation without text (the entry will appear in the reference list)")));
        pushEntriesEmpty.setOnAction(e -> pushEntries(false, false, false));
        pushEntriesEmpty.setMaxWidth(Double.MAX_VALUE);
        pushEntriesAdvanced.setTooltip(new Tooltip(Localization.lang("Cite selected entries with extra information")));
        pushEntriesAdvanced.setOnAction(e -> pushEntries(false, true, true));
        pushEntriesAdvanced.setMaxWidth(Double.MAX_VALUE);

        update.setTooltip(new Tooltip(Localization.lang("Ensure that the bibliography is up-to-date")));

        update.setOnAction(event -> {
            try {
                if (style == null) {
                    style = loader.getUsedStyle();
                } else {
                    style.ensureUpToDate();
                }

                ooBase.updateSortedReferenceMarks();

                List<BibDatabase> databases = getBaseList();
                List<String> unresolvedKeys = ooBase.refreshCiteMarkers(databases, style);
                ooBase.rebuildBibTextSection(databases, style);
                if (!unresolvedKeys.isEmpty()) {
                    dialogService.showErrorDialogAndWait(Localization.lang("Unable to synchronize bibliography"),
                                                         Localization.lang("Your OpenOffice/LibreOffice document references the citation key '%0', which could not be found in your current library.",
                                                                           unresolvedKeys.get(0)));
                }
            } catch (UndefinedCharacterFormatException ex) {
                reportUndefinedCharacterFormat(ex);
            } catch (UndefinedParagraphFormatException ex) {
                reportUndefinedParagraphFormat(ex);
            } catch (ConnectionLostException ex) {
                showConnectionLostErrorMessage();
            } catch (IOException ex) {
                LOGGER.warn("Problem with style file", ex);
                dialogService.showErrorDialogAndWait(Localization.lang("No valid style file defined"),
                                                     Localization.lang("You must select either a valid style file, or use one of the default styles."));
            } catch (BibEntryNotFoundException ex) {
                LOGGER.debug("BibEntry not found", ex);
                dialogService.showErrorDialogAndWait(Localization.lang("Unable to synchronize bibliography"), Localization.lang(
                                                                                                                                "Your OpenOffice/LibreOffice document references the citation key '%0', which could not be found in your current library.",
                                                                                                                                ex.getCitationKey()));
            } catch (com.sun.star.lang.IllegalArgumentException | PropertyVetoException | UnknownPropertyException | WrappedTargetException | NoSuchElementException |
                     CreationException ex) {
                LOGGER.warn("Could not update bibliography", ex);
            }
        });

        merge.setMaxWidth(Double.MAX_VALUE);
        merge.setTooltip(new Tooltip(Localization.lang("Combine pairs of citations that are separated by spaces only")));
        merge.setOnAction(e -> {
            try {
                ooBase.combineCiteMarkers(getBaseList(), style);
            } catch (UndefinedCharacterFormatException ex) {
                reportUndefinedCharacterFormat(ex);
            } catch (com.sun.star.lang.IllegalArgumentException | UnknownPropertyException | PropertyVetoException |
                     CreationException | NoSuchElementException | WrappedTargetException | IOException |
                     BibEntryNotFoundException ex) {
                LOGGER.warn("Problem combining cite markers", ex);
            }
        });

        unmerge.setMaxWidth(Double.MAX_VALUE);
        unmerge.setTooltip(new Tooltip(Localization.lang("Separate merged citations")));
        unmerge.setOnAction(e -> {
            try {
                ooBase.unCombineCiteMarkers(getBaseList(), style);
            } catch (UndefinedCharacterFormatException ex) {
                reportUndefinedCharacterFormat(ex);
            } catch (com.sun.star.lang.IllegalArgumentException | UnknownPropertyException | PropertyVetoException |
                     CreationException | NoSuchElementException | WrappedTargetException | IOException |
                     BibEntryNotFoundException ex) {
                LOGGER.warn("Problem uncombining cite markers", ex);
            }
        });

        ContextMenu settingsMenu = createSettingsPopup();
        settingsB.setMaxWidth(Double.MAX_VALUE);
        settingsB.setContextMenu(settingsMenu);
        settingsB.setOnAction(e -> settingsMenu.show(settingsB, Side.BOTTOM, 0, 0));
        manageCitations.setMaxWidth(Double.MAX_VALUE);
        manageCitations.setOnAction(e -> dialogService.showCustomDialogAndWait(new ManageCitationsDialogView(ooBase)));

        exportCitations.setMaxWidth(Double.MAX_VALUE);
        exportCitations.setOnAction(event -> exportEntries());

        selectDocument.setDisable(true);
        pushEntries.setDisable(true);
        pushEntriesInt.setDisable(true);
        pushEntriesEmpty.setDisable(true);
        pushEntriesAdvanced.setDisable(true);
        update.setDisable(true);
        merge.setDisable(true);
        unmerge.setDisable(true);
        manageCitations.setDisable(true);
        exportCitations.setDisable(true);

        HBox hbox = new HBox();
        hbox.getChildren().addAll(connect, manualConnect, selectDocument, update, help);
        hbox.getChildren().forEach(btn -> HBox.setHgrow(btn, Priority.ALWAYS));

        FlowPane flow = new FlowPane();
        flow.setPadding(new Insets(5, 5, 5, 5));
        flow.setVgap(4);
        flow.setHgap(4);
        flow.setPrefWrapLength(200);
        flow.getChildren().addAll(setStyleFile, pushEntries, pushEntriesInt);
        flow.getChildren().addAll(pushEntriesAdvanced, pushEntriesEmpty, merge, unmerge);
        flow.getChildren().addAll(manageCitations, exportCitations, settingsB);

        vbox.setFillWidth(true);
        vbox.getChildren().addAll(hbox, flow);
    }

    private void exportEntries() {
        try {
            if (style == null) {
                style = loader.getUsedStyle();
            } else {
                style.ensureUpToDate();
            }

            ooBase.updateSortedReferenceMarks();

            List<BibDatabase> databases = getBaseList();
            List<String> unresolvedKeys = ooBase.refreshCiteMarkers(databases, style);
            BibDatabase newDatabase = ooBase.generateDatabase(databases);
            if (!unresolvedKeys.isEmpty()) {
                dialogService.showErrorDialogAndWait(Localization.lang("Unable to generate new library"),
                                                     Localization.lang("Your OpenOffice/LibreOffice document references the citation key '%0', which could not be found in your current library.",
                                                                       unresolvedKeys.get(0)));
            }

            BibDatabaseContext databaseContext = new BibDatabaseContext(newDatabase);

            JabRefGUI.getMainFrame().addTab(databaseContext, true);
        } catch (BibEntryNotFoundException ex) {
            LOGGER.debug("BibEntry not found", ex);
            dialogService.showErrorDialogAndWait(Localization.lang("Unable to synchronize bibliography"),
                                                 Localization.lang("Your OpenOffice/LibreOffice document references the citation key '%0', which could not be found in your current library.",
                                                                   ex.getCitationKey()));
        } catch (com.sun.star.lang.IllegalArgumentException | UnknownPropertyException | PropertyVetoException |
                 UndefinedCharacterFormatException | NoSuchElementException | WrappedTargetException | IOException |
                 CreationException e) {
            LOGGER.warn("Problem generating new database.", e);
        }
    }

    private List<BibDatabase> getBaseList() {
        List<BibDatabase> databases = new ArrayList<>();
        if (ooPrefs.getUseAllDatabases()) {
            for (BibDatabaseContext database : stateManager.getOpenDatabases()) {
                databases.add(database.getDatabase());
            }
        } else {
            databases.add(stateManager.getActiveDatabase()
                                      .map(BibDatabaseContext::getDatabase)
                                      .orElse(new BibDatabase()));
        }

        return databases;
    }

    private void connectAutomatically() {
        DetectOpenOfficeInstallation officeInstallation = new DetectOpenOfficeInstallation(preferencesService, dialogService);

        if (officeInstallation.isExecutablePathDefined()) {
            connect();
        } else {

            Task<List<Path>> taskConnectIfInstalled = new Task<>() {

                @Override
                protected List<Path> call() {
                    return OpenOfficeFileSearch.detectInstallations();
                }
            };

            taskConnectIfInstalled.setOnSucceeded(evt -> {
                var installations = new ArrayList<>(taskConnectIfInstalled.getValue());
                if (installations.isEmpty()) {
                    officeInstallation.selectInstallationPath().ifPresent(installations::add);
                }
                Optional<Path> actualFile = officeInstallation.chooseAmongInstallations(installations);
                if (actualFile.isPresent() && officeInstallation.setOpenOfficePreferences(actualFile.get())) {
                    connect();
                }
            });

            taskConnectIfInstalled.setOnFailed(value -> dialogService.showErrorDialogAndWait(Localization.lang("Autodetection failed"), Localization.lang("Autodetection failed"), taskConnectIfInstalled.getException()));

            dialogService.showProgressDialog(Localization.lang("Autodetecting paths..."), Localization.lang("Autodetecting paths..."), taskConnectIfInstalled);
            taskExecutor.execute(taskConnectIfInstalled);
        }
    }

    private void connectManually() {
        var fileDialogConfiguration = new DirectoryDialogConfiguration.Builder().withInitialDirectory(System.getProperty("user.home")).build();
        Optional<Path> selectedPath = dialogService.showDirectorySelectionDialog(fileDialogConfiguration);

        DetectOpenOfficeInstallation officeInstallation = new DetectOpenOfficeInstallation(preferencesService, dialogService);

        if (selectedPath.isPresent()) {

            BackgroundTask.wrap(() -> officeInstallation.setOpenOfficePreferences(selectedPath.get()))
                          .withInitialMessage("Searching for executable")
                          .onFailure(dialogService::showErrorDialogAndWait).onSuccess(value -> {
                              if (value) {
                                  connect();
                              } else {
                                  dialogService.showErrorDialogAndWait(Localization.lang("Could not connect to running OpenOffice/LibreOffice."), Localization.lang("If connecting manually, please verify program and library paths."));

                              }
                          })
                          .executeWith(taskExecutor);
        } else {
            dialogService.showErrorDialogAndWait(Localization.lang("Could not connect to running OpenOffice/LibreOffice."), Localization.lang("If connecting manually, please verify program and library paths."));
        }
    }

    private void connect() {
        ooPrefs = preferencesService.getOpenOfficePreferences();

        Task<OOBibBase> connectTask = new Task<>() {

            @Override
            protected OOBibBase call() throws Exception {
                updateProgress(ProgressBar.INDETERMINATE_PROGRESS, ProgressBar.INDETERMINATE_PROGRESS);

                var path = Path.of(ooPrefs.getExecutablePath());
                return createBibBase(path);
            }
        };

        connectTask.setOnSucceeded(value -> {
            ooBase = connectTask.getValue();

            try {
                ooBase.selectDocument();
            } catch (NoSuchElementException | WrappedTargetException | NoDocumentException ex) {
                dialogService.showErrorDialogAndWait(Localization.lang("Error connecting to Writer document"), Localization.lang("You need to open Writer with a document before connecting"), ex);
                LOGGER.error("Error connecting to writer document", ex);
            }

            if (ooBase.isConnectedToDocument()) {
                dialogService.notify(Localization.lang("Connected to document") + ": " + ooBase.getCurrentDocumentTitle().orElse(""));
            }

            // Enable actions that depend on Connect:
            selectDocument.setDisable(false);
            pushEntries.setDisable(false);
            pushEntriesInt.setDisable(false);
            pushEntriesEmpty.setDisable(false);
            pushEntriesAdvanced.setDisable(false);
            update.setDisable(false);
            merge.setDisable(false);
            unmerge.setDisable(false);
            manageCitations.setDisable(false);
            exportCitations.setDisable(false);
        });
        connectTask.setOnFailed(value -> {
            Throwable ex = connectTask.getException();
            if (ex instanceof UnsatisfiedLinkError) {
                LOGGER.warn("Could not connect to running OpenOffice/LibreOffice", ex);

                dialogService.showErrorDialogAndWait(Localization.lang("Unable to connect. One possible reason is that JabRef "
                                                                       + "and OpenOffice/LibreOffice are not both running in either 32 bit mode or 64 bit mode."));
            } else if (ex instanceof IOException) {
                LOGGER.warn("Could not connect to running OpenOffice/LibreOffice", ex);

                dialogService.showErrorDialogAndWait(Localization.lang("Could not connect to running OpenOffice/LibreOffice."),
                                                     Localization.lang("Could not connect to running OpenOffice/LibreOffice.")
                                                                                                                                + "\n"
                                                                                                                                + Localization.lang("Make sure you have installed OpenOffice/LibreOffice with Java support.") + "\n"
                                                                                                                                + Localization.lang("If connecting manually, please verify program and library paths.") + "\n" + "\n" + Localization.lang("Error message:"),
                                                     ex);
            } else {
                dialogService.showErrorDialogAndWait(Localization.lang("Autodetection failed"), Localization.lang("Autodetection failed"), ex);
            }
        });

        dialogService.showProgressDialog(Localization.lang("Autodetecting paths..."), Localization.lang("Autodetecting paths..."), connectTask);
        taskExecutor.execute(connectTask);
    }

    private OOBibBase createBibBase(Path loPath) throws IOException, InvocationTargetException, IllegalAccessException,
        BootstrapException, CreationException, ClassNotFoundException {
        return new OOBibBase(loPath, true, dialogService);
    }

    private void pushEntries(boolean inParenthesisIn, boolean withText, boolean addPageInfo) {
        if (!ooBase.isConnectedToDocument()) {
            dialogService.showErrorDialogAndWait(Localization.lang("Error pushing entries"), Localization.lang("Not connected to any Writer document. Please" + " make sure a document is open, and use the 'Select Writer document' button to connect to it."));
            return;
        }

        Boolean inParenthesis = inParenthesisIn;
        String pageInfo = null;
        if (addPageInfo) {

            Optional<AdvancedCiteDialogViewModel> citeDialogViewModel = dialogService.showCustomDialogAndWait(new AdvancedCiteDialogView());
            if (citeDialogViewModel.isPresent()) {

                AdvancedCiteDialogViewModel model = citeDialogViewModel.get();
                if (!model.pageInfoProperty().getValue().isEmpty()) {
                    pageInfo = model.pageInfoProperty().getValue();
                }
                inParenthesis = model.citeInParProperty().getValue();
            }
        }

        Optional<BibDatabaseContext> databaseContext = stateManager.getActiveDatabase();
        if (databaseContext.isPresent()) {
            final BibDatabase database = databaseContext.get().getDatabase();
            final List<BibEntry> entries = stateManager.getSelectedEntries();
            if (!entries.isEmpty() && checkThatEntriesHaveKeys(entries)) {

                try {
                    if (style == null) {
                        style = loader.getUsedStyle();
                    }
                    ooBase.insertEntry(entries, database, getBaseList(), style, inParenthesis, withText, pageInfo,
                                       ooPrefs.getSyncWhenCiting());
                } catch (FileNotFoundException ex) {

                    dialogService.showErrorDialogAndWait(
                                                         Localization.lang("No valid style file defined"),
                                                         Localization.lang("You must select either a valid style file, or use one of the default styles."));

                    LOGGER.warn("Problem with style file", ex);
                } catch (ConnectionLostException ex) {
                    showConnectionLostErrorMessage();
                } catch (UndefinedCharacterFormatException ex) {
                    reportUndefinedCharacterFormat(ex);
                } catch (UndefinedParagraphFormatException ex) {
                    reportUndefinedParagraphFormat(ex);
                } catch (com.sun.star.lang.IllegalArgumentException | UnknownPropertyException | PropertyVetoException |
                         CreationException | NoSuchElementException | WrappedTargetException | IOException |
                         BibEntryNotFoundException | IllegalTypeException | PropertyExistException |
                         NotRemoveableException ex) {
                    LOGGER.warn("Could not insert entry", ex);
                }
            }
        }
    }

    /**
     * Check that all entries in the list have citation keys, if not ask if they should be generated
     *
     * @param entries A list of entries to be checked
     * @return true if all entries have citation keys, if it so may be after generating them
     */
    private boolean checkThatEntriesHaveKeys(List<BibEntry> entries) {
        // Check if there are empty keys
        boolean emptyKeys = false;
        for (BibEntry entry : entries) {
            if (entry.getCitationKey().isEmpty()) {
                // Found one, no need to look further for now
                emptyKeys = true;
                break;
            }
        }

        // If no empty keys, return true
        if (!emptyKeys) {
            return true;
        }

        // Ask if keys should be generated
        boolean citePressed = dialogService.showConfirmationDialogAndWait(Localization.lang("Cite"),
                Localization.lang("Cannot cite entries without citation keys. Generate keys now?"),
                Localization.lang("Generate keys"),
                Localization.lang("Cancel"));

        Optional<BibDatabaseContext> databaseContext = stateManager.getActiveDatabase();
        if (citePressed && databaseContext.isPresent()) {
            // Generate keys
            CitationKeyPatternPreferences prefs = preferencesService.getCitationKeyPatternPreferences();
            NamedCompound undoCompound = new NamedCompound(Localization.lang("Cite"));
            for (BibEntry entry : entries) {
                if (entry.getCitationKey().isEmpty()) {
                    // Generate key
                    new CitationKeyGenerator(databaseContext.get(), prefs)
                            .generateAndSetKey(entry)
                            .ifPresent(change -> undoCompound.addEdit(new UndoableKeyChange(change)));
                }
            }
            undoCompound.end();
            // Add all undos
            undoManager.addEdit(undoCompound);
            // Now every entry has a key
            return true;
        } else {
            // No, we canceled (or there is no panel to get the database from, highly unlikely)
            return false;
        }
    }

    private void showConnectionLostErrorMessage() {
        dialogService.showErrorDialogAndWait(Localization.lang("Connection lost"),
                                             Localization.lang("Connection to OpenOffice/LibreOffice has been lost. " + "Please make sure OpenOffice/LibreOffice is running, and try to reconnect."));
    }

    private void reportUndefinedParagraphFormat(UndefinedParagraphFormatException ex) {
        dialogService.showErrorDialogAndWait(Localization.lang("Undefined paragraph format"),
                                             Localization.lang("Your style file specifies the paragraph format '%0', "
                                                               + "which is undefined in your current OpenOffice/LibreOffice document.",
                                                               ex.getFormatName()) + "\n" + Localization.lang("The paragraph format is controlled by the property 'ReferenceParagraphFormat' or 'ReferenceHeaderParagraphFormat' in the style file."));
    }

    private void reportUndefinedCharacterFormat(UndefinedCharacterFormatException ex) {
        dialogService.showErrorDialogAndWait(Localization.lang("Undefined character format"),
                                             Localization.lang("Your style file specifies the character format '%0', "
                                                               + "which is undefined in your current OpenOffice/LibreOffice document.",
                                                               ex.getFormatName()) + "\n" + Localization.lang("The character format is controlled by the citation property 'CitationCharacterFormat' in the style file.")

        );
    }

    private ContextMenu createSettingsPopup() {

        ContextMenu contextMenu = new ContextMenu();

        CheckMenuItem autoSync = new CheckMenuItem(Localization.lang("Automatically sync bibliography when inserting citations"));
        autoSync.selectedProperty().set(ooPrefs.getSyncWhenCiting());

        ToggleGroup toggleGroup = new ToggleGroup();
        RadioMenuItem useActiveBase = new RadioMenuItem(Localization.lang("Look up BibTeX entries in the active tab only"));
        RadioMenuItem useAllBases = new RadioMenuItem(Localization.lang("Look up BibTeX entries in all open libraries"));
        useActiveBase.setToggleGroup(toggleGroup);
        useAllBases.setToggleGroup(toggleGroup);

        MenuItem clearConnectionSettings = new MenuItem(Localization.lang("Clear connection settings"));

        if (ooPrefs.getUseAllDatabases()) {
            useAllBases.setSelected(true);
        } else {
            useActiveBase.setSelected(true);
        }

        autoSync.setOnAction(e -> {
            ooPrefs.setSyncWhenCiting(autoSync.isSelected());
            preferencesService.setOpenOfficePreferences(ooPrefs);
        });
        useAllBases.setOnAction(e -> {
            ooPrefs.setUseAllDatabases(useAllBases.isSelected());
            preferencesService.setOpenOfficePreferences(ooPrefs);
        });
        useActiveBase.setOnAction(e -> {
            ooPrefs.setUseAllDatabases(!useActiveBase.isSelected());
            preferencesService.setOpenOfficePreferences(ooPrefs);
        });
        clearConnectionSettings.setOnAction(e -> {
            ooPrefs.clearConnectionSettings();
            dialogService.notify(Localization.lang("Cleared connection settings"));
            preferencesService.setOpenOfficePreferences(ooPrefs);
        });

        contextMenu.getItems().addAll(autoSync, new SeparatorMenuItem(), useActiveBase, useAllBases, new SeparatorMenuItem(), clearConnectionSettings);

        return contextMenu;
    }
}<|MERGE_RESOLUTION|>--- conflicted
+++ resolved
@@ -142,13 +142,8 @@
         update.setMaxWidth(Double.MAX_VALUE);
 
         loader = new StyleLoader(ooPrefs,
-<<<<<<< HEAD
-                                 preferencesService.getLayoutFormatterPreferences(Globals.journalAbbreviationRepository),
-                                 preferencesService.getGeneralPreferences().getDefaultEncoding());
-=======
                 preferencesService.getLayoutFormatterPreferences(Globals.journalAbbreviationRepository),
-                preferencesService.getDefaultEncoding());
->>>>>>> 2153a054
+                preferencesService.getGeneralPreferences().getDefaultEncoding());
 
         initPanel();
     }
