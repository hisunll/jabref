--- conflicted
+++ resolved
@@ -199,107 +199,10 @@
     }
 
     private void addFromURL(URL url) {
-<<<<<<< HEAD
-        URLDownload urlDownload = new URLDownload(url);
-
-        Optional<ExternalFileType> suggestedType = inferFileType(urlDownload);
-        String suggestedTypeName = suggestedType.map(ExternalFileType::getName).orElse("");
-        List<Path> fileDirectories = databaseContext.getFileDirectoriesAsPaths(Globals.prefs.getFileDirectoryPreferences());
-        Path destination = constructSuggestedPath(suggestedType, fileDirectories);
-
-        LinkedFileViewModel temporaryDownloadFile = new LinkedFileViewModel(
-                new LinkedFile("", url, suggestedTypeName), entry, databaseContext, dialogService, taskExecutor);
-        files.add(temporaryDownloadFile);
-        BackgroundTask<Void> downloadTask = new FileDownloadTask(url, destination)
-                .onSuccess(event -> {
-                    files.remove(temporaryDownloadFile);
-                    LinkedFile newLinkedFile = fromFile(destination, fileDirectories);
-                    files.add(new LinkedFileViewModel(newLinkedFile, entry, databaseContext, dialogService, taskExecutor));
-                })
-                .onFailure(ex -> dialogService.showErrorDialogAndWait("", ex));
-
-        temporaryDownloadFile.downloadProgressProperty().bind(downloadTask.workDoneProperty());
-        taskExecutor.execute(downloadTask);
-    }
-
-    private Optional<ExternalFileType> inferFileType(URLDownload urlDownload) {
-        Optional<ExternalFileType> suggestedType = inferFileTypeFromMimeType(urlDownload);
-
-        // If we did not find a file type from the MIME type, try based on extension:
-        if (!suggestedType.isPresent()) {
-            suggestedType = inferFileTypeFromURL(urlDownload.getSource().toExternalForm());
-        }
-        return suggestedType;
-    }
-
-    private Path constructSuggestedPath(Optional<ExternalFileType> suggestedType, List<Path> fileDirectories) {
-        String suffix = suggestedType.map(ExternalFileType::getExtension).orElse("");
-        String suggestedName = getSuggestedFileName(suffix);
-        Path directory;
-        if (fileDirectories.isEmpty()) {
-            directory = null;
-        } else {
-            directory = fileDirectories.get(0);
-        }
-        final Path suggestDir = directory == null ? Paths.get(System.getProperty("user.home")) : directory;
-        return suggestDir.resolve(suggestedName);
-    }
-
-    private Optional<ExternalFileType> inferFileTypeFromMimeType(URLDownload urlDownload) {
-        try {
-            // TODO: what if this takes long time?
-            String mimeType = urlDownload.getMimeType(); // Read MIME type
-            if (mimeType != null) {
-                LOGGER.debug("MIME Type suggested: " + mimeType);
-                return ExternalFileTypes.getInstance().getExternalFileTypeByMimeType(mimeType);
-            } else {
-                return Optional.empty();
-            }
-        } catch (IOException ex) {
-            LOGGER.debug("Error while inferring MIME type for URL " + urlDownload.getSource(), ex);
-            return Optional.empty();
-        }
-    }
-
-    private Optional<ExternalFileType> inferFileTypeFromURL(String url) {
-        String extension = DownloadExternalFile.getSuffix(url);
-        if (extension != null) {
-            return ExternalFileTypes.getInstance().getExternalFileTypeByExt(extension);
-        } else {
-            return Optional.empty();
-        }
-    }
-
-    private String getSuggestedFileName(String suffix) {
-        String plannedName = FileUtil.createFileNameFromPattern(databaseContext.getDatabase(), entry,
-                Globals.prefs.get(JabRefPreferences.IMPORT_FILENAMEPATTERN));
-
-        if (!suffix.isEmpty()) {
-            plannedName += "." + suffix;
-        }
-
-        /*
-        * [ 1548875 ] download pdf produces unsupported filename
-        *
-        * http://sourceforge.net/tracker/index.php?func=detail&aid=1548875&group_id=92314&atid=600306
-        * FIXME: rework this! just allow alphanumeric stuff or so?
-        * https://msdn.microsoft.com/en-us/library/windows/desktop/aa365247(v=vs.85).aspx#naming_conventions
-        * http://superuser.com/questions/358855/what-characters-are-safe-in-cross-platform-file-names-for-linux-windows-and-os
-        * https://support.apple.com/en-us/HT202808
-        */
-        if (OS.WINDOWS) {
-            plannedName = plannedName.replaceAll("\\?|\\*|\\<|\\>|\\||\\\"|\\:|\\.$|\\[|\\]", "");
-        } else if (OS.OS_X) {
-            plannedName = plannedName.replace(":", "");
-        }
-
-        return plannedName;
-=======
         LinkedFileViewModel onlineFile = new LinkedFileViewModel(
                 new LinkedFile("", url, ""), entry, databaseContext, taskExecutor);
         files.add(onlineFile);
         onlineFile.download();
->>>>>>> 2cdf085c
     }
 
     public void deleteFile(LinkedFileViewModel file) {
