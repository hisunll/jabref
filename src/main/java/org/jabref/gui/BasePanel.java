package org.jabref.gui;

import java.awt.Toolkit;
import java.awt.datatransfer.Clipboard;
import java.awt.datatransfer.ClipboardOwner;
import java.awt.datatransfer.StringSelection;
import java.awt.datatransfer.Transferable;
import java.io.File;
import java.io.IOException;
import java.io.StringReader;
import java.lang.reflect.InvocationTargetException;
import java.nio.charset.Charset;
import java.nio.charset.UnsupportedCharsetException;
import java.nio.file.Path;
import java.util.ArrayList;
import java.util.Collection;
import java.util.Collections;
import java.util.HashMap;
import java.util.List;
import java.util.Locale;
import java.util.Map;
import java.util.Objects;
import java.util.Optional;
import java.util.Set;
import java.util.stream.Collectors;

import javax.swing.JComponent;
import javax.swing.JOptionPane;
import javax.swing.JTextArea;
import javax.swing.SwingUtilities;
import javax.swing.undo.CannotRedoException;
import javax.swing.undo.CannotUndoException;

import javafx.beans.binding.Bindings;
import javafx.geometry.Orientation;
import javafx.scene.Node;
import javafx.scene.control.ScrollPane;
import javafx.scene.control.SplitPane;
import javafx.scene.layout.AnchorPane;
import javafx.scene.layout.StackPane;

import org.jabref.Globals;
import org.jabref.JabRefExecutorService;
import org.jabref.gui.actions.Actions;
import org.jabref.gui.actions.BaseAction;
import org.jabref.gui.actions.CleanupAction;
import org.jabref.gui.actions.CopyBibTeXKeyAndLinkAction;
import org.jabref.gui.autocompleter.AutoCompletePreferences;
import org.jabref.gui.autocompleter.AutoCompleteUpdater;
import org.jabref.gui.autocompleter.PersonNameSuggestionProvider;
import org.jabref.gui.autocompleter.SuggestionProviders;
import org.jabref.gui.bibtexkeypattern.SearchFixDuplicateLabels;
import org.jabref.gui.collab.DatabaseChangeMonitor;
import org.jabref.gui.collab.FileUpdatePanel;
import org.jabref.gui.contentselector.ContentSelectorDialog;
import org.jabref.gui.desktop.JabRefDesktop;
import org.jabref.gui.entryeditor.EntryEditor;
import org.jabref.gui.exporter.ExportToClipboardAction;
import org.jabref.gui.exporter.SaveDatabaseAction;
import org.jabref.gui.externalfiles.FindFullTextAction;
import org.jabref.gui.externalfiles.SynchronizeFileField;
import org.jabref.gui.externalfiles.WriteXMPAction;
import org.jabref.gui.externalfiletype.ExternalFileMenuItem;
import org.jabref.gui.externalfiletype.ExternalFileType;
import org.jabref.gui.externalfiletype.ExternalFileTypes;
import org.jabref.gui.fieldeditors.FieldEditor;
import org.jabref.gui.filelist.AttachFileAction;
import org.jabref.gui.filelist.FileListEntry;
import org.jabref.gui.filelist.FileListTableModel;
import org.jabref.gui.groups.GroupAddRemoveDialog;
import org.jabref.gui.importer.actions.AppendDatabaseAction;
import org.jabref.gui.journals.AbbreviateAction;
import org.jabref.gui.journals.UnabbreviateAction;
import org.jabref.gui.maintable.MainTable;
import org.jabref.gui.maintable.MainTableDataModel;
import org.jabref.gui.mergeentries.MergeEntriesDialog;
import org.jabref.gui.mergeentries.MergeWithFetchedEntryAction;
import org.jabref.gui.plaintextimport.TextInputDialog;
import org.jabref.gui.specialfields.SpecialFieldDatabaseChangeListener;
import org.jabref.gui.specialfields.SpecialFieldValueViewModel;
import org.jabref.gui.specialfields.SpecialFieldViewModel;
import org.jabref.gui.undo.CountingUndoManager;
import org.jabref.gui.undo.NamedCompound;
import org.jabref.gui.undo.UndoableChangeType;
import org.jabref.gui.undo.UndoableFieldChange;
import org.jabref.gui.undo.UndoableInsertEntry;
import org.jabref.gui.undo.UndoableKeyChange;
import org.jabref.gui.undo.UndoableRemoveEntry;
import org.jabref.gui.util.DefaultTaskExecutor;
import org.jabref.gui.util.FileDialogConfiguration;
import org.jabref.gui.util.component.CheckBoxMessage;
import org.jabref.gui.worker.AbstractWorker;
import org.jabref.gui.worker.CallBack;
import org.jabref.gui.worker.CitationStyleToClipboardWorker;
import org.jabref.gui.worker.MarkEntriesAction;
import org.jabref.gui.worker.SendAsEMailAction;
import org.jabref.logic.bibtexkeypattern.BibtexKeyPatternUtil;
import org.jabref.logic.citationstyle.CitationStyleCache;
import org.jabref.logic.citationstyle.CitationStyleOutputFormat;
import org.jabref.logic.exporter.BibtexDatabaseWriter;
import org.jabref.logic.exporter.FileSaveSession;
import org.jabref.logic.exporter.SaveException;
import org.jabref.logic.exporter.SavePreferences;
import org.jabref.logic.exporter.SaveSession;
import org.jabref.logic.l10n.Encodings;
import org.jabref.logic.l10n.Localization;
import org.jabref.logic.layout.Layout;
import org.jabref.logic.layout.LayoutHelper;
import org.jabref.logic.pdf.FileAnnotationCache;
import org.jabref.logic.search.SearchQuery;
import org.jabref.logic.util.FileExtensions;
import org.jabref.logic.util.UpdateField;
import org.jabref.logic.util.io.FileFinder;
import org.jabref.logic.util.io.FileFinders;
import org.jabref.logic.util.io.FileUtil;
import org.jabref.model.FieldChange;
import org.jabref.model.bibtexkeypattern.AbstractBibtexKeyPattern;
import org.jabref.model.database.BibDatabase;
import org.jabref.model.database.BibDatabaseContext;
import org.jabref.model.database.DatabaseLocation;
import org.jabref.model.database.KeyCollisionException;
import org.jabref.model.database.event.BibDatabaseContextChangedEvent;
import org.jabref.model.database.event.CoarseChangeFilter;
import org.jabref.model.database.event.EntryAddedEvent;
import org.jabref.model.database.event.EntryRemovedEvent;
import org.jabref.model.entry.BibEntry;
import org.jabref.model.entry.EntryType;
import org.jabref.model.entry.FieldName;
import org.jabref.model.entry.InternalBibtexFields;
import org.jabref.model.entry.event.EntryChangedEvent;
import org.jabref.model.entry.event.EntryEventSource;
import org.jabref.model.entry.specialfields.SpecialField;
import org.jabref.model.entry.specialfields.SpecialFieldValue;
import org.jabref.preferences.JabRefPreferences;
import org.jabref.preferences.PreviewPreferences;
import org.jabref.shared.DBMSSynchronizer;

import com.google.common.eventbus.Subscribe;
import com.jgoodies.forms.builder.FormBuilder;
import com.jgoodies.forms.layout.FormLayout;
import org.apache.commons.logging.Log;
import org.apache.commons.logging.LogFactory;
import org.fxmisc.easybind.EasyBind;
import org.fxmisc.easybind.Subscription;

public class BasePanel extends StackPane implements ClipboardOwner {

    private static final Log LOGGER = LogFactory.getLog(BasePanel.class);

    private final BibDatabaseContext bibDatabaseContext;
    private final MainTableDataModel tableModel;

    private final CitationStyleCache citationStyleCache;
    private final FileAnnotationCache annotationCache;

    private final JabRefFrame frame;
    // The undo manager.
    private final UndoAction undoAction = new UndoAction();
    private final RedoAction redoAction = new RedoAction();
    private final CountingUndoManager undoManager = new CountingUndoManager();
    private final List<BibEntry> previousEntries = new ArrayList<>();
    private final List<BibEntry> nextEntries = new ArrayList<>();
    // Keeps track of the string dialog if it is open.
    private final Map<String, Object> actions = new HashMap<>();
    private final SidePaneManager sidePaneManager;
    private final PreviewPanel preview;

    // To contain instantiated entry editors. This is to save time
    // As most enums, this must not be null
    private BasePanelMode mode = BasePanelMode.SHOWING_NOTHING;
    private final EntryEditor entryEditor;
    private SplitPane splitPane;
    private boolean saving;

    // AutoCompleter used in the search bar
    private PersonNameSuggestionProvider searchAutoCompleter;
    private boolean baseChanged;
    private boolean nonUndoableChange;
    // Used to track whether the base has changed since last save.
    private MainTable mainTable;
    private BibEntry showing;
    // Variable to prevent erroneous update of back/forward histories at the time
    // when a Back or Forward operation is being processed:
    private boolean backOrForwardInProgress;
    // in switching between entries.
    private PreambleEditor preambleEditor;
    // Keeps track of the preamble dialog if it is open.
    private StringDialog stringDialog;
    private SuggestionProviders suggestionProviders;

    private Subscription dividerPositionSubscription;

    // the query the user searches when this BasePanel is active
    private Optional<SearchQuery> currentSearchQuery = Optional.empty();

    private Optional<DatabaseChangeMonitor> changeMonitor = Optional.empty();

    public BasePanel(JabRefFrame frame, BibDatabaseContext bibDatabaseContext) {
        Objects.requireNonNull(frame);
        Objects.requireNonNull(bibDatabaseContext);

        this.bibDatabaseContext = bibDatabaseContext;
        bibDatabaseContext.getDatabase().registerListener(this);
        bibDatabaseContext.getMetaData().registerListener(this);

        this.sidePaneManager = frame.getSidePaneManager();
        this.frame = frame;
        this.tableModel = new MainTableDataModel(getBibDatabaseContext());

        citationStyleCache = new CitationStyleCache(bibDatabaseContext);
        annotationCache = new FileAnnotationCache(bibDatabaseContext);

        this.preview = new PreviewPanel(this, getBibDatabaseContext());
        DefaultTaskExecutor.runInJavaFXThread(() -> frame().getGlobalSearchBar().getSearchQueryHighlightObservable().addSearchListener(preview));
        this.previewContainer = CustomJFXPanel.wrap(new Scene(preview));

        setupMainPanel();

        setupActions();

        this.getDatabase().registerListener(new SearchListener());
        this.getDatabase().registerListener(new EntryRemovedListener());

        // ensure that at each addition of a new entry, the entry is added to the groups interface
        this.bibDatabaseContext.getDatabase().registerListener(new GroupTreeListener());

        Optional<File> file = bibDatabaseContext.getDatabaseFile();
        if (file.isPresent()) {
            // Register so we get notifications about outside changes to the file.
            changeMonitor = Optional.of(new DatabaseChangeMonitor(bibDatabaseContext, Globals.getFileUpdateMonitor(), this));
        } else {
            if (bibDatabaseContext.getDatabase().hasEntries()) {
                // if the database is not empty and no file is assigned,
                // the database came from an import and has to be treated somehow
                // -> mark as changed
                this.baseChanged = true;
            }
        }

        this.getDatabase().registerListener(new UpdateTimestampListener(Globals.prefs));

        this.entryEditor = new EntryEditor(this);

<<<<<<< HEAD
        this.preview = new PreviewPanel(this, getBibDatabaseContext());
        DefaultTaskExecutor.runInJavaFXThread(() -> frame().getGlobalSearchBar().getSearchQueryHighlightObservable().addSearchListener(preview));
=======
    }

    private static JFXPanel setupEntryEditor(EntryEditor entryEditor) {
        JFXPanel container = CustomJFXPanel.wrap(new Scene(entryEditor));
        container.addKeyListener(new KeyAdapter() {

            @Override
            public void keyPressed(KeyEvent e) {

                //We need to consume this event here to prevent the propgation of keybinding events back to the JFrame
                Optional<KeyBinding> keyBinding = Globals.getKeyPrefs().mapToKeyBinding(e);
                if (keyBinding.isPresent()) {
                    switch (keyBinding.get()) {
                        case CUT:
                        case COPY:
                        case PASTE:
                        case DELETE_ENTRY:
                        case SELECT_ALL:
                            e.consume();
                            break;
                        default:
                            //do nothing
                    }
                }
            }
        });
        return container;
>>>>>>> add96db8
    }

    public static void runWorker(AbstractWorker worker) throws Exception {
        // This part uses Spin's features:
        Runnable wrk = worker.getWorker();
        // The Worker returned by getWorker() has been wrapped
        // by Spin.off(), which makes its methods be run in
        // a different thread from the EDT.
        CallBack clb = worker.getCallBack();

        worker.init(); // This method runs in this same thread, the EDT.
        // Useful for initial GUI actions, like printing a message.

        // The CallBack returned by getCallBack() has been wrapped
        // by Spin.over(), which makes its methods be run on
        // the EDT.
        wrk.run(); // Runs the potentially time-consuming action
        // without freezing the GUI. The magic is that THIS line
        // of execution will not continue until run() is finished.
        clb.update(); // Runs the update() method on the EDT.
    }

    @Subscribe
    public void listen(BibDatabaseContextChangedEvent event) {
        SwingUtilities.invokeLater(() -> this.markBaseChanged());

    }

    /**
     * Returns a collection of suggestion providers, which are populated from the current library.
     */
    public SuggestionProviders getSuggestionProviders() {
        return suggestionProviders;
    }

    public String getTabTitle() {
        StringBuilder title = new StringBuilder();
        DatabaseLocation databaseLocation = this.bibDatabaseContext.getLocation();
        boolean isAutosaveEnabled = Globals.prefs.getBoolean(JabRefPreferences.LOCAL_AUTO_SAVE);

        if (databaseLocation == DatabaseLocation.LOCAL) {
            if (this.bibDatabaseContext.getDatabaseFile().isPresent()) {
                // check if file is modified
                String changeFlag = isModified() && !isAutosaveEnabled ? "*" : "";
                title.append(this.bibDatabaseContext.getDatabaseFile().get().getName()).append(changeFlag);
            } else {
                title.append(GUIGlobals.UNTITLED_TITLE);

                if (getDatabase().hasEntries()) {
                    // if the database is not empty and no file is assigned,
                    // the database came from an import and has to be treated somehow
                    // -> mark as changed
                    // This also happens internally at basepanel to ensure consistency line 224
                    title.append('*');
                }
            }
        } else if (databaseLocation == DatabaseLocation.SHARED) {
            title.append(
                    this.bibDatabaseContext.getDBMSSynchronizer().getDBName() + " [" + Localization.lang("shared")
                            + "]");
        }

        return title.toString();
    }

    public boolean isModified() {
        return baseChanged;
    }

    public BasePanelMode getMode() {
        return mode;
    }

    public void setMode(BasePanelMode mode) {
        this.mode = mode;
    }

    public JabRefFrame frame() {
        return frame;
    }

    public void output(String s) {
        frame.output(s);
    }

    private void setupActions() {
        SaveDatabaseAction saveAction = new SaveDatabaseAction(this);
        CleanupAction cleanUpAction = new CleanupAction(this, Globals.prefs);

        actions.put(Actions.UNDO, undoAction);
        actions.put(Actions.REDO, redoAction);

        actions.put(Actions.FOCUS_TABLE, (BaseAction) () -> {
            mainTable.requestFocus();
        });

        // The action for opening an entry editor.
        actions.put(Actions.EDIT, (BaseAction) this::showAndEdit);

        // The action for saving a database.
        actions.put(Actions.SAVE, saveAction);

        actions.put(Actions.SAVE_AS, (BaseAction) saveAction::saveAs);

        actions.put(Actions.SAVE_SELECTED_AS, new SaveSelectedAction(SavePreferences.DatabaseSaveType.ALL));

        actions.put(Actions.SAVE_SELECTED_AS_PLAIN,
                new SaveSelectedAction(SavePreferences.DatabaseSaveType.PLAIN_BIBTEX));

        // The action for copying selected entries.
        actions.put(Actions.COPY, (BaseAction) this::copy);

        actions.put(Actions.PRINT_PREVIEW, new PrintPreviewAction());

        actions.put(Actions.CUT, (BaseAction) this::cut);

        //when you modify this action be sure to adjust Actions.CUT,
        //they are the same except of the Localization, delete confirmation and Actions.COPY call
        actions.put(Actions.DELETE, (BaseAction) () -> delete(false));

        // The action for pasting entries or cell contents.
        //  - more robust detection of available content flavors (doesn't only look at first one offered)
        //  - support for parsing string-flavor clipboard contents which are bibtex entries.
        //    This allows you to (a) paste entire bibtex entries from a text editor, web browser, etc
        //                       (b) copy and paste entries between multiple instances of JabRef (since
        //         only the text representation seems to get as far as the X clipboard, at least on my system)
        actions.put(Actions.PASTE, (BaseAction) this::paste);

        actions.put(Actions.SELECT_ALL, (BaseAction) mainTable.getSelectionModel()::selectAll);

        // The action for opening the preamble editor
        actions.put(Actions.EDIT_PREAMBLE, (BaseAction) () -> {
            if (preambleEditor == null) {
                PreambleEditor form = new PreambleEditor(frame, BasePanel.this, bibDatabaseContext.getDatabase());
                form.setLocationRelativeTo(frame);
                form.setVisible(true);
                preambleEditor = form;
            } else {
                preambleEditor.setVisible(true);
            }
        });

        // The action for opening the string editor
        actions.put(Actions.EDIT_STRINGS, (BaseAction) () -> {
            if (stringDialog == null) {
                StringDialog form = new StringDialog(frame, BasePanel.this, bibDatabaseContext.getDatabase());
                form.setVisible(true);
                stringDialog = form;
            } else {
                stringDialog.setVisible(true);
            }
        });

        actions.put(FindUnlinkedFilesDialog.ACTION_COMMAND, (BaseAction) () -> {
            final FindUnlinkedFilesDialog dialog = new FindUnlinkedFilesDialog(frame, frame, BasePanel.this);
            dialog.setLocationRelativeTo(frame);
            dialog.setVisible(true);
        });

        // The action for auto-generating keys.
        actions.put(Actions.MAKE_KEY, new AbstractWorker() {

            List<BibEntry> entries;
            int numSelected;
            boolean canceled;

            // Run first, in EDT:
            @Override
            public void init() {
                entries = getSelectedEntries();
                numSelected = entries.size();

                if (entries.isEmpty()) { // None selected. Inform the user to select entries first.
                    JOptionPane.showMessageDialog(frame,
                            Localization.lang("First select the entries you want keys to be generated for."),
                            Localization.lang("Autogenerate BibTeX keys"), JOptionPane.INFORMATION_MESSAGE);
                    return;
                }
                frame.block();
                output(formatOutputMessage(Localization.lang("Generating BibTeX key for"), numSelected));
            }

            // Run second, on a different thread:
            @Override
            public void run() {
                // We don't want to generate keys for entries which already have one thus remove the entries
                if (Globals.prefs.getBoolean(JabRefPreferences.AVOID_OVERWRITING_KEY)) {
                    entries.removeIf(BibEntry::hasCiteKey);

                    // if we're going to override some cite keys warn the user about it
                } else if (Globals.prefs.getBoolean(JabRefPreferences.WARN_BEFORE_OVERWRITING_KEY)) {
                    if (entries.parallelStream().anyMatch(BibEntry::hasCiteKey)) {
                        CheckBoxMessage cbm = new CheckBoxMessage(
                                Localization.lang("One or more keys will be overwritten. Continue?"),
                                Localization.lang("Disable this confirmation dialog"), false);
                        final int answer = JOptionPane.showConfirmDialog(frame, cbm,
                                Localization.lang("Overwrite keys"), JOptionPane.YES_NO_OPTION);
                        Globals.prefs.putBoolean(JabRefPreferences.WARN_BEFORE_OVERWRITING_KEY, !cbm.isSelected());

                        // The user doesn't want to overide cite keys
                        if (answer == JOptionPane.NO_OPTION) {
                            canceled = true;
                            return;
                        }
                    }
                }

                // generate the new cite keys for each entry
                final NamedCompound ce = new NamedCompound(Localization.lang("Autogenerate BibTeX keys"));
                AbstractBibtexKeyPattern citeKeyPattern = bibDatabaseContext.getMetaData()
                        .getCiteKeyPattern(Globals.prefs.getBibtexKeyPatternPreferences().getKeyPattern());
                for (BibEntry entry : entries) {
                    String oldCiteKey = entry.getCiteKeyOptional().orElse("");
                    BibtexKeyPatternUtil.makeAndSetLabel(citeKeyPattern, bibDatabaseContext.getDatabase(),
                            entry, Globals.prefs.getBibtexKeyPatternPreferences());
                    String newCiteKey = entry.getCiteKeyOptional().orElse("");
                    if (!oldCiteKey.equals(newCiteKey)) {
                        ce.addEdit(new UndoableKeyChange(entry, oldCiteKey, newCiteKey));
                    }
                }
                ce.end();

                // register the undo event only if new cite keys were generated
                if (ce.hasEdits()) {
                    getUndoManager().addEdit(ce);
                }
            }

            // Run third, on EDT:
            @Override
            public void update() {
                if (canceled) {
                    frame.unblock();
                    return;
                }
                markBaseChanged();
                numSelected = entries.size();
                output(formatOutputMessage(Localization.lang("Generated BibTeX key for"), numSelected));
                frame.unblock();
            }
        });

        // The action for cleaning up entry.
        actions.put(Actions.CLEANUP, cleanUpAction);

        actions.put(Actions.MERGE_ENTRIES, (BaseAction) () -> new MergeEntriesDialog(BasePanel.this));

        actions.put(Actions.SEARCH, (BaseAction) frame.getGlobalSearchBar()::focus);
        actions.put(Actions.GLOBAL_SEARCH, (BaseAction) frame.getGlobalSearchBar()::performGlobalSearch);

        // The action for copying the selected entry's key.
        actions.put(Actions.COPY_KEY, (BaseAction) () -> copyKey());

        // The action for copying the selected entry's title.
        actions.put(Actions.COPY_TITLE, (BaseAction) () -> copyTitle());

        // The action for copying a cite for the selected entry.
        actions.put(Actions.COPY_CITE_KEY, (BaseAction) () -> copyCiteKey());

        // The action for copying the BibTeX key and the title for the first selected entry
        actions.put(Actions.COPY_KEY_AND_TITLE, (BaseAction) () -> copyKeyAndTitle());

        actions.put(Actions.COPY_CITATION_ASCII_DOC,
                (BaseAction) () -> copyCitationToClipboard(CitationStyleOutputFormat.ASCII_DOC));
        actions.put(Actions.COPY_CITATION_XSLFO,
                (BaseAction) () -> copyCitationToClipboard(CitationStyleOutputFormat.XSL_FO));
        actions.put(Actions.COPY_CITATION_HTML,
                (BaseAction) () -> copyCitationToClipboard(CitationStyleOutputFormat.HTML));
        actions.put(Actions.COPY_CITATION_RTF,
                (BaseAction) () -> copyCitationToClipboard(CitationStyleOutputFormat.RTF));
        actions.put(Actions.COPY_CITATION_TEXT,
                (BaseAction) () -> copyCitationToClipboard(CitationStyleOutputFormat.TEXT));

        // The action for copying the BibTeX keys as hyperlinks to the urls of the selected entries
        actions.put(Actions.COPY_KEY_AND_LINK, new CopyBibTeXKeyAndLinkAction(mainTable));

        actions.put(Actions.MERGE_DATABASE, new AppendDatabaseAction(frame, this));

        actions.put(Actions.ADD_FILE_LINK, new AttachFileAction(this));

        actions.put(Actions.OPEN_EXTERNAL_FILE, (BaseAction) () -> openExternalFile());

        actions.put(Actions.OPEN_FOLDER, (BaseAction) () -> JabRefExecutorService.INSTANCE.execute(() -> {
            final List<Path> files = FileUtil.getListOfLinkedFiles(mainTable.getSelectedEntries(),
                    bibDatabaseContext.getFileDirectoriesAsPaths(Globals.prefs.getFileDirectoryPreferences()));
            for (final Path f : files) {
                try {
                    JabRefDesktop.openFolderAndSelectFile(f.toAbsolutePath());
                } catch (IOException e) {
                    LOGGER.info("Could not open folder", e);
                }
            }
        }));

        actions.put(Actions.OPEN_CONSOLE, (BaseAction) () -> JabRefDesktop
                .openConsole(frame.getCurrentBasePanel().getBibDatabaseContext().getDatabaseFile().orElse(null)));

        actions.put(Actions.PULL_CHANGES_FROM_SHARED_DATABASE, (BaseAction) () -> {
            DBMSSynchronizer dbmsSynchronizer = frame.getCurrentBasePanel().getBibDatabaseContext()
                    .getDBMSSynchronizer();
            dbmsSynchronizer.pullChanges();
        });

        actions.put(Actions.OPEN_URL, new OpenURLAction());

        actions.put(Actions.MERGE_WITH_FETCHED_ENTRY, new MergeWithFetchedEntryAction(this));

        actions.put(Actions.REPLACE_ALL, (BaseAction) () -> {
            final ReplaceStringDialog rsd = new ReplaceStringDialog(frame);
            rsd.setVisible(true);
            if (!rsd.okPressed()) {
                return;
            }
            int counter = 0;
            final NamedCompound ce = new NamedCompound(Localization.lang("Replace string"));
            if (rsd.selOnly()) {
                for (BibEntry be : mainTable.getSelectedEntries()) {
                    counter += rsd.replace(be, ce);
                }
            } else {
                for (BibEntry entry : bibDatabaseContext.getDatabase().getEntries()) {
                    counter += rsd.replace(entry, ce);
                }
            }

            output(Localization.lang("Replaced") + ' ' + counter + ' '
                    + (counter == 1 ? Localization.lang("occurrence") : Localization.lang("occurrences")) + '.');
            if (counter > 0) {
                ce.end();
                getUndoManager().addEdit(ce);
                markBaseChanged();
            }
        });

        actions.put(Actions.DUPLI_CHECK,
                (BaseAction) () -> JabRefExecutorService.INSTANCE.execute(new DuplicateSearch(BasePanel.this)));

        actions.put(Actions.PLAIN_TEXT_IMPORT, (BaseAction) () -> {
            // get Type of new entry
            EntryTypeDialog etd = new EntryTypeDialog(frame);
            etd.setLocationRelativeTo(frame);
            etd.setVisible(true);
            EntryType tp = etd.getChoice();
            if (tp == null) {
                return;
            }

            BibEntry bibEntry = new BibEntry(tp.getName());
            TextInputDialog tidialog = new TextInputDialog(frame, bibEntry);
            tidialog.setLocationRelativeTo(frame);
            tidialog.setVisible(true);

            if (tidialog.okPressed()) {
                UpdateField.setAutomaticFields(Collections.singletonList(bibEntry), false, false,
                        Globals.prefs.getUpdateFieldPreferences());
                insertEntry(bibEntry);
            }
        });

        actions.put(Actions.MARK_ENTRIES, new MarkEntriesAction(frame, 0));

        actions.put(Actions.UNMARK_ENTRIES, (BaseAction) () -> {
            try {
                List<BibEntry> bes = mainTable.getSelectedEntries();
                if (bes.isEmpty()) {
                    output(Localization.lang("This operation requires one or more entries to be selected."));
                    return;
                }
                NamedCompound ce = new NamedCompound(Localization.lang("Unmark entries"));
                for (BibEntry be : bes) {
                    EntryMarker.unmarkEntry(be, false, bibDatabaseContext.getDatabase(), ce);
                }
                ce.end();
                getUndoManager().addEdit(ce);
                markBaseChanged();
                String outputStr;
                if (bes.size() == 1) {
                    outputStr = Localization.lang("Unmarked selected entry");
                } else {
                    outputStr = Localization.lang("Unmarked all %0 selected entries", Integer.toString(bes.size()));
                }
                output(outputStr);
            } catch (Throwable ex) {
                LOGGER.warn("Could not unmark", ex);
            }
        });

        actions.put(Actions.UNMARK_ALL, (BaseAction) () -> {
            NamedCompound ce = new NamedCompound(Localization.lang("Unmark all"));

            for (BibEntry be : bibDatabaseContext.getDatabase().getEntries()) {
                EntryMarker.unmarkEntry(be, false, bibDatabaseContext.getDatabase(), ce);
            }
            ce.end();
            getUndoManager().addEdit(ce);
            markBaseChanged();
            output(Localization.lang("Unmarked all entries"));
        });

        // Note that we can't put the number of entries that have been reverted into the undoText as the concrete number cannot be injected
        actions.put(new SpecialFieldValueViewModel(SpecialField.RELEVANCE.getValues().get(0)).getActionName(),
                new SpecialFieldViewModel(SpecialField.RELEVANCE).getSpecialFieldAction(
                        SpecialField.RELEVANCE.getValues().get(0), frame));
        actions.put(new SpecialFieldValueViewModel(SpecialField.QUALITY.getValues().get(0)).getActionName(),
                new SpecialFieldViewModel(SpecialField.QUALITY)
                        .getSpecialFieldAction(SpecialField.QUALITY.getValues().get(0), frame));
        actions.put(new SpecialFieldValueViewModel(SpecialField.PRINTED.getValues().get(0)).getActionName(),
                new SpecialFieldViewModel(SpecialField.PRINTED).getSpecialFieldAction(
                        SpecialField.PRINTED.getValues().get(0), frame));

        for (SpecialFieldValue prio : SpecialField.PRIORITY.getValues()) {
            actions.put(new SpecialFieldValueViewModel(prio).getActionName(),
                    new SpecialFieldViewModel(SpecialField.PRIORITY).getSpecialFieldAction(prio, this.frame));
        }
        for (SpecialFieldValue rank : SpecialField.RANKING.getValues()) {
            actions.put(new SpecialFieldValueViewModel(rank).getActionName(),
                    new SpecialFieldViewModel(SpecialField.RANKING).getSpecialFieldAction(rank, this.frame));
        }
        for (SpecialFieldValue status : SpecialField.READ_STATUS.getValues()) {
            actions.put(new SpecialFieldValueViewModel(status).getActionName(),
                    new SpecialFieldViewModel(SpecialField.READ_STATUS).getSpecialFieldAction(status, this.frame));
        }

        actions.put(Actions.TOGGLE_PREVIEW, (BaseAction) () -> {
            PreviewPreferences previewPreferences = Globals.prefs.getPreviewPreferences();
            boolean enabled = !previewPreferences.isPreviewPanelEnabled();
            PreviewPreferences newPreviewPreferences = previewPreferences
                    .getBuilder()
                    .withPreviewPanelEnabled(enabled)
                    .build();
            Globals.prefs.storePreviewPreferences(newPreviewPreferences);
            DefaultTaskExecutor.runInJavaFXThread(() -> setPreviewActiveBasePanels(enabled));
            frame.setPreviewToggle(enabled);
        });

        actions.put(Actions.NEXT_PREVIEW_STYLE, (BaseAction) this::nextPreviewStyle);
        actions.put(Actions.PREVIOUS_PREVIEW_STYLE, (BaseAction) this::previousPreviewStyle);

        actions.put(Actions.MANAGE_SELECTORS, (BaseAction) () -> {
            ContentSelectorDialog csd = new ContentSelectorDialog(frame, frame, BasePanel.this, false, null);
            csd.setLocationRelativeTo(frame);
            csd.setVisible(true);
        });

        actions.put(Actions.EXPORT_TO_CLIPBOARD, new ExportToClipboardAction(frame));
        actions.put(Actions.SEND_AS_EMAIL, new SendAsEMailAction(frame));

        actions.put(Actions.WRITE_XMP, new WriteXMPAction(this));

        actions.put(Actions.ABBREVIATE_ISO, new AbbreviateAction(this, true));
        actions.put(Actions.ABBREVIATE_MEDLINE, new AbbreviateAction(this, false));
        actions.put(Actions.UNABBREVIATE, new UnabbreviateAction(this));
        actions.put(Actions.AUTO_SET_FILE, new SynchronizeFileField(this));

        actions.put(Actions.BACK, (BaseAction) BasePanel.this::back);
        actions.put(Actions.FORWARD, (BaseAction) BasePanel.this::forward);

        actions.put(Actions.RESOLVE_DUPLICATE_KEYS, new SearchFixDuplicateLabels(this));

        actions.put(Actions.ADD_TO_GROUP, new GroupAddRemoveDialog(this, true, false));
        actions.put(Actions.REMOVE_FROM_GROUP, new GroupAddRemoveDialog(this, false, false));
        actions.put(Actions.MOVE_TO_GROUP, new GroupAddRemoveDialog(this, true, true));

        actions.put(Actions.DOWNLOAD_FULL_TEXT, new FindFullTextAction(this));
    }

    /**
     * Generates and copies citations based on the selected entries to the clipboard
     *
     * @param outputFormat the desired {@link CitationStyleOutputFormat}
     */
    private void copyCitationToClipboard(CitationStyleOutputFormat outputFormat) {
        new CitationStyleToClipboardWorker(this, outputFormat).execute();
    }

    private void copy() {
        List<BibEntry> bes = mainTable.getSelectedEntries();

        if (!bes.isEmpty()) {
            TransferableBibtexEntry trbe = new TransferableBibtexEntry(bes);
            // ! look at ClipBoardManager
            Toolkit.getDefaultToolkit().getSystemClipboard().setContents(trbe, BasePanel.this);
            output(formatOutputMessage(Localization.lang("Copied"), bes.size()));
        }
    }

    private void cut() {
        runCommand(Actions.COPY);
        // cannot call runCommand(Actions.DELETE), b/c it will call delete(false) with the wrong parameter
        delete(true);
    }

    /**
     * Removes the selected entries from the database
     *
     * @param cut If false the user will get asked if he really wants to delete the entries, and it will be localized as
     *            "deleted". If true the action will be localized as "cut"
     */
    private void delete(boolean cut) {
        delete(cut, mainTable.getSelectedEntries());
    }

    /**
     * Removes the selected entries from the database
     *
     * @param cut If false the user will get asked if he really wants to delete the entries, and it will be localized as
     *            "deleted". If true the action will be localized as "cut"
     */
    private void delete(boolean cut, List<BibEntry> entries) {
        if (entries.isEmpty()) {
            return;
        }
        if (!cut && !showDeleteConfirmationDialog(entries.size())) {
            return;
        }

        // TODO: check if needed
        // select the next entry to stay at the same place as before (or the previous if we're already at the end)
        //if (mainTable.getSelectedRow() != (mainTable.getRowCount() - 1)) {
        //    selectNextEntry();
        //} else {
        //    selectPreviousEntry();
        //}

        NamedCompound compound;
        if (cut) {
            compound = new NamedCompound(
                    (entries.size() > 1 ? Localization.lang("cut entries") : Localization.lang("cut entry")));
        } else {
            compound = new NamedCompound(
                    (entries.size() > 1 ? Localization.lang("delete entries") : Localization.lang("delete entry")));
        }
        for (BibEntry entry : entries) {
            compound.addEdit(new UndoableRemoveEntry(bibDatabaseContext.getDatabase(), entry, BasePanel.this));
            bibDatabaseContext.getDatabase().removeEntry(entry);
            ensureNotShowingBottomPanel(entry);
        }
        compound.end();
        getUndoManager().addEdit(compound);

        markBaseChanged();
        frame.output(
                formatOutputMessage(cut ? Localization.lang("Cut") : Localization.lang("Deleted"), entries.size()));

        // prevent the main table from loosing focus
        mainTable.requestFocus();
    }

    public void delete(BibEntry entry) {
        delete(false, Collections.singletonList(entry));
    }

    private void paste() {
        Collection<BibEntry> bes = new ClipBoardManager().extractBibEntriesFromClipboard();

        // finally we paste in the entries (if any), which either came from TransferableBibtexEntries
        // or were parsed from a string
        if (!bes.isEmpty()) {

            NamedCompound ce = new NamedCompound(
                    (bes.size() > 1 ? Localization.lang("paste entries") : Localization.lang("paste entry")));

            // Store the first inserted bibtexentry.
            // bes[0] does not work as bes[0] is first clonded,
            // then inserted.
            // This entry is used to open up an entry editor
            // for the first inserted entry.
            BibEntry firstBE = null;

            for (BibEntry be1 : bes) {

                BibEntry be = (BibEntry) be1.clone();
                if (firstBE == null) {
                    firstBE = be;
                }
                UpdateField.setAutomaticFields(be, Globals.prefs.getUpdateFieldPreferences());

                // We have to clone the
                // entries, since the pasted
                // entries must exist
                // independently of the copied
                // ones.
                bibDatabaseContext.getDatabase().insertEntry(be);

                ce.addEdit(new UndoableInsertEntry(bibDatabaseContext.getDatabase(), be, BasePanel.this));
            }
            ce.end();
            getUndoManager().addEdit(ce);
            output(formatOutputMessage(Localization.lang("Pasted"), bes.size()));
            markBaseChanged();

            clearAndSelect(firstBE);
            mainTable.requestFocus();

            if (Globals.prefs.getBoolean(JabRefPreferences.AUTO_OPEN_FORM)) {
                showAndEdit(firstBE);
            }
        }
    }

    private void copyTitle() {
        List<BibEntry> selectedBibEntries = mainTable.getSelectedEntries();
        if (!selectedBibEntries.isEmpty()) {
            // Collect all non-null titles.
            List<String> titles = selectedBibEntries.stream()
                    .filter(bibEntry -> bibEntry.getTitle().isPresent())
                    .map(bibEntry -> bibEntry.getTitle().get())
                    .collect(Collectors.toList());

            if (titles.isEmpty()) {
                output(Localization.lang("None of the selected entries have titles."));
                return;
            }
            StringSelection ss = new StringSelection(String.join("\n", titles));
            Toolkit.getDefaultToolkit().getSystemClipboard().setContents(ss, BasePanel.this);

            if (titles.size() == selectedBibEntries.size()) {
                // All entries had titles.
                output((selectedBibEntries.size() > 1 ? Localization.lang("Copied titles") : Localization
                        .lang("Copied title")) + '.');
            } else {
                output(Localization.lang("Warning: %0 out of %1 entries have undefined title.",
                        Integer.toString(selectedBibEntries.size() - titles.size()),
                        Integer.toString(selectedBibEntries.size())));
            }
        }
    }

    private void copyCiteKey() {
        List<BibEntry> bes = mainTable.getSelectedEntries();
        if (!bes.isEmpty()) {
            List<String> keys = new ArrayList<>(bes.size());
            // Collect all non-null keys.
            for (BibEntry be : bes) {
                be.getCiteKeyOptional().ifPresent(keys::add);
            }
            if (keys.isEmpty()) {
                output(Localization.lang("None of the selected entries have BibTeX keys."));
                return;
            }

            String sb = String.join(",", keys);
            String citeCommand = Optional.ofNullable(Globals.prefs.get(JabRefPreferences.CITE_COMMAND))
                    .filter(cite -> cite.contains("\\")) // must contain \
                    .orElse("\\cite");
            StringSelection ss = new StringSelection(citeCommand + "{" + sb + '}');
            Toolkit.getDefaultToolkit().getSystemClipboard().setContents(ss, BasePanel.this);

            if (keys.size() == bes.size()) {
                // All entries had keys.
                output(bes.size() > 1 ? Localization.lang("Copied keys") : Localization.lang("Copied key") + '.');
            } else {
                output(Localization.lang("Warning: %0 out of %1 entries have undefined BibTeX key.",
                        Integer.toString(bes.size() - keys.size()), Integer.toString(bes.size())));
            }
        }
    }

    private void copyKey() {
        List<BibEntry> bes = mainTable.getSelectedEntries();
        if (!bes.isEmpty()) {
            List<String> keys = new ArrayList<>(bes.size());
            // Collect all non-null keys.
            for (BibEntry be : bes) {
                be.getCiteKeyOptional().ifPresent(keys::add);
            }
            if (keys.isEmpty()) {
                output(Localization.lang("None of the selected entries have BibTeX keys."));
                return;
            }

            StringSelection ss = new StringSelection(String.join(",", keys));
            Toolkit.getDefaultToolkit().getSystemClipboard().setContents(ss, BasePanel.this);

            if (keys.size() == bes.size()) {
                // All entries had keys.
                output((bes.size() > 1 ? Localization.lang("Copied keys") : Localization.lang("Copied key")) + '.');
            } else {
                output(Localization.lang("Warning: %0 out of %1 entries have undefined BibTeX key.",
                        Integer.toString(bes.size() - keys.size()), Integer.toString(bes.size())));
            }
        }
    }

    private void copyKeyAndTitle() {
        List<BibEntry> bes = mainTable.getSelectedEntries();
        if (!bes.isEmpty()) {
            // OK: in a future version, this string should be configurable to allow arbitrary exports
            StringReader sr = new StringReader(
                    "\\bibtexkey - \\begin{title}\\format[RemoveBrackets]{\\title}\\end{title}\n");
            Layout layout;
            try {
                layout = new LayoutHelper(sr,
                        Globals.prefs.getLayoutFormatterPreferences(Globals.journalAbbreviationLoader))
                                .getLayoutFromText();
            } catch (IOException e) {
                LOGGER.info("Could not get layout", e);
                return;
            }

            StringBuilder sb = new StringBuilder();

            int copied = 0;
            // Collect all non-null keys.
            for (BibEntry be : bes) {
                if (be.hasCiteKey()) {
                    copied++;
                    sb.append(layout.doLayout(be, bibDatabaseContext.getDatabase()));
                }
            }

            if (copied == 0) {
                output(Localization.lang("None of the selected entries have BibTeX keys."));
                return;
            }

            final StringSelection ss = new StringSelection(sb.toString());
            Toolkit.getDefaultToolkit().getSystemClipboard().setContents(ss, BasePanel.this);

            if (copied == bes.size()) {
                // All entries had keys.
                output((bes.size() > 1 ? Localization.lang("Copied keys") : Localization.lang("Copied key")) + '.');
            } else {
                output(Localization.lang("Warning: %0 out of %1 entries have undefined BibTeX key.",
                        Integer.toString(bes.size() - copied), Integer.toString(bes.size())));
            }
        }
    }

    private void openExternalFile() {
        JabRefExecutorService.INSTANCE.execute(() -> {
            final List<BibEntry> bes = mainTable.getSelectedEntries();
            if (bes.size() != 1) {
                output(Localization.lang("This operation requires exactly one item to be selected."));
                return;
            }

            final BibEntry entry = bes.get(0);
            if (!entry.hasField(FieldName.FILE)) {
                // no bibtex field
                new SearchAndOpenFile(entry, BasePanel.this).searchAndOpen();
                return;
            }
            FileListTableModel fileListTableModel = new FileListTableModel();
            entry.getField(FieldName.FILE).ifPresent(fileListTableModel::setContent);
            if (fileListTableModel.getRowCount() == 0) {
                // content in BibTeX field is not readable
                new SearchAndOpenFile(entry, BasePanel.this).searchAndOpen();
                return;
            }
            FileListEntry flEntry = fileListTableModel.getEntry(0);
            ExternalFileMenuItem item = new ExternalFileMenuItem(frame(), entry, "", flEntry.getLink(),
                    flEntry.getType().get().getIcon().getSmallIcon(), bibDatabaseContext, flEntry.getType());
            item.doClick();
        });
    }

    /**
     * This method is called from JabRefFrame if a database specific action is requested by the user. Runs the command
     * if it is defined, or prints an error message to the standard error stream.
     *
     * @param _command The name of the command to run.
     */
    public void runCommand(final String _command) {
        if (!actions.containsKey(_command)) {
            LOGGER.info("No action defined for '" + _command + '\'');
            return;
        }

        Object o = actions.get(_command);
        try {
            if (o instanceof BaseAction) {
                ((BaseAction) o).action();
            } else {
                runWorker((AbstractWorker) o);
            }
        } catch (Throwable ex) {
            // If the action has blocked the JabRefFrame before crashing, we need to unblock it.
            // The call to unblock will simply hide the glasspane, so there is no harm in calling
            // it even if the frame hasn't been blocked.
            frame.unblock();
            LOGGER.error("runCommand error: " + ex.getMessage(), ex);
        }
    }

    private boolean saveDatabase(File file, boolean selectedOnly, Charset enc,
            SavePreferences.DatabaseSaveType saveType) throws SaveException {
        SaveSession session;
        frame.block();
        final String SAVE_DATABASE = Localization.lang("Save library");
        try {
            SavePreferences prefs = SavePreferences.loadForSaveFromPreferences(Globals.prefs).withEncoding(enc)
                    .withSaveType(saveType);
            BibtexDatabaseWriter<SaveSession> databaseWriter = new BibtexDatabaseWriter<>(
                    FileSaveSession::new);
            if (selectedOnly) {
                session = databaseWriter.savePartOfDatabase(bibDatabaseContext, mainTable.getSelectedEntries(), prefs);
            } else {
                session = databaseWriter.saveDatabase(bibDatabaseContext, prefs);
            }

            registerUndoableChanges(session);
        }
        // FIXME: not sure if this is really thrown anywhere
        catch (UnsupportedCharsetException ex) {
            JOptionPane.showMessageDialog(frame,
                    Localization.lang("Could not save file.") + ' '
                            + Localization.lang("Character encoding '%0' is not supported.", enc.displayName()),
                    SAVE_DATABASE, JOptionPane.ERROR_MESSAGE);
            throw new SaveException("rt");
        } catch (SaveException ex) {
            if (ex.specificEntry()) {
                // Error occurred during processing of the entry. Highlight it:
                clearAndSelect(ex.getEntry());
                showAndEdit(ex.getEntry());
            } else {
                LOGGER.warn("Could not save", ex);
            }

            JOptionPane.showMessageDialog(frame, Localization.lang("Could not save file.") + "\n" + ex.getMessage(),
                    SAVE_DATABASE, JOptionPane.ERROR_MESSAGE);
            throw new SaveException("rt");
        } finally {
            frame.unblock();
        }

        boolean commit = true;
        if (!session.getWriter().couldEncodeAll()) {
            FormBuilder builder = FormBuilder.create()
                    .layout(new FormLayout("left:pref, 4dlu, fill:pref", "pref, 4dlu, pref"));
            JTextArea ta = new JTextArea(session.getWriter().getProblemCharacters());
            ta.setEditable(false);
            builder.add(Localization.lang("The chosen encoding '%0' could not encode the following characters:",
                    session.getEncoding().displayName())).xy(1, 1);
            builder.add(ta).xy(3, 1);
            builder.add(Localization.lang("What do you want to do?")).xy(1, 3);
            String tryDiff = Localization.lang("Try different encoding");
            int answer = JOptionPane.showOptionDialog(frame, builder.getPanel(), SAVE_DATABASE,
                    JOptionPane.YES_NO_CANCEL_OPTION, JOptionPane.WARNING_MESSAGE, null,
                    new String[] {Localization.lang("Save"), tryDiff, Localization.lang("Cancel")}, tryDiff);

            if (answer == JOptionPane.NO_OPTION) {
                // The user wants to use another encoding.
                Object choice = JOptionPane.showInputDialog(frame, Localization.lang("Select encoding"), SAVE_DATABASE,
                        JOptionPane.QUESTION_MESSAGE, null, Encodings.ENCODINGS_DISPLAYNAMES, enc);
                if (choice == null) {
                    commit = false;
                } else {
                    Charset newEncoding = Charset.forName((String) choice);
                    return saveDatabase(file, selectedOnly, newEncoding, saveType);
                }
            } else if (answer == JOptionPane.CANCEL_OPTION) {
                commit = false;
            }
        }

        if (commit) {
            session.commit(file.toPath());
            this.bibDatabaseContext.getMetaData().setEncoding(enc); // Make sure to remember which encoding we used.
        } else {
            session.cancel();
        }

        return commit;
    }

    public void registerUndoableChanges(SaveSession session) {
        NamedCompound ce = new NamedCompound(Localization.lang("Save actions"));
        for (FieldChange change : session.getFieldChanges()) {
            ce.addEdit(new UndoableFieldChange(change));
        }
        ce.end();
        if (ce.hasEdits()) {
            getUndoManager().addEdit(ce);
        }
    }

    /**
     * This method is called from JabRefFrame when the user wants to create a new entry. If the argument is null, the
     * user is prompted for an entry type.
     *
     * @param type The type of the entry to create.
     * @return The newly created BibEntry or null the operation was canceled by the user.
     */
    public BibEntry newEntry(EntryType type) {
        EntryType actualType = type;
        if (actualType == null) {
            // Find out what type is wanted.
            final EntryTypeDialog etd = new EntryTypeDialog(frame);
            // We want to center the dialog, to make it look nicer.
            etd.setLocationRelativeTo(frame);
            etd.setVisible(true);
            actualType = etd.getChoice();
        }
        if (actualType != null) { // Only if the dialog was not canceled.
            final BibEntry be = new BibEntry(actualType.getName());
            try {
                bibDatabaseContext.getDatabase().insertEntry(be);
                // Set owner/timestamp if options are enabled:
                List<BibEntry> list = new ArrayList<>();
                list.add(be);
                UpdateField.setAutomaticFields(list, true, true, Globals.prefs.getUpdateFieldPreferences());

                // Create an UndoableInsertEntry object.
                getUndoManager().addEdit(new UndoableInsertEntry(bibDatabaseContext.getDatabase(), be, BasePanel.this));
                output(Localization.lang("Added new '%0' entry.", actualType.getName().toLowerCase(Locale.ROOT)));

                // We are going to select the new entry. Before that, make sure that we are in
                // show-entry mode. If we aren't already in that mode, enter the WILL_SHOW_EDITOR
                // mode which makes sure the selection will trigger display of the entry editor
                // and adjustment of the splitter.
                if (mode != BasePanelMode.SHOWING_EDITOR) {
                    mode = BasePanelMode.WILL_SHOW_EDITOR;
                }

                clearAndSelect(be);

                // The database just changed.
                markBaseChanged();

                this.showAndEdit(be);

                return be;
            } catch (KeyCollisionException ex) {
                LOGGER.info(ex.getMessage(), ex);
            }
        }
        return null;
    }

    /**
     * This method is called from JabRefFrame when the user wants to create a new entry.
     *
     * @param bibEntry The new entry.
     */
    public void insertEntry(final BibEntry bibEntry) {
        if (bibEntry != null) {
            try {
                bibDatabaseContext.getDatabase().insertEntry(bibEntry);
                if (Globals.prefs.getBoolean(JabRefPreferences.USE_OWNER)) {
                    // Set owner field to default value
                    UpdateField.setAutomaticFields(bibEntry, true, true, Globals.prefs.getUpdateFieldPreferences());
                }
                // Create an UndoableInsertEntry object.
                getUndoManager().addEdit(new UndoableInsertEntry(bibDatabaseContext.getDatabase(), bibEntry, BasePanel.this));
                output(Localization.lang("Added new '%0' entry.", bibEntry.getType()));

                markBaseChanged(); // The database just changed.
                if (Globals.prefs.getBoolean(JabRefPreferences.AUTO_OPEN_FORM)) {
                    showAndEdit(bibEntry);
                }
                clearAndSelect(bibEntry);
            } catch (KeyCollisionException ex) {
                LOGGER.info("Collision for bibtex key" + bibEntry.getId(), ex);
            }
        }
    }

    public void editEntryByIdAndFocusField(final String entryId, final String fieldName) {
        bibDatabaseContext.getDatabase().getEntryById(entryId).ifPresent(entry -> {
            clearAndSelect(entry);
            //selectionListener.editSignalled();
            showAndEdit(entry);
            entryEditor.setFocusToField(fieldName);
        });
    }

    public void updateTableFont() {
        mainTable.updateFont();
    }

    private void createMainTable() {
        bibDatabaseContext.getDatabase().registerListener(tableModel.getListSynchronizer());
        bibDatabaseContext.getDatabase().registerListener(SpecialFieldDatabaseChangeListener.getInstance());

        mainTable = new MainTable(tableModel, frame, this, bibDatabaseContext.getDatabase());

        mainTable.updateFont();

        // Add the listener that binds selection to state manager (TODO: should be replaced by proper JavaFX binding as soon as table is implemented in JavaFX)
        mainTable.addSelectionListener(listEvent -> Globals.stateManager.setSelectedEntries(mainTable.getSelectedEntries()));

        // TODO: Register these actions globally
        /*
        String clearSearch = "clearSearch";
        mainTable.getInputMap().put(Globals.getKeyPrefs().getKey(KeyBinding.CLEAR_SEARCH), clearSearch);
        mainTable.getActionMap().put(clearSearch, new AbstractAction() {

            @Override
            public void actionPerformed(ActionEvent e) {
                // need to close these here, b/c this action overshadows the responsible actions when the main table is selected
                switch (mode) {
                    case SHOWING_NOTHING:
                        frame.getGlobalSearchBar().endSearch();
                        break;
                    case SHOWING_PREVIEW:
                        getPreviewPanel().close();
                        break;
                    case SHOWING_EDITOR:
                    case WILL_SHOW_EDITOR:
                        entryEditorClosing(getEntryEditor());
                        break;
                    default:
                        LOGGER.warn("unknown BasePanelMode: '" + mode + "', doing nothing");
                        break;
                }
            }
        });

        mainTable.getActionMap().put(Actions.CUT, new AbstractAction() {

            @Override
            public void actionPerformed(ActionEvent e) {
                try {
                    runCommand(Actions.CUT);
                } catch (Throwable ex) {
                    LOGGER.warn("Could not cut", ex);
                }
            }
        });
        mainTable.getActionMap().put(Actions.COPY, new AbstractAction() {

            @Override
            public void actionPerformed(ActionEvent e) {
                try {
                    runCommand(Actions.COPY);
                } catch (Throwable ex) {
                    LOGGER.warn("Could not copy", ex);
                }
            }
        });
        mainTable.getActionMap().put(Actions.PASTE, new AbstractAction() {

            @Override
            public void actionPerformed(ActionEvent e) {
                try {
                    runCommand(Actions.PASTE);
                } catch (Throwable ex) {
                    LOGGER.warn("Could not paste", ex);
                }
            }
        });

        mainTable.addKeyListener(new KeyAdapter() {

            @Override
            public void keyPressed(KeyEvent e) {
                final int keyCode = e.getKeyCode();

                if (e.isControlDown()) {
                    switch (keyCode) {
                        case KeyEvent.VK_PAGE_DOWN:
                            frame.nextTab.actionPerformed(null);
                            e.consume();
                            break;
                        case KeyEvent.VK_PAGE_UP:
                            frame.prevTab.actionPerformed(null);
                            e.consume();
                            break;
                        default:
                            break;
                    }
                } else if (keyCode == KeyEvent.VK_ENTER) {
                    e.consume();
                    try {
                        runCommand(Actions.EDIT);
                    } catch (Throwable ex) {
                        LOGGER.warn("Could not run action based on key press", ex);
                    }
                }
            }
        });
        */
    }

    public void setupMainPanel() {
        splitPane = new SplitPane();
        splitPane.setOrientation(Orientation.VERTICAL);
        adjustSplitter(); // restore last splitting state (before mainTable is created as creation affects the stored size of the entryEditors)

        // check whether a mainTable already existed and a floatSearch was active
        boolean floatSearchActive = (mainTable != null) && (this.tableModel.getSearchState() == MainTableDataModel.DisplayOption.FLOAT);

        createMainTable();

        ScrollPane pane = mainTable.getPane();
        AnchorPane anchorPane = new AnchorPane(pane);
        AnchorPane.setBottomAnchor(pane, 0.0);
        AnchorPane.setTopAnchor(pane, 0.0);
        AnchorPane.setLeftAnchor(pane, 0.0);
        AnchorPane.setRightAnchor(pane, 0.0);
        splitPane.getItems().add(anchorPane);
        this.getChildren().setAll(splitPane);

        // Set up name autocompleter for search:
        instantiateSearchAutoCompleter();
        this.getDatabase().registerListener(new SearchAutoCompleteListener());

        setupAutoCompletion();

        // restore floating search result
        // (needed if preferences have been changed which causes a recreation of the main table)
        if (floatSearchActive) {
            mainTable.showFloatSearch();
        }
        // Saves the divider position as soon as it changes
        // We need to keep a reference to the subscription, otherwise the binding gets garbage collected
        dividerPositionSubscription = EasyBind.monadic(Bindings.valueAt(splitPane.getDividers(), 0))
                .flatMap(SplitPane.Divider::positionProperty)
                .subscribe((observable, oldValue, newValue) -> saveDividerLocation(newValue));
    }

    /**
     * Set up auto completion for this database
     */
    private void setupAutoCompletion() {
        AutoCompletePreferences autoCompletePreferences = Globals.prefs.getAutoCompletePreferences();
        if (autoCompletePreferences.shouldAutoComplete()) {
            suggestionProviders = new SuggestionProviders(autoCompletePreferences, Globals.journalAbbreviationLoader);
            suggestionProviders.indexDatabase(getDatabase());
            // Ensure that the suggestion providers are in sync with entries
            CoarseChangeFilter changeFilter = new CoarseChangeFilter(bibDatabaseContext);
            changeFilter.registerListener(new AutoCompleteUpdater(suggestionProviders));
        } else {
            // Create empty suggestion providers if auto completion is deactivated
            suggestionProviders = new SuggestionProviders();
        }
    }

    public void updateSearchManager() {
        frame.getGlobalSearchBar().setAutoCompleter(searchAutoCompleter);
    }

    private void instantiateSearchAutoCompleter() {
        searchAutoCompleter = new PersonNameSuggestionProvider(InternalBibtexFields.getPersonNameFields());
        for (BibEntry entry : bibDatabaseContext.getDatabase().getEntries()) {
            searchAutoCompleter.indexEntry(entry);
        }
    }

    public void updatePreamble() {
        if (preambleEditor != null) {
            preambleEditor.updatePreamble();
        }
    }

    public void assureStringDialogNotEditing() {
        if (stringDialog != null) {
            stringDialog.assureNotEditing();
        }
    }

    public void updateStringDialog() {
        if (stringDialog != null) {
            stringDialog.refreshTable();
        }
    }

    public void adjustSplitter() {
        if (mode == BasePanelMode.SHOWING_PREVIEW) {
            splitPane.setDividerPositions(Globals.prefs.getPreviewPreferences().getPreviewPanelDividerPosition().doubleValue());
        } else {
            splitPane.setDividerPositions(Globals.prefs.getDouble(JabRefPreferences.ENTRY_EDITOR_HEIGHT));
        }
    }

    public EntryEditor getEntryEditor() {
        return entryEditor;
    }

    /**
     * Sets the entry editor as the bottom component in the split pane. If an entry editor already was shown,
     * makes sure that the divider doesn't move. Updates the mode to SHOWING_EDITOR.
     * Then shows the given entry.
     *
     * @param entry The entry to edit.
     */
    public void showAndEdit(BibEntry entry) {
        mode = BasePanelMode.SHOWING_EDITOR;
        showBottomPane(entryEditor);

        if (entry != getShowing()) {
            entryEditor.setEntry(entry);
            newEntryShowing(entry);
        }
        entryEditor.requestFocus();
    }

    private void showBottomPane(Node pane) {
        if (splitPane.getItems().size() == 2) {
            splitPane.getItems().set(1, pane);
        } else {
            splitPane.getItems().add(1, pane);
        }
        adjustSplitter();
    }

    private void showAndEdit() {
        if (!mainTable.getSelectedEntries().isEmpty()) {
            showAndEdit(mainTable.getSelectedEntries().get(0));
        }
    }

    /**
     * Sets the given preview panel as the bottom component in the split panel. Updates the mode to SHOWING_PREVIEW.
     *
     * @param entry The entry to show in the preview.
     */
    private void showPreview(BibEntry entry) {
        mode = BasePanelMode.SHOWING_PREVIEW;
        showBottomPane(preview);

        preview.setEntry(entry);
    }

    private void showPreview() {
        if (!mainTable.getSelectedEntries().isEmpty()) {
            showPreview(mainTable.getSelectedEntries().get(0));
        }
    }

    public void nextPreviewStyle() {
        cyclePreview(Globals.prefs.getPreviewPreferences().getPreviewCyclePosition() + 1);
    }

    public void previousPreviewStyle() {
        cyclePreview(Globals.prefs.getPreviewPreferences().getPreviewCyclePosition() - 1);
    }

    private void cyclePreview(int newPosition) {
        PreviewPreferences previewPreferences = Globals.prefs.getPreviewPreferences()
                .getBuilder()
                .withPreviewCyclePosition(newPosition)
                .build();
        Globals.prefs.storePreviewPreferences(previewPreferences);

        preview.updateLayout(previewPreferences);
    }

    /**
     * Removes the bottom component.
     */
    public void closeBottomPane() {
        mode = BasePanelMode.SHOWING_NOTHING;
        splitPane.getItems().removeAll(entryEditor, preview);
    }

    /**
     * This method selects the given entry, and scrolls it into view in the table. If an entryEditor is shown, it is
     * given focus afterwards.
     */
    public void clearAndSelect(final BibEntry bibEntry) {
        mainTable.findEntry(bibEntry)
                .ifPresent(entry -> {
                    mainTable.getSelectionModel().clearSelection();
                    mainTable.getSelectionModel().select(entry);
                });
    }

    /**
     * This method selects the entry on the given position, and scrolls it into view in the table.
     * If an entryEditor is shown, it is given focus afterwards.
     *
     * @deprecated use select by entry not by row
     */
    @Deprecated
    private void clearAndSelect(int pos) {
        if ((pos >= 0) && (pos < mainTable.getItems().size())) {
            mainTable.getSelectionModel().clearAndSelect(pos);
        }
    }

    public void selectPreviousEntry() {
        mainTable.getSelectionModel().clearSelection();
        mainTable.getSelectionModel().selectPrevious();
    }

    public void selectNextEntry() {
        mainTable.getSelectionModel().clearSelection();
        mainTable.getSelectionModel().selectNext();
    }

    public void selectFirstEntry() {
        clearAndSelect(0);
    }

    public void selectLastEntry() {
        mainTable.getSelectionModel().clearSelection();
        mainTable.getSelectionModel().selectLast();
    }

    /**
     * This method is called from an EntryEditor when it should be closed. We relay to the selection listener, which
     * takes care of the rest.
     *
     * @param editor The entry editor to close.
     */
    public void entryEditorClosing(EntryEditor editor) {
        if (Globals.prefs.getPreviewPreferences().isPreviewPanelEnabled()) {
            showPreview(editor.getEntry());
        } else {
            closeBottomPane();
        }
        mainTable.requestFocus();
    }

    /**
     * Closes the entry editor or preview panel if it is showing the given entry.
     */
    public void ensureNotShowingBottomPanel(BibEntry entry) {
        if (((mode == BasePanelMode.SHOWING_EDITOR) && (entryEditor.getEntry() == entry))
                || ((mode == BasePanelMode.SHOWING_PREVIEW) && (preview.getEntry() == entry))) {
            closeBottomPane();
        }
    }

    public void updateEntryEditorIfShowing() {
        if (mode == BasePanelMode.SHOWING_EDITOR) {
            BibEntry currentEntry = entryEditor.getEntry();
            showAndEdit(currentEntry);
        }
    }

    public void markBaseChanged() {
        baseChanged = true;

        if (SwingUtilities.isEventDispatchThread()) {
            markBasedChangedInternal();
        } else {
            try {
                SwingUtilities.invokeAndWait(() -> markBasedChangedInternal());
            } catch (InvocationTargetException | InterruptedException e) {
                LOGGER.info("Problem marking database as changed", e);
            }
        }
    }

    private void markBasedChangedInternal() {
        // Put an asterisk behind the filename to indicate the database has changed.
        frame.setWindowTitle();
        DefaultTaskExecutor.runInJavaFXThread(frame::updateAllTabTitles);
        // If the status line states that the base has been saved, we
        // remove this message, since it is no longer relevant. If a
        // different message is shown, we leave it.
        if (frame.getStatusLineText().startsWith(Localization.lang("Saved library"))) {
            frame.output(" ");
        }
    }

    public void markNonUndoableBaseChanged() {
        nonUndoableChange = true;
        markBaseChanged();
    }

    private synchronized void markChangedOrUnChanged() {
        if (getUndoManager().hasChanged()) {
            if (!baseChanged) {
                markBaseChanged();
            }
        } else if (baseChanged && !nonUndoableChange) {
            baseChanged = false;
            if (getBibDatabaseContext().getDatabaseFile().isPresent()) {
                frame.setTabTitle(this, getTabTitle(), getBibDatabaseContext().getDatabaseFile().get().getAbsolutePath());
            } else {
                frame.setTabTitle(this, GUIGlobals.UNTITLED_TITLE, null);
            }
        }
        frame.setWindowTitle();
    }

    public BibDatabase getDatabase() {
        return bibDatabaseContext.getDatabase();
    }

    public void preambleEditorClosing() {
        preambleEditor = null;
    }

    public void stringsClosing() {
        stringDialog = null;
    }

    public void changeTypeOfSelectedEntries(String newType) {
        List<BibEntry> bes = mainTable.getSelectedEntries();
        changeType(bes, newType);
    }

    private void changeType(List<BibEntry> entries, String newType) {
        if ((entries == null) || (entries.isEmpty())) {
            LOGGER.error("At least one entry must be selected to be able to change the type.");
            return;
        }

        if (entries.size() > 1) {
            DialogService dialogService = new FXDialogService();
            boolean proceed = dialogService.showConfirmationDialogAndWait(Localization.lang("Change entry type"), Localization.lang("Multiple entries selected. Do you want to change the type of all these to '%0'?"));
            if (!proceed) {
                return;
            }
        }

        NamedCompound compound = new NamedCompound(Localization.lang("Change entry type"));
        for (BibEntry entry : entries) {
            compound.addEdit(new UndoableChangeType(entry, entry.getType(), newType));
            DefaultTaskExecutor.runInJavaFXThread(() -> {
                entry.setType(newType);
            });
        }

        output(formatOutputMessage(Localization.lang("Changed type to '%0' for", newType), entries.size()));
        compound.end();
        getUndoManager().addEdit(compound);
        markBaseChanged();
        updateEntryEditorIfShowing();
    }

    public boolean showDeleteConfirmationDialog(int numberOfEntries) {
        if (Globals.prefs.getBoolean(JabRefPreferences.CONFIRM_DELETE)) {
            String msg;
            msg = Localization.lang("Really delete the selected entry?");
            String title = Localization.lang("Delete entry");
            if (numberOfEntries > 1) {
                msg = Localization.lang("Really delete the %0 selected entries?", Integer.toString(numberOfEntries));
                title = Localization.lang("Delete multiple entries");
            }

            CheckBoxMessage cb = new CheckBoxMessage(msg, Localization.lang("Disable this confirmation dialog"), false);

            int answer = JOptionPane.showConfirmDialog(frame, cb, title, JOptionPane.YES_NO_OPTION,
                    JOptionPane.QUESTION_MESSAGE);
            if (cb.isSelected()) {
                Globals.prefs.putBoolean(JabRefPreferences.CONFIRM_DELETE, false);
            }
            return answer == JOptionPane.YES_OPTION;
        } else {
            return true;
        }
    }

    /**
     * If the relevant option is set, autogenerate keys for all entries that are lacking keys.
     */
    public void autoGenerateKeysBeforeSaving() {
        if (Globals.prefs.getBoolean(JabRefPreferences.GENERATE_KEYS_BEFORE_SAVING)) {
            NamedCompound ce = new NamedCompound(Localization.lang("Autogenerate BibTeX keys"));

            for (BibEntry bes : bibDatabaseContext.getDatabase().getEntries()) {
                Optional<String> oldKey = bes.getCiteKeyOptional();
                if (!(oldKey.isPresent()) || oldKey.get().isEmpty()) {
                    BibtexKeyPatternUtil.makeAndSetLabel(bibDatabaseContext.getMetaData()
                            .getCiteKeyPattern(Globals.prefs.getBibtexKeyPatternPreferences().getKeyPattern()),
                            bibDatabaseContext.getDatabase(),
                            bes, Globals.prefs.getBibtexKeyPatternPreferences());
                    bes.getCiteKeyOptional().ifPresent(
                            newKey -> ce.addEdit(new UndoableKeyChange(bes, oldKey.orElse(""), newKey)));
                }
            }

            // Store undo information, if any:
            if (ce.hasEdits()) {
                ce.end();
                getUndoManager().addEdit(ce);
            }
        }
    }

    /**
     * Depending on whether a preview or an entry editor is showing, save the current divider location in the correct preference setting.
     */
    private void saveDividerLocation(Number position) {
        if (mode == BasePanelMode.SHOWING_PREVIEW) {
            PreviewPreferences previewPreferences = Globals.prefs.getPreviewPreferences()
                    .getBuilder()
                    .withPreviewPanelDividerPosition(position)
                    .build();
            Globals.prefs.storePreviewPreferences(previewPreferences);
        } else if (mode == BasePanelMode.SHOWING_EDITOR) {
            Globals.prefs.putDouble(JabRefPreferences.ENTRY_EDITOR_HEIGHT, position.doubleValue());
        }
    }

    // Method pertaining to the ClipboardOwner interface.
    @Override
    public void lostOwnership(Clipboard clipboard, Transferable contents) {
        // Nothing
    }

    /**
     * Perform necessary cleanup when this BasePanel is closed.
     */
    public void cleanUp() {
        changeMonitor.ifPresent(DatabaseChangeMonitor::unregister);

        // Check if there is a FileUpdatePanel for this BasePanel being shown. If so,
        // remove it:
        if (sidePaneManager.hasComponent(FileUpdatePanel.class)) {
            FileUpdatePanel fup = (FileUpdatePanel) sidePaneManager.getComponent(FileUpdatePanel.class);
            if (fup.getPanel() == this) {
                sidePaneManager.hideComponent(FileUpdatePanel.class);
            }
        }
    }

    /**
     * Get an array containing the currently selected entries. The array is stable and not changed if the selection
     * changes
     *
     * @return A list containing the selected entries. Is never null.
     */
    public List<BibEntry> getSelectedEntries() {
        return mainTable.getSelectedEntries();
    }

    public BibDatabaseContext getBibDatabaseContext() {
        return this.bibDatabaseContext;
    }

    public boolean isUpdatedExternally() {
        return changeMonitor.map(DatabaseChangeMonitor::hasBeenModifiedExternally).orElse(false);
    }

    public void markExternalChangesAsResolved() {
        changeMonitor.ifPresent(DatabaseChangeMonitor::markExternalChangesAsResolved);
    }

    public SidePaneManager getSidePaneManager() {
        return sidePaneManager;
    }

    public void setNonUndoableChange(boolean nonUndoableChange) {
        this.nonUndoableChange = nonUndoableChange;
    }

    public void setBaseChanged(boolean baseChanged) {
        this.baseChanged = baseChanged;
    }

    public boolean isSaving() {
        return saving;
    }

    public void setSaving(boolean saving) {
        this.saving = saving;
    }

    private BibEntry getShowing() {
        return showing;
    }

    /**
     * Update the pointer to the currently shown entry in all cases where the user has moved to a new entry, except when
     * using Back and Forward commands. Also updates history for Back command, and clears history for Forward command.
     *
     * @param entry The entry that is now to be shown.
     */
    private void newEntryShowing(BibEntry entry) {

        // If this call is the result of a Back or Forward operation, we must take
        // care not to make any history changes, since the necessary changes will
        // already have been done in the back() or forward() method:
        if (backOrForwardInProgress) {
            showing = entry;
            backOrForwardInProgress = false;
            setBackAndForwardEnabledState();
            return;
        }
        nextEntries.clear();
        if (!Objects.equals(entry, showing)) {
            // Add the entry we are leaving to the history:
            if (showing != null) {
                previousEntries.add(showing);
                if (previousEntries.size() > GUIGlobals.MAX_BACK_HISTORY_SIZE) {
                    previousEntries.remove(0);
                }
            }
            showing = entry;
            setBackAndForwardEnabledState();
        }
    }

    /**
     * Go back (if there is any recorded history) and update the histories for the Back and Forward commands.
     */
    private void back() {
        if (!previousEntries.isEmpty()) {
            BibEntry toShow = previousEntries.get(previousEntries.size() - 1);
            previousEntries.remove(previousEntries.size() - 1);
            // Add the entry we are going back from to the Forward history:
            if (showing != null) {
                nextEntries.add(showing);
            }
            backOrForwardInProgress = true; // to avoid the history getting updated erroneously
            clearAndSelect(toShow);
        }
    }

    private void forward() {
        if (!nextEntries.isEmpty()) {
            BibEntry toShow = nextEntries.get(nextEntries.size() - 1);
            nextEntries.remove(nextEntries.size() - 1);
            // Add the entry we are going forward from to the Back history:
            if (showing != null) {
                previousEntries.add(showing);
            }
            backOrForwardInProgress = true; // to avoid the history getting updated erroneously
            clearAndSelect(toShow);
        }
    }

    public void setBackAndForwardEnabledState() {
        frame.getBackAction().setEnabled(!previousEntries.isEmpty());
        frame.getForwardAction().setEnabled(!nextEntries.isEmpty());
    }

    private String formatOutputMessage(String start, int count) {
        return String.format("%s %d %s.", start, count,
                (count > 1 ? Localization.lang("entries") : Localization.lang("entry")));
    }

    /**
     * Set the preview active state for all BasePanel instances.
     */
    private void setPreviewActiveBasePanels(boolean enabled) {
        for (int i = 0; i < frame.getTabbedPane().getTabs().size(); i++) {
            frame.getBasePanelAt(i).setPreviewActive(enabled);
        }
    }

    private void setPreviewActive(boolean enabled) {
        if (enabled) {
            showPreview();
        } else {
            preview.close();
        }
    }

    public CountingUndoManager getUndoManager() {
        return undoManager;
    }

    public MainTable getMainTable() {
        return mainTable;
    }

    public BibDatabaseContext getDatabaseContext() {
        return bibDatabaseContext;
    }

    public Optional<SearchQuery> getCurrentSearchQuery() {
        return currentSearchQuery;
    }

    /**
     * Set the query the user currently searches while this basepanel is active
     *
     * @param currentSearchQuery can be null
     */
    public void setCurrentSearchQuery(SearchQuery currentSearchQuery) {
        this.currentSearchQuery = Optional.ofNullable(currentSearchQuery);
    }

    public CitationStyleCache getCitationStyleCache() {
        return citationStyleCache;
    }

    public PreviewPanel getPreviewPanel() {
        return preview;
    }

    public FileAnnotationCache getAnnotationCache() {
        return annotationCache;
    }

    public void resetChangeMonitor() {
        changeMonitor.ifPresent(DatabaseChangeMonitor::unregister);
        changeMonitor = Optional.of(new DatabaseChangeMonitor(bibDatabaseContext, Globals.getFileUpdateMonitor(), this));
    }

    public void updateTimeStamp() {
        changeMonitor.ifPresent(DatabaseChangeMonitor::markAsSaved);
    }

    public Path getTempFile() {
        return changeMonitor.map(DatabaseChangeMonitor::getTempFile).orElse(null);
    }

    private static class SearchAndOpenFile {

        private final BibEntry entry;
        private final BasePanel basePanel;

        public SearchAndOpenFile(final BibEntry entry, final BasePanel basePanel) {
            this.entry = entry;
            this.basePanel = basePanel;
        }

        public void searchAndOpen() {
            if (!Globals.prefs.getBoolean(JabRefPreferences.RUN_AUTOMATIC_FILE_SEARCH)) {
                /*  The search can lead to an unexpected 100% CPU usage which is perceived
                    as a bug, if the search incidentally starts at a directory with lots
                    of stuff below. It is now disabled by default. */

                return;
            }

            final Set<ExternalFileType> types = ExternalFileTypes.getInstance().getExternalFileTypeSelection();
            final List<Path> dirs = basePanel.getBibDatabaseContext().getFileDirectoriesAsPaths(Globals.prefs.getFileDirectoryPreferences());
            final List<String> extensions = types.stream().map(ExternalFileType::getExtension).collect(Collectors.toList());

            // Run the search operation:
            FileFinder fileFinder = FileFinders.constructFromConfiguration(Globals.prefs.getAutoLinkPreferences());
            List<Path> files = fileFinder.findAssociatedFiles(entry, dirs, extensions);
            if (!files.isEmpty()) {
                Path file = files.get(0);
                Optional<ExternalFileType> type = ExternalFileTypes.getInstance().getExternalFileTypeByFile(file);
                if (type.isPresent()) {
                    try {
                        JabRefDesktop.openExternalFileAnyFormat(file, basePanel.getBibDatabaseContext(), type);
                        basePanel.output(Localization.lang("External viewer called") + '.');
                    } catch (IOException ex) {
                        basePanel.output(Localization.lang("Error") + ": " + ex.getMessage());
                    }
                }
            }
        }
    }

    private class GroupTreeListener {

        @Subscribe
        public void listen(EntryAddedEvent addedEntryEvent) {
            // if the added entry is an undo don't add it to the current group
            if (addedEntryEvent.getEntryEventSource() == EntryEventSource.UNDO) {
                return;
            }

            // Automatically add new entry to the selected group (or set of groups)
            if (Globals.prefs.getBoolean(JabRefPreferences.AUTO_ASSIGN_GROUP)) {
                final List<BibEntry> entries = Collections.singletonList(addedEntryEvent.getBibEntry());
                Globals.stateManager.getSelectedGroup(bibDatabaseContext).forEach(
                        selectedGroup -> selectedGroup.addEntriesToGroup(entries));
            }
        }
    }

    private class EntryRemovedListener {

        @Subscribe
        public void listen(EntryRemovedEvent entryRemovedEvent) {
<<<<<<< HEAD
            ensureNotShowingBottomPanel(entryRemovedEvent.getBibEntry());
=======
            // if the entry that is displayed in the current entry editor is removed, close the entry editor
            if ((mode == BasePanelMode.SHOWING_EDITOR) && entryEditor.getEntry().equals(entryRemovedEvent.getBibEntry())) {
                entryEditor.close();
            }

            BibEntry previewEntry = selectionListener.getPreview().getEntry();
            if ((previewEntry != null) && previewEntry.equals(entryRemovedEvent.getBibEntry())) {
                preview.close();
            }
>>>>>>> add96db8
        }
    }

    /**
     * Ensures that the search auto completer is up to date when entries are changed AKA Let the auto completer, if any,
     * harvest words from the entry
     */
    private class SearchAutoCompleteListener {

        @Subscribe
        public void listen(EntryAddedEvent addedEntryEvent) {
            searchAutoCompleter.indexEntry(addedEntryEvent.getBibEntry());
        }

        @Subscribe
        public void listen(EntryChangedEvent entryChangedEvent) {
            searchAutoCompleter.indexEntry(entryChangedEvent.getBibEntry());
        }
    }

    /**
     * Ensures that the results of the current search are updated when a new entry is inserted into the database
     */
    private class SearchListener {

        @Subscribe
        public void listen(EntryAddedEvent addedEntryEvent) {
            frame.getGlobalSearchBar().performSearch();
        }

        @Subscribe
        public void listen(EntryChangedEvent entryChangedEvent) {
            frame.getGlobalSearchBar().setDontSelectSearchBar();
            frame.getGlobalSearchBar().performSearch();
        }

        @Subscribe
        public void listen(EntryRemovedEvent removedEntryEvent) {
            // IMO only used to update the status (found X entries)
            frame.getGlobalSearchBar().performSearch();
        }
    }

    private class UndoAction implements BaseAction {

        @Override
        public void action() {
            try {
                JComponent focused = Globals.getFocusListener().getFocused();
                if ((focused != null) && (focused instanceof FieldEditor) && focused.hasFocus()) {
                    // User is currently editing a field:
                    // Check if it is the preamble:

                    FieldEditor fieldEditor = (FieldEditor) focused;
                    if ((preambleEditor != null) && (fieldEditor.equals(preambleEditor.getFieldEditor()))) {
                        preambleEditor.storeCurrentEdit();
                    }
                }
                getUndoManager().undo();
                markBaseChanged();
                frame.output(Localization.lang("Undo"));
            } catch (CannotUndoException ex) {
                LOGGER.warn("Nothing to undo", ex);
                frame.output(Localization.lang("Nothing to undo") + '.');
            }

            markChangedOrUnChanged();
        }
    }

    private class OpenURLAction implements BaseAction {

        @Override
        public void action() {
            final List<BibEntry> bes = mainTable.getSelectedEntries();
            if (bes.size() == 1) {
                String field = FieldName.DOI;
                Optional<String> link = bes.get(0).getField(FieldName.DOI);
                if (bes.get(0).hasField(FieldName.URL)) {
                    link = bes.get(0).getField(FieldName.URL);
                    field = FieldName.URL;
                }
                if (link.isPresent()) {
                    try {
                        JabRefDesktop.openExternalViewer(bibDatabaseContext, link.get(), field);
                        output(Localization.lang("External viewer called") + '.');
                    } catch (IOException ex) {
                        output(Localization.lang("Error") + ": " + ex.getMessage());
                    }
                } else {
                    // No URL or DOI found in the "url" and "doi" fields.
                    // Look for web links in the "file" field as a fallback:
                    FileListEntry entry = null;
                    FileListTableModel tm = new FileListTableModel();
                    bes.get(0).getField(FieldName.FILE).ifPresent(tm::setContent);
                    for (int i = 0; i < tm.getRowCount(); i++) {
                        FileListEntry flEntry = tm.getEntry(i);
                        if (FieldName.URL.equalsIgnoreCase(flEntry.getType().get().getName())
                                || FieldName.PS.equalsIgnoreCase(flEntry.getType().get().getName())
                                || FieldName.PDF.equalsIgnoreCase(flEntry.getType().get().getName())) {
                            entry = flEntry;
                            break;
                        }
                    }
                    if (entry == null) {
                        output(Localization.lang("No URL defined") + '.');
                    } else {
                        try {
                            JabRefDesktop.openExternalFileAnyFormat(bibDatabaseContext, entry.getLink(),
                                    entry.getType());
                            output(Localization.lang("External viewer called") + '.');
                        } catch (IOException e) {
                            output(Localization.lang("Could not open link"));
                            LOGGER.info("Could not open link", e);
                        }
                    }
                }
            } else {
                output(Localization.lang("This operation requires exactly one item to be selected."));
            }
        }
    }

    private class RedoAction implements BaseAction {

        @Override
        public void action() {
            try {

                JComponent focused = Globals.getFocusListener().getFocused();
                getUndoManager().redo();
                markBaseChanged();
                frame.output(Localization.lang("Redo"));
            } catch (CannotRedoException ex) {
                frame.output(Localization.lang("Nothing to redo") + '.');
            }

            markChangedOrUnChanged();
        }
    }

    private class PrintPreviewAction implements BaseAction {

        @Override
        public void action() throws Exception {
            showPreview();
            preview.print();
        }
    }

    private class SaveSelectedAction implements BaseAction {

        private final SavePreferences.DatabaseSaveType saveType;

        public SaveSelectedAction(SavePreferences.DatabaseSaveType saveType) {
            this.saveType = saveType;
        }

        @Override
        public void action() throws SaveException {
            FileDialogConfiguration fileDialogConfiguration = new FileDialogConfiguration.Builder()
                    .withDefaultExtension(FileExtensions.BIBTEX_DB)
                    .addExtensionFilter(FileExtensions.BIBTEX_DB)
                    .withInitialDirectory(Globals.prefs.get(JabRefPreferences.WORKING_DIRECTORY)).build();

            DialogService ds = new FXDialogService();

            Optional<Path> chosenFile = DefaultTaskExecutor
                    .runInJavaFXThread(() -> ds.showFileSaveDialog(fileDialogConfiguration));

            if (chosenFile.isPresent()) {
                Path path = chosenFile.get();
                saveDatabase(path.toFile(), true, Globals.prefs.getDefaultEncoding(), saveType);
                frame.getFileHistory().newFile(path.toString());
                frame.output(Localization.lang("Saved selected to '%0'.", path.toString()));
            }
        }
    }
}<|MERGE_RESOLUTION|>--- conflicted
+++ resolved
@@ -241,38 +241,8 @@
 
         this.entryEditor = new EntryEditor(this);
 
-<<<<<<< HEAD
         this.preview = new PreviewPanel(this, getBibDatabaseContext());
         DefaultTaskExecutor.runInJavaFXThread(() -> frame().getGlobalSearchBar().getSearchQueryHighlightObservable().addSearchListener(preview));
-=======
-    }
-
-    private static JFXPanel setupEntryEditor(EntryEditor entryEditor) {
-        JFXPanel container = CustomJFXPanel.wrap(new Scene(entryEditor));
-        container.addKeyListener(new KeyAdapter() {
-
-            @Override
-            public void keyPressed(KeyEvent e) {
-
-                //We need to consume this event here to prevent the propgation of keybinding events back to the JFrame
-                Optional<KeyBinding> keyBinding = Globals.getKeyPrefs().mapToKeyBinding(e);
-                if (keyBinding.isPresent()) {
-                    switch (keyBinding.get()) {
-                        case CUT:
-                        case COPY:
-                        case PASTE:
-                        case DELETE_ENTRY:
-                        case SELECT_ALL:
-                            e.consume();
-                            break;
-                        default:
-                            //do nothing
-                    }
-                }
-            }
-        });
-        return container;
->>>>>>> add96db8
     }
 
     public static void runWorker(AbstractWorker worker) throws Exception {
@@ -2022,19 +1992,7 @@
 
         @Subscribe
         public void listen(EntryRemovedEvent entryRemovedEvent) {
-<<<<<<< HEAD
             ensureNotShowingBottomPanel(entryRemovedEvent.getBibEntry());
-=======
-            // if the entry that is displayed in the current entry editor is removed, close the entry editor
-            if ((mode == BasePanelMode.SHOWING_EDITOR) && entryEditor.getEntry().equals(entryRemovedEvent.getBibEntry())) {
-                entryEditor.close();
-            }
-
-            BibEntry previewEntry = selectionListener.getPreview().getEntry();
-            if ((previewEntry != null) && previewEntry.equals(entryRemovedEvent.getBibEntry())) {
-                preview.close();
-            }
->>>>>>> add96db8
         }
     }
 
