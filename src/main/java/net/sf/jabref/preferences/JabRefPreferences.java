--- conflicted
+++ resolved
@@ -258,14 +258,9 @@
     public static final String KEY_PATTERN_REPLACEMENT = "KeyPatternReplacement";
     public static final String CONSOLE_COMMAND = "consoleCommand";
     public static final String USE_DEFAULT_CONSOLE_APPLICATION = "useDefaultConsoleApplication";
-<<<<<<< HEAD
-
     public static final String ADOBE_ACROBAT_COMMAND = "adobeAcrobatCommand";
     public static final String SUMATRA_PDF_COMMAND = "sumatraCommand";
     public static final String USE_PDF_READER = "usePDFReader";
-
-=======
->>>>>>> 0b7e2afa
     // Currently, it is not possible to specify defaults for specific entry types
     // When this should be made possible, the code to inspect is net.sf.jabref.gui.preftabs.BibtexKeyPatternPrefTab.storeSettings() -> LabelPattern keypatterns = getCiteKeyPattern(); etc
     public static final String DEFAULT_BIBTEX_KEY_PATTERN = "defaultBibtexKeyPattern";
