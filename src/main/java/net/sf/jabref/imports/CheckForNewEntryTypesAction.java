--- conflicted
+++ resolved
@@ -35,13 +35,8 @@
     public boolean isActionNecessary(ParserResult pr) {
         // See if any custom entry types were imported, but disregard those we already know:
         for (Iterator<String> i = pr.getEntryTypes().keySet().iterator(); i.hasNext();) {
-<<<<<<< HEAD
             String typeName = i.next().toLowerCase();
-            if (BibtexEntryType.ALL_TYPES.get(typeName) != null) {
-=======
-            String typeName = (i.next()).toLowerCase();
             if (BibtexEntryType.getType(typeName) != null) {
->>>>>>> eccd9734
                 i.remove();
             }
         }
