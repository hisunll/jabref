--- conflicted
+++ resolved
@@ -179,13 +179,8 @@
     }
 
     @Override
-<<<<<<< HEAD
     public void searchText(List<String> words) {
-        // words have to be stored in class variable as 
-=======
-    public void searchText(ArrayList<String> words) {
         // words have to be stored in class variable as
->>>>>>> 9ba3c565
         // setText() makes use of them
 
         if (Globals.prefs.getBoolean(JabRefPreferences.SEARCH_HIGHLIGHT_WORDS)) {
