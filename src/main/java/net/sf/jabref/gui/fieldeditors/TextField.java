--- conflicted
+++ resolved
@@ -16,11 +16,7 @@
 package net.sf.jabref.gui.fieldeditors;
 
 import net.sf.jabref.Globals;
-<<<<<<< HEAD
-=======
-import net.sf.jabref.gui.AutoCompleteListener;
 import net.sf.jabref.gui.GUIGlobals;
->>>>>>> 4f3c9e4a
 import net.sf.jabref.gui.actions.Actions;
 import net.sf.jabref.gui.actions.PasteAction;
 import net.sf.jabref.gui.autocompleter.AutoCompleteListener;
@@ -181,13 +177,7 @@
         Document doc = getDocument();
 
         // Listen for undo and redo events
-        doc.addUndoableEditListener(new UndoableEditListener() {
-
-            @Override
-            public void undoableEditHappened(UndoableEditEvent evt) {
-                undo.addEdit(evt.getEdit());
-            }
-        });
+        doc.addUndoableEditListener(evt -> undo.addEdit(evt.getEdit()));
 
         // Create an undo action and add it to the text component
         getActionMap().put("Undo", new AbstractAction("Undo") {
