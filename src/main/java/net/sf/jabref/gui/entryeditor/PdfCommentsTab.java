--- conflicted
+++ resolved
@@ -21,53 +21,26 @@
 import net.sf.jabref.logic.pdf.PdfCommentImporter;
 import net.sf.jabref.model.entry.BibEntry;
 import net.sf.jabref.model.entry.FieldName;
-<<<<<<< HEAD
 
 import org.apache.pdfbox.pdmodel.PDDocument;
-=======
->>>>>>> 70561136
 
 public class PdfCommentsTab extends JPanel {
 
     private final JPanel informationPanel = new JPanel();
     private final JList<String> commentList = new JList<>();
     private final JScrollPane commentScrollPane = new JScrollPane();
-<<<<<<< HEAD
-    private final JLabel authorLabel = new JLabel("author", JLabel.CENTER);
-=======
-
     private final JLabel authorLabel = new JLabel(Localization.lang("Author"), JLabel.CENTER);
-
->>>>>>> 70561136
     private final JTextArea authorArea = new JTextArea("author", 2, 25);
     private final JScrollPane authorScrollPane = new JScrollPane();
-<<<<<<< HEAD
-    private final JLabel dateLabel = new JLabel("date", JLabel.CENTER);
-=======
-
     private final JLabel dateLabel = new JLabel(Localization.lang("Date"), JLabel.CENTER);
-
->>>>>>> 70561136
     private final JTextArea dateArea = new JTextArea("date", 2, 25);
     private final JScrollPane dateScrollPane = new JScrollPane();
-<<<<<<< HEAD
-    private final JLabel pageLabel = new JLabel("page", JLabel.CENTER);
+    private final JLabel pageLabel = new JLabel(Localization.lang("Page"), JLabel.CENTER);
     private final JTextArea pageArea = new JTextArea("page", 2, 25);
-=======
-
-    private final JLabel pageLabel = new JLabel(Localization.lang("Page"), JLabel.CENTER);
-
-    private final JTextArea pageArea = new JTextArea("page", 2, 25);
-
     private final JScrollPane pageScrollPane = new JScrollPane();
-
     private final JLabel commentTxtLabel = new JLabel(Localization.lang("Content"),JLabel.CENTER);
-
     private final JTextArea commentTxtArea = new JTextArea("comment content", 10, 25);
-
     private final JScrollPane commentTxtScrollPane = new JScrollPane();
-
->>>>>>> 70561136
     DefaultListModel<String> listModel;
 
     private final EntryEditor parent;
