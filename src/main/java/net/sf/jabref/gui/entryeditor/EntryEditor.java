package net.sf.jabref.gui.entryeditor;

import java.awt.AWTKeyStroke;
import java.awt.BorderLayout;
import java.awt.Component;
import java.awt.Font;
import java.awt.Graphics;
import java.awt.Graphics2D;
import java.awt.Insets;
import java.awt.KeyboardFocusManager;
import java.awt.RenderingHints;
import java.awt.event.ActionEvent;
import java.awt.event.FocusAdapter;
import java.awt.event.FocusEvent;
import java.awt.event.MouseAdapter;
import java.awt.event.MouseEvent;
import java.io.IOException;
import java.io.StringReader;
import java.io.StringWriter;
import java.util.ArrayList;
import java.util.HashSet;
import java.util.List;
import java.util.Map.Entry;
import java.util.Objects;
import java.util.Optional;
import java.util.Set;
import java.util.stream.Collectors;
import java.util.stream.Stream;

import javax.swing.AbstractAction;
import javax.swing.Action;
import javax.swing.ActionMap;
import javax.swing.InputMap;
import javax.swing.JButton;
import javax.swing.JComponent;
import javax.swing.JLabel;
import javax.swing.JOptionPane;
import javax.swing.JPanel;
import javax.swing.JPopupMenu;
import javax.swing.JScrollPane;
import javax.swing.JTabbedPane;
import javax.swing.JTextArea;
import javax.swing.JToolBar;
import javax.swing.KeyStroke;
import javax.swing.ScrollPaneConstants;
import javax.swing.SwingConstants;
import javax.swing.SwingUtilities;
import javax.swing.event.ChangeEvent;
import javax.swing.event.ChangeListener;
import javax.swing.text.JTextComponent;

import net.sf.jabref.Globals;
import net.sf.jabref.gui.BasePanel;
import net.sf.jabref.gui.EntryContainer;
import net.sf.jabref.gui.GUIGlobals;
import net.sf.jabref.gui.IconTheme;
import net.sf.jabref.gui.JabRefFrame;
import net.sf.jabref.gui.OSXCompatibleToolbar;
import net.sf.jabref.gui.actions.Actions;
import net.sf.jabref.gui.externalfiles.WriteXMPEntryEditorAction;
import net.sf.jabref.gui.fieldeditors.FieldEditor;
import net.sf.jabref.gui.fieldeditors.FieldEditorFocusListener;
import net.sf.jabref.gui.fieldeditors.FileListEditor;
import net.sf.jabref.gui.fieldeditors.JTextAreaWithHighlighting;
import net.sf.jabref.gui.fieldeditors.TextField;
import net.sf.jabref.gui.help.HelpAction;
import net.sf.jabref.gui.keyboard.KeyBinding;
import net.sf.jabref.gui.menus.ChangeEntryTypeMenu;
import net.sf.jabref.gui.undo.NamedCompound;
import net.sf.jabref.gui.undo.UndoableChangeType;
import net.sf.jabref.gui.undo.UndoableFieldChange;
import net.sf.jabref.gui.undo.UndoableKeyChange;
import net.sf.jabref.gui.undo.UndoableRemoveEntry;
import net.sf.jabref.gui.util.component.CheckBoxMessage;
import net.sf.jabref.gui.util.component.VerticalLabelUI;
import net.sf.jabref.logic.TypedBibEntry;
import net.sf.jabref.logic.autocompleter.AutoCompleter;
import net.sf.jabref.logic.bibtex.BibEntryWriter;
import net.sf.jabref.logic.bibtex.LatexFieldFormatter;
import net.sf.jabref.logic.bibtexkeypattern.BibtexKeyPatternUtil;
import net.sf.jabref.logic.help.HelpFile;
import net.sf.jabref.logic.importer.ParserResult;
import net.sf.jabref.logic.importer.fileformat.BibtexParser;
import net.sf.jabref.logic.l10n.Localization;
import net.sf.jabref.logic.search.SearchQueryHighlightListener;
import net.sf.jabref.logic.util.UpdateField;
import net.sf.jabref.logic.util.date.EasyDateFormat;
import net.sf.jabref.model.EntryTypes;
import net.sf.jabref.model.FieldChange;
import net.sf.jabref.model.database.BibDatabase;
import net.sf.jabref.model.database.BibDatabaseMode;
import net.sf.jabref.model.entry.BibEntry;
import net.sf.jabref.model.entry.EntryConverter;
import net.sf.jabref.model.entry.EntryType;
import net.sf.jabref.model.entry.FieldName;
import net.sf.jabref.model.entry.FieldProperty;
import net.sf.jabref.model.entry.InternalBibtexFields;
import net.sf.jabref.model.entry.event.FieldChangedEvent;
import net.sf.jabref.preferences.JabRefPreferences;
import net.sf.jabref.specialfields.SpecialFieldUpdateListener;

import com.google.common.eventbus.Subscribe;
import org.apache.commons.logging.Log;
import org.apache.commons.logging.LogFactory;

/**
 * GUI component that allows editing of the fields of a BibEntry (i.e. the
 * one that shows up, when you double click on an entry in the table)
 * <p>
 * It hosts the tabs (required, general, optional) and the buttons to the left.
 * <p>
 * EntryEditor also registers itself to the event bus, receiving
 * events whenever a field of the entry changes, enabling the text fields to
 * update themselves if the change is made from somewhere else.
 */
public class EntryEditor extends JPanel implements EntryContainer {
    private static final Log LOGGER = LogFactory.getLog(EntryEditor.class);

    // A reference to the entry this object works on.
    private BibEntry entry;
    // The currently displayed type
    private final String displayedBibEntryType;

    // The action concerned with closing the window.
    private final CloseAction closeAction;

    // The action that deletes the current entry, and closes the editor.
    private final DeleteAction deleteAction = new DeleteAction();

    // Actions for switching to next/previous entry.
    private final AbstractAction nextEntryAction = new NextEntryAction();
    private final AbstractAction prevEntryAction = new PrevEntryAction();

    // The action concerned with storing a field value.
    private final StoreFieldAction storeFieldAction;

    // The actions concerned with switching the panels.
    private final SwitchLeftAction switchLeftAction = new SwitchLeftAction();
    private final SwitchRightAction switchRightAction = new SwitchRightAction();

    // The action which generates a bibtexkey for this entry.
    private final GenerateKeyAction generateKeyAction;

    // UGLY HACK to have a pointer to the fileListEditor to call autoSetLinks()
    private FileListEditor fileListEditor;
    private final AutoLinkAction autoLinkAction = new AutoLinkAction();

    private final AbstractAction writeXmp;

    private final SaveDatabaseAction saveDatabaseAction = new SaveDatabaseAction();

    private final JPanel srcPanel = new JPanel();

    private JTextArea source;

    private final JTabbedPane tabbed = new JTabbedPane();

    private final JabRefFrame frame;

    private final BasePanel panel;

<<<<<<< HEAD
    private PdfCommentsTab pdfCommentsTab;

    private final Set<FieldContentSelector> contentSelectors = new HashSet<>();

=======
>>>>>>> ffa3299d
    private boolean updateSource = true; // This can be set to false to stop the source
    private boolean movingToDifferentEntry; // Indicates that we are about to go to the next or previous entry
    private boolean validEntry = true;

    private final List<Object> tabs = new ArrayList<>();

    // text area from getting updated. This is used in cases where the source
    // couldn't be parsed, and the user is given the option to edit it.
    private boolean lastSourceAccepted = true; // This indicates whether the last

    // attempt
    // at parsing the source was successful. It is used to determine whether the
    // dialog should close; it should stay open if the user received an error
    // message about the source, whatever he or she chose to do about it.
    private String lastSourceStringAccepted; // This is used to prevent double

    // fields.
    // These values can be used to calculate the preferred height for the form.
    // reqW starts at 1 because it needs room for the bibtex key field.
    private int sourceIndex = -1; // The index the source panel has in tabbed.

    private final HelpAction helpAction;

    private final UndoAction undoAction = new UndoAction();

    private final RedoAction redoAction = new RedoAction();

    private final TabListener tabListener = new TabListener();


    public EntryEditor(JabRefFrame frame, BasePanel panel, BibEntry entry) {
        this.frame = frame;
        this.panel = panel;
        this.entry = entry;

        entry.registerListener(this);
        entry.registerListener(SpecialFieldUpdateListener.getInstance());

        displayedBibEntryType = entry.getType();

        helpAction = new HelpAction(HelpFile.ENTRY_EDITOR, IconTheme.JabRefIcon.HELP.getIcon());
        closeAction = new CloseAction();
        generateKeyAction = new GenerateKeyAction();
        storeFieldAction = new StoreFieldAction();
        writeXmp = new WriteXMPEntryEditorAction(panel, this);

        BorderLayout borderLayout = new BorderLayout();
        setLayout(borderLayout);
        setupToolBar();
        setupFieldPanels();
        setupSourcePanel();
        add(tabbed, BorderLayout.CENTER);
        tabbed.addChangeListener(tabListener);
        if (Globals.prefs.getBoolean(JabRefPreferences.DEFAULT_SHOW_SOURCE)) {
            tabbed.setSelectedIndex(sourceIndex);
        }

        updateAllFields();
        if (this.fileListEditor != null){
            this.fileListEditor.adjustColumnWidth();
        }
    }

    private void setupFieldPanels() {
        tabbed.removeAll();
        tabs.clear();
        EntryType type = EntryTypes.getTypeOrDefault(entry.getType(), this.frame.getCurrentBasePanel().getBibDatabaseContext().getMode());

        // required fields
        List<String> requiredFields = addRequiredTab(type);

        // optional fields
        List<String> displayedOptionalFields = new ArrayList<>();

        if ((type.getOptionalFields() != null) && !type.getOptionalFields().isEmpty()) {
            if (!frame.getCurrentBasePanel().getBibDatabaseContext().isBiblatexMode()) {
                addOptionalTab(type);
            } else {
                displayedOptionalFields.addAll(type.getPrimaryOptionalFields());
                displayedOptionalFields.addAll(type.getSecondaryOptionalFields());

                addOptionalTab(type);

                Set<String> deprecatedFields = new HashSet<>(EntryConverter.FIELD_ALIASES_TEX_TO_LTX.keySet());
                deprecatedFields.add(FieldName.YEAR);
                deprecatedFields.add(FieldName.MONTH);
                List<String> secondaryOptionalFields = type.getSecondaryOptionalFields();
                List<String> optionalFieldsNotPrimaryOrDeprecated = new ArrayList<>(secondaryOptionalFields);
                optionalFieldsNotPrimaryOrDeprecated.removeAll(deprecatedFields);

                // Get list of all optional fields of this entry and their aliases
                Set<String> optionalFieldsAndAliases = new HashSet<>();
                for (String field : type.getOptionalFields()) {
                    optionalFieldsAndAliases.add(field);
                    if (EntryConverter.FIELD_ALIASES_LTX_TO_TEX.containsKey(field)) {
                        optionalFieldsAndAliases.add(EntryConverter.FIELD_ALIASES_LTX_TO_TEX.get(field));
                    }
                }

                // Get all optional fields which are deprecated
                Set<String> usedOptionalFieldsDeprecated = new HashSet<>(deprecatedFields);
                usedOptionalFieldsDeprecated.retainAll(optionalFieldsAndAliases);

                // Add tabs
                EntryEditorTab optPan2 = new EntryEditorTab(frame, panel, optionalFieldsNotPrimaryOrDeprecated, this,
                        false, true, Localization.lang("Optional fields 2"));
                if (optPan2.fileListEditor != null) {
                    fileListEditor = optPan2.fileListEditor;
                }
                tabbed.addTab(Localization.lang("Optional fields 2"), IconTheme.JabRefIcon.OPTIONAL.getSmallIcon(), optPan2
                        .getPane(), Localization.lang("Show optional fields"));
                tabs.add(optPan2);

                if (!usedOptionalFieldsDeprecated.isEmpty()) {
                    EntryEditorTab optPan3;
                    optPan3 = new EntryEditorTab(frame, panel, new ArrayList<>(usedOptionalFieldsDeprecated), this,
                            false, true, Localization.lang("Deprecated fields"));
                    if (optPan3.fileListEditor != null) {
                        fileListEditor = optPan3.fileListEditor;
                    }
                    tabbed.addTab(Localization.lang("Deprecated fields"), IconTheme.JabRefIcon.OPTIONAL.getSmallIcon(), optPan3
                            .getPane(), Localization.lang("Show deprecated BibTeX fields"));
                    tabs.add(optPan3);
                }
            }
        }

        // other fields
        List<String> displayedFields = Stream.concat(requiredFields.stream(), displayedOptionalFields.stream()).map(String::toLowerCase).collect(Collectors.toList());
        List<String> otherFields = entry.getFieldNames().stream().map(String::toLowerCase).filter(f -> !displayedFields.contains(f)).collect(Collectors.toList());
        otherFields.remove(BibEntry.KEY_FIELD);
        otherFields.removeAll(Globals.prefs.getCustomTabFieldNames());

        if (!otherFields.isEmpty()) {
            addOtherTab(otherFields);
        }

        // general fields from preferences
        addGeneralTabs();
        // source tab
        addSourceTab();
        addPdfTab();
    }

    private void addGeneralTabs() {
        EntryEditorTabList tabList = Globals.prefs.getEntryEditorTabList();
        for (int i = 0; i < tabList.getTabCount(); i++) {
            EntryEditorTab newTab = new EntryEditorTab(frame, panel, tabList.getTabFields(i), this, false,
                    false, tabList.getTabName(i));
            if (newTab.fileListEditor != null) {
                fileListEditor = newTab.fileListEditor;
            }
            tabbed.addTab(tabList.getTabName(i), newTab.getPane());
            tabs.add(newTab);
        }
    }

    private void addSourceTab() {
        srcPanel.setName(Localization.lang("BibTeX source"));
        tabbed.addTab(Localization.lang("BibTeX source"), IconTheme.JabRefIcon.SOURCE.getSmallIcon(), srcPanel,
                Localization.lang("Show/edit BibTeX source"));
        tabs.add(srcPanel);
        sourceIndex = tabs.size() - 1; // Set the sourceIndex variable.
        srcPanel.setFocusCycleRoot(true);
    }

    private void addOtherTab(List<String> otherFields) {
        EntryEditorTab otherPanel = new EntryEditorTab(frame, panel, otherFields, this,
                false, false, Localization.lang("Other fields"));
        if (otherPanel.fileListEditor != null) {
            fileListEditor = otherPanel.fileListEditor;
        }
        tabbed.addTab(Localization.lang("Other fields"), IconTheme.JabRefIcon.OPTIONAL.getSmallIcon(), otherPanel
                .getPane(), Localization.lang("Show remaining fields"));
        tabs.add(otherPanel);
    }

    private List<String> addRequiredTab(EntryType type) {
        List<String> requiredFields = type.getRequiredFieldsFlat();

        EntryEditorTab requiredPanel = new EntryEditorTab(frame, panel, requiredFields, this, true, false, Localization.lang("Required fields"));
        if (requiredPanel.fileListEditor != null) {
            fileListEditor = requiredPanel.fileListEditor;
        }
        tabbed.addTab(Localization.lang("Required fields"), IconTheme.JabRefIcon.REQUIRED.getSmallIcon(), requiredPanel
                .getPane(), Localization.lang("Show required fields"));
        tabs.add(requiredPanel);
        return requiredFields;
    }

    private void addOptionalTab(EntryType type) {
        EntryEditorTab optionalPanel = new EntryEditorTab(frame, panel, type.getPrimaryOptionalFields(), this,
                false, true, Localization.lang("Optional fields"));

        if (optionalPanel.fileListEditor != null) {
            fileListEditor = optionalPanel.fileListEditor;
        }
        tabbed.addTab(Localization.lang("Optional fields"), IconTheme.JabRefIcon.OPTIONAL.getSmallIcon(), optionalPanel
                .getPane(), Localization.lang("Show optional fields"));
        tabs.add(optionalPanel);
    }

    /**
     * Add a tab for displaying comments from a PDF
     */
    private void addPdfTab() {
        tabbed.remove(pdfCommentsTab);
        Optional<String> field = entry.getField(FieldName.FILE);
        if (field.isPresent()) {
            pdfCommentsTab = new PdfCommentsTab(this, panel, tabbed);
            tabbed.addTab(Localization.lang("PDF comments"), IconTheme.JabRefIcon.PDF_FILE.getSmallIcon(), pdfCommentsTab,
                    Localization.lang("Show PDF comments"));
            tabs.add(pdfCommentsTab);
        }

    }

    public String getDisplayedBibEntryType() {
        return displayedBibEntryType;
    }

    /**
     * @return reference to the currently edited entry
     */
    @Override
    public BibEntry getEntry() {
        return entry;
    }

    public BibDatabase getDatabase() {
        return panel.getDatabase();
    }

    private void setupToolBar() {
        JPanel leftPan = new JPanel();
        leftPan.setLayout(new BorderLayout());
        JToolBar toolBar = new OSXCompatibleToolbar(SwingConstants.VERTICAL);

        toolBar.setBorder(null);
        toolBar.setRollover(true);

        toolBar.setMargin(new Insets(0, 0, 0, 2));

        // The toolbar carries all the key bindings that are valid for the whole
        // window.
        ActionMap actionMap = toolBar.getActionMap();
        InputMap inputMap = toolBar.getInputMap(JComponent.WHEN_IN_FOCUSED_WINDOW);

        inputMap.put(Globals.getKeyPrefs().getKey(KeyBinding.CLOSE_ENTRY_EDITOR), "close");
        actionMap.put("close", closeAction);
        inputMap.put(Globals.getKeyPrefs().getKey(KeyBinding.ENTRY_EDITOR_STORE_FIELD), "store");
        actionMap.put("store", getStoreFieldAction());
        inputMap.put(Globals.getKeyPrefs().getKey(KeyBinding.AUTOGENERATE_BIBTEX_KEYS), "generateKey");
        actionMap.put("generateKey", getGenerateKeyAction());
        inputMap.put(Globals.getKeyPrefs().getKey(KeyBinding.AUTOMATICALLY_LINK_FILES), "autoLink");
        actionMap.put("autoLink", autoLinkAction);
        inputMap.put(Globals.getKeyPrefs().getKey(KeyBinding.ENTRY_EDITOR_PREVIOUS_ENTRY), "prev");
        actionMap.put("prev", getPrevEntryAction());
        inputMap.put(Globals.getKeyPrefs().getKey(KeyBinding.ENTRY_EDITOR_NEXT_ENTRY), "next");
        actionMap.put("next", getNextEntryAction());
        inputMap.put(Globals.getKeyPrefs().getKey(KeyBinding.UNDO), "undo");
        actionMap.put("undo", undoAction);
        inputMap.put(Globals.getKeyPrefs().getKey(KeyBinding.REDO), "redo");
        actionMap.put("redo", redoAction);
        inputMap.put(Globals.getKeyPrefs().getKey(KeyBinding.HELP), "help");
        actionMap.put("help", getHelpAction());

        toolBar.setFloatable(false);

        // Add actions (and thus buttons)
        JButton closeBut = new JButton(closeAction);
        closeBut.setText(null);
        closeBut.setBorder(null);
        closeBut.setMargin(new Insets(8, 0, 8, 0));
        leftPan.add(closeBut, BorderLayout.NORTH);

        // Create type-label
        TypedBibEntry typedEntry = new TypedBibEntry(entry, panel.getBibDatabaseContext().getMode());
        leftPan.add(new TypeLabel(typedEntry.getTypeForDisplay()), BorderLayout.CENTER);
        TypeButton typeButton = new TypeButton();

        toolBar.add(typeButton);
        toolBar.add(getGenerateKeyAction());
        toolBar.add(autoLinkAction);

        toolBar.add(writeXmp);

        toolBar.addSeparator();

        toolBar.add(deleteAction);
        toolBar.add(getPrevEntryAction());
        toolBar.add(getNextEntryAction());

        toolBar.addSeparator();

        toolBar.add(getHelpAction());

        Component[] comps = toolBar.getComponents();

        for (Component comp : comps) {
            ((JComponent) comp).setOpaque(false);
        }

        leftPan.add(toolBar, BorderLayout.SOUTH);
        add(leftPan, BorderLayout.WEST);
    }

    /**
     * Rebuild the field tabs. This is called e.g. when a new content selector
     * has been added.
     */
    public void rebuildPanels() {
        // Remove change listener, because the rebuilding causes meaningless
        // events and trouble:
        tabbed.removeChangeListener(tabListener);
        setupFieldPanels();
        // Add the change listener again:
        tabbed.addChangeListener(tabListener);
        revalidate();
        repaint();
    }

    /**
     * getExtra checks the field name against InternalBibtexFields.getFieldExtras(name).
     * If the name has an entry, the proper component to be shown is created and
     * returned. Otherwise, null is returned. In addition, e.g. listeners can be
     * added to the field editor, even if no component is returned.
     *
     * @param editor Field editor
     * @return Component to show, or null if none.
     */
    public Optional<JComponent> getExtra(final FieldEditor editor) {
        final String fieldName = editor.getFieldName();

        final Set<FieldProperty> fieldExtras = InternalBibtexFields.getFieldProperties(fieldName);

        // timestamp or a other field with datepicker command
        if (Globals.prefs.get(JabRefPreferences.TIME_STAMP_FIELD).equals(fieldName)
                || fieldExtras.contains(FieldProperty.DATE)) {
            // double click AND datefield => insert the current date (today)
            return FieldExtraComponents.getDateTimeExtraComponent(editor,
                    fieldExtras.contains(FieldProperty.DATE), fieldExtras.contains(FieldProperty.ISO_DATE));
        } else if (fieldExtras.contains(FieldProperty.EXTERNAL)) {
            return FieldExtraComponents.getExternalExtraComponent(panel, editor);
        } else if (fieldExtras.contains(FieldProperty.JOURNAL_NAME)) {
            // Add controls for switching between abbreviated and full journal names.
            // If this field also has a FieldContentSelector, we need to combine these.
            return FieldExtraComponents.getJournalExtraComponent(panel, editor, entry, getStoreFieldAction());
        } else if (fieldExtras.contains(FieldProperty.DOI)) {
            return FieldExtraComponents.getDoiExtraComponent(panel, this, editor);
        } else if (fieldExtras.contains(FieldProperty.EPRINT)) {
            return FieldExtraComponents.getEprintExtraComponent(panel, this, editor);
        } else if (fieldExtras.contains(FieldProperty.ISBN)) {
            return FieldExtraComponents.getIsbnExtraComponent(panel, this, editor);
        } else if (fieldExtras.contains(FieldProperty.OWNER)) {
            return FieldExtraComponents.getSetOwnerExtraComponent(editor, getStoreFieldAction());
        } else if (fieldExtras.contains(FieldProperty.YES_NO)) {
            return FieldExtraComponents.getYesNoExtraComponent(editor, this);
        } else if (fieldExtras.contains(FieldProperty.MONTH)) {
            return FieldExtraComponents.getMonthExtraComponent(editor, this, frame.getCurrentBasePanel().getBibDatabaseContext().getMode());
        } else if (fieldExtras.contains(FieldProperty.GENDER)) {
            return FieldExtraComponents.getGenderExtraComponent(editor, this);
        } else if (fieldExtras.contains(FieldProperty.EDITOR_TYPE)) {
            return FieldExtraComponents.getEditorTypeExtraComponent(editor, this);
        } else if (fieldExtras.contains(FieldProperty.PAGINATION)) {
            return FieldExtraComponents.getPaginationExtraComponent(editor, this);
        } else if (fieldExtras.contains(FieldProperty.TYPE)) {
            return FieldExtraComponents.getTypeExtraComponent(editor, this, "patent".equalsIgnoreCase(entry.getType()));
        }
        return Optional.empty();
    }

    private void setupSourcePanel() {
        source = new JTextAreaWithHighlighting();
        panel.frame().getGlobalSearchBar().getSearchQueryHighlightObservable().addSearchListener((SearchQueryHighlightListener) source);

        source.setEditable(true);
        source.setLineWrap(true);
        source.addFocusListener(new FieldEditorFocusListener());
        // Add the global focus listener, so a menu item can see if this field was focused when an action was called.
        source.addFocusListener(Globals.getFocusListener());
        source.setFont(new Font("Monospaced", Font.PLAIN, Globals.prefs.getInt(JabRefPreferences.FONT_SIZE)));
        setupJTextComponent(source);
        updateSource();

        JScrollPane scrollPane = new JScrollPane(source, ScrollPaneConstants.VERTICAL_SCROLLBAR_AS_NEEDED,
                ScrollPaneConstants.HORIZONTAL_SCROLLBAR_NEVER);

        srcPanel.setLayout(new BorderLayout());
        srcPanel.add(scrollPane, BorderLayout.CENTER);
    }

    public void updateSource() {
        if (updateSource) {

            try {
                String srcString = getSourceString(entry, panel.getBibDatabaseContext().getMode());
                source.setText(srcString);
                lastSourceStringAccepted = srcString;

                //////////////////////////////////////////////////////////
                // Set the current Entry to be selected.
                // Fixes the bug of losing selection after, e.g.
                // an autogeneration of a BibTeX key.
                // - ILC (16/02/2010) -
                //////////////////////////////////////////////////////////
                SwingUtilities.invokeLater(() -> {
                    final int row = panel.getMainTable().findEntry(entry);
                    if (row >= 0) {
                        if (panel.getMainTable().getSelectedRowCount() == 0) {
                            panel.getMainTable().setRowSelectionInterval(row, row);
                        }
                        panel.getMainTable().ensureVisible(row);
                    }
                });
            } catch (IOException ex) {
                source.setText(ex.getMessage() + "\n\n" +
                        Localization.lang("Correct the entry, and "
                                + "reopen editor to display/edit source."));
                source.setEditable(false);
                LOGGER.debug("Incorrect entry", ex);
            }

        }
    }

    public static String getSourceString(BibEntry entry, BibDatabaseMode type) throws IOException {
        StringWriter stringWriter = new StringWriter(200);
        LatexFieldFormatter formatter = LatexFieldFormatter
                .buildIgnoreHashes(Globals.prefs.getLatexFieldFormatterPreferences());
        new BibEntryWriter(formatter, false).writeWithoutPrependedNewlines(entry, stringWriter, type);

        return stringWriter.getBuffer().toString();
    }

    /**
     * NOTE: This method is only used for the source panel, not for the
     * other tabs. Look at EntryEditorTab for the setup of text components
     * in the other tabs.
     */
    private void setupJTextComponent(JTextComponent textComponent) {
        // Set up key bindings and focus listener for the FieldEditor.
        InputMap inputMap = textComponent.getInputMap(JComponent.WHEN_FOCUSED);
        ActionMap actionMap = textComponent.getActionMap();

        inputMap.put(Globals.getKeyPrefs().getKey(KeyBinding.ENTRY_EDITOR_STORE_FIELD), "store");
        actionMap.put("store", getStoreFieldAction());

        inputMap.put(Globals.getKeyPrefs().getKey(KeyBinding.ENTRY_EDITOR_NEXT_PANEL), "right");
        inputMap.put(Globals.getKeyPrefs().getKey(KeyBinding.ENTRY_EDITOR_NEXT_PANEL_2), "right");
        actionMap.put("right", getSwitchRightAction());

        inputMap.put(Globals.getKeyPrefs().getKey(KeyBinding.ENTRY_EDITOR_PREVIOUS_PANEL), "left");
        inputMap.put(Globals.getKeyPrefs().getKey(KeyBinding.ENTRY_EDITOR_PREVIOUS_PANEL_2), "left");
        actionMap.put("left", getSwitchLeftAction());

        inputMap.put(Globals.getKeyPrefs().getKey(KeyBinding.HELP), "help");
        actionMap.put("help", getHelpAction());
        inputMap.put(Globals.getKeyPrefs().getKey(KeyBinding.SAVE_DATABASE), "save");
        actionMap.put("save", getSaveDatabaseAction());

        inputMap.put(Globals.getKeyPrefs().getKey(KeyBinding.NEXT_TAB), "nexttab");
        actionMap.put("nexttab", frame.nextTab);
        inputMap.put(Globals.getKeyPrefs().getKey(KeyBinding.PREVIOUS_TAB), "prevtab");
        actionMap.put("prevtab", frame.prevTab);

        Set<AWTKeyStroke> keys = new HashSet<>(
                textComponent.getFocusTraversalKeys(KeyboardFocusManager.FORWARD_TRAVERSAL_KEYS));
        keys.clear();
        keys.add(AWTKeyStroke.getAWTKeyStroke("pressed TAB"));
        textComponent.setFocusTraversalKeys(KeyboardFocusManager.FORWARD_TRAVERSAL_KEYS, keys);
        keys = new HashSet<>(textComponent
                .getFocusTraversalKeys(KeyboardFocusManager.BACKWARD_TRAVERSAL_KEYS));
        keys.clear();
        keys.add(KeyStroke.getKeyStroke("shift pressed TAB"));
        textComponent.setFocusTraversalKeys(KeyboardFocusManager.BACKWARD_TRAVERSAL_KEYS, keys);

        textComponent.addFocusListener(new FieldListener());
    }

    @Override
    public void requestFocus() {
        activateVisible();
    }

    private void activateVisible() {
        Object activeTab = tabs.get(tabbed.getSelectedIndex());
        if (activeTab instanceof EntryEditorTab) {
            ((EntryEditorTab) activeTab).activate();
        } else {
            source.requestFocus();
        }
    }

    /**
     * Reports the enabled status of the editor, as set by setEnabled()
     */
    @Override
    public boolean isEnabled() {
        return source.isEnabled();
    }

    /**
     * Sets the enabled status of all text fields of the entry editor.
     */
    @Override
    public void setEnabled(boolean enabled) {
        for (Object tab : tabs) {
            if (tab instanceof EntryEditorTab) {
                ((EntryEditorTab) tab).setEnabled(enabled);
            }
        }
        source.setEnabled(enabled);

    }

    /**
     * Centers the given row, and highlights it.
     *
     * @param row an <code>int</code> value
     */
    private void scrollTo(int row) {
        movingToDifferentEntry = true;
        panel.getMainTable().setRowSelectionInterval(row, row);
        panel.getMainTable().ensureVisible(row);
    }

    /**
     * Makes sure the current edit is stored.
     */
    public void storeCurrentEdit() {
        Component comp = Globals.getFocusListener().getFocused();
        if (Objects.equals(comp, source) || ((comp instanceof FieldEditor) && this.isAncestorOf(comp))) {
            if (comp instanceof FieldEditor) {
                ((FieldEditor) comp).clearAutoCompleteSuggestion();
            }
            getStoreFieldAction().actionPerformed(new ActionEvent(comp, 0, ""));
        }
    }

    /**
     * Returns the index of the active (visible) panel.
     *
     * @return an <code>int</code> value
     */
    public int getVisiblePanel() {
        return tabbed.getSelectedIndex();
    }

    /**
     * Returns the name of the currently selected component.
     */
    public String getVisiblePanelName() {
        return tabbed.getSelectedComponent().getName();
    }

    public void setVisiblePanel(String name) {
        for (int i = 0; i < tabbed.getTabCount(); ++i) {
            if ((tabbed.getComponent(i).getName() != null) && tabbed.getComponent(i).getName().equals(name)) {
                tabbed.setSelectedIndex(i);
                return;
            }
        }
        if (tabbed.getTabCount() > 0) {
            tabbed.setSelectedIndex(0);
        }
    }

    public void setFocusToField(String fieldName) {
        for (Object tab : tabs) {
            if ((tab instanceof EntryEditorTab) && ((EntryEditorTab) tab).getFields().contains(fieldName)) {
                EntryEditorTab entryEditorTab = (EntryEditorTab) tab;
                setVisiblePanel(entryEditorTab.getTabTitle());
                entryEditorTab.setActive(fieldName);
                entryEditorTab.activate();
            }
        }
    }

    /**
     * Updates this editor to show the given entry, regardless of type
     * correspondence.
     *
     * @param switchEntry a <code>BibEntry</code> value
     */
    public synchronized void switchTo(BibEntry switchEntry) {
        storeCurrentEdit();

        // Remove this instance as property listener for the entry:
        this.entry.unregisterListener(this);

        this.entry = switchEntry;

        // Register as property listener for the new entry:
        this.entry.registerListener(this);

        updateAllFields();
        validateAllFields();
        updateSource();
        panel.newEntryShowing(switchEntry);
        addPdfTab();

    }

    private boolean storeSource() {
        BibtexParser bibtexParser = new BibtexParser(Globals.prefs.getImportFormatPreferences());
        try {
            ParserResult parserResult = bibtexParser.parse(new StringReader(source.getText()));
            BibDatabase database = parserResult.getDatabase();

            if (database.getEntryCount() > 1) {
                throw new IllegalStateException("More than one entry found.");
            }

            if (!database.hasEntries()) {
                if (parserResult.hasWarnings()) {
                    // put the warning into as exception text -> it will be displayed to the user
                    throw new IllegalStateException(parserResult.warnings().get(0));
                } else {
                    throw new IllegalStateException("No entries found.");
                }
            }

            NamedCompound compound = new NamedCompound(Localization.lang("source edit"));
            BibEntry newEntry = database.getEntries().get(0);
            String newKey = newEntry.getCiteKeyOptional().orElse(null);
            boolean entryChanged = false;
            boolean duplicateWarning = false;
            boolean emptyWarning = (newKey == null) || newKey.isEmpty();

            if (panel.getDatabase().setCiteKeyForEntry(entry, newKey)) {
                duplicateWarning = true;
            }

            // First, remove fields that the user has removed.
            for (Entry<String, String> field : entry.getFieldMap().entrySet()) {
                String fieldName = field.getKey();
                String fieldValue = field.getValue();

                if (InternalBibtexFields.isDisplayableField(fieldName) && !newEntry.hasField(fieldName)) {
                    compound.addEdit(
                            new UndoableFieldChange(entry, fieldName, fieldValue, null));
                    entry.clearField(fieldName);
                    entryChanged = true;
                }
            }

            // Then set all fields that have been set by the user.
            for (Entry<String, String> field : newEntry.getFieldMap().entrySet()) {
                String fieldName = field.getKey();
                String oldValue = entry.getField(fieldName).orElse(null);
                String newValue = field.getValue();
                if (!Objects.equals(oldValue, newValue)) {
                    // Test if the field is legally set.
                    new LatexFieldFormatter(Globals.prefs.getLatexFieldFormatterPreferences())
                            .format(newValue, fieldName);

                    compound.addEdit(new UndoableFieldChange(entry, fieldName, oldValue, newValue));
                    entry.setField(fieldName, newValue);
                    entryChanged = true;
                }
            }

            // See if the user has changed the entry type:
            if (!Objects.equals(newEntry.getType(), entry.getType())) {
                compound.addEdit(new UndoableChangeType(entry, entry.getType(), newEntry.getType()));
                entry.setType(newEntry.getType());
                entryChanged = true;
            }
            compound.end();

            if (!entryChanged) {
                return true;
            }

            panel.getUndoManager().addEdit(compound);

            if (duplicateWarning) {
                warnDuplicateBibtexkey();
            } else if (emptyWarning) {
                warnEmptyBibtexkey();
            } else {
                panel.output(Localization.lang("Stored entry") + '.');
            }

            lastSourceStringAccepted = source.getText();
            // Update UI
            // TODO: we need to repaint the entryeditor if fields that are not displayed have been added
            panel.updateEntryEditorIfShowing();
            lastSourceAccepted = true;
            updateSource = true;
            // TODO: does updating work properly after source stored?
            panel.markBaseChanged();

            SwingUtilities.invokeLater(() -> {
                final int row = panel.getMainTable().findEntry(entry);
                if (row >= 0) {
                    panel.getMainTable().ensureVisible(row);
                }
            });

            return true;
        } catch (IllegalStateException | IOException ex) {
            // The source couldn't be parsed, so the user is given an
            // error message, and the choice to keep or revert the contents
            // of the source text field.
            updateSource = false;
            lastSourceAccepted = false;
            tabbed.setSelectedComponent(srcPanel);

            Object[] options = {Localization.lang("Edit"), Localization.lang("Revert to original source")};

            int answer = JOptionPane.showOptionDialog(frame, Localization.lang("Error") + ": " + ex.getMessage(),
                    Localization.lang("Problem with parsing entry"), JOptionPane.YES_NO_OPTION,
                    JOptionPane.ERROR_MESSAGE, null, options, options[0]);

            if (answer != 0) {
                updateSource = true;
                updateSource();
            }

            LOGGER.debug("Incorrect source", ex);

            return false;
        }
    }

    private void setField(String fieldName, String newFieldData) {
        for (Object tab : tabs) {
            if (tab instanceof EntryEditorTab) {
                ((EntryEditorTab) tab).updateField(fieldName, newFieldData);
            }
        }
    }

    /**
     * Sets all the text areas according to the shown entry.
     */
    public void updateAllFields() {
        for (Object tab : tabs) {
            if (tab instanceof EntryEditorTab) {
                ((EntryEditorTab) tab).setEntry(entry);
            }
        }
    }

    /**
     * Removes the "invalid field" color from all text areas.
     */
    public void validateAllFields() {
        for (Object tab : tabs) {
            if (tab instanceof EntryEditorTab) {
                ((EntryEditorTab) tab).validateAllFields();
            }
            
        }
    }

    /**
     * Update the JTextArea when a field has changed.
     */
    @Subscribe
    public void listen(FieldChangedEvent fieldChangedEvent) {
        String newValue = fieldChangedEvent.getNewValue() == null ? "" : fieldChangedEvent.getNewValue();
        if (SwingUtilities.isEventDispatchThread()) {
            setField(fieldChangedEvent.getFieldName(), newValue);
        } else {
            SwingUtilities.invokeLater(() -> setField(fieldChangedEvent.getFieldName(), newValue));
        }
    }

    public void updateField(final Object sourceObject) {
        getStoreFieldAction().actionPerformed(new ActionEvent(sourceObject, 0, ""));
    }

    public void setMovingToDifferentEntry() {
        movingToDifferentEntry = true;
    }


    private class TypeButton extends JButton {
        public TypeButton() {
            super(IconTheme.JabRefIcon.EDIT.getIcon());
            setToolTipText(Localization.lang("Change entry type"));
            addActionListener(e -> showChangeEntryTypePopupMenu());
        }
    }

    private void showChangeEntryTypePopupMenu() {
        JPopupMenu typeMenu = new ChangeEntryTypeMenu().getChangeentryTypePopupMenu(panel);
        typeMenu.show(this, 0, 0);
    }

    private class TypeLabel extends JLabel {
        public TypeLabel(String type) {
            super(type);
            setUI(new VerticalLabelUI(false));
            setForeground(GUIGlobals.ENTRY_EDITOR_LABEL_COLOR);
            setHorizontalAlignment(SwingConstants.RIGHT);
            setFont(new Font("dialog", Font.ITALIC + Font.BOLD, 18));

            // Add a mouse listener so the user can right-click the type label to change the entry type:
            addMouseListener(new MouseAdapter() {

                @Override
                public void mouseReleased(MouseEvent e) {
                    if (e.isPopupTrigger() || (e.getButton() == MouseEvent.BUTTON3)) {
                        handleTypeChange();
                    }
                }

                @Override
                public void mouseClicked(MouseEvent e) {
                    if (e.isPopupTrigger() || (e.getButton() == MouseEvent.BUTTON3)) {
                        handleTypeChange();
                    }
                }

                private void handleTypeChange() {
                    showChangeEntryTypePopupMenu();
                }
            });
        }

        @Override
        public void paintComponent(Graphics g) {
            Graphics2D g2 = (Graphics2D) g;
            g2.setRenderingHint(RenderingHints.KEY_ANTIALIASING, RenderingHints.VALUE_ANTIALIAS_ON);
            super.paintComponent(g2);
        }
    }

    private class FieldListener extends FocusAdapter {

        /*
         * Focus listener that fires the storeFieldAction when a TextArea
         * loses focus.
         */
        @Override
        public void focusGained(FocusEvent e) {
            // Do nothing
        }

        @Override
        public void focusLost(FocusEvent event) {
            if (!event.isTemporary()) {
                updateField(event.getSource());
            }
        }
    }

    private class TabListener implements ChangeListener {
        @Override
        public void stateChanged(ChangeEvent event) {
            // We tell the editor tab to update all its fields.
            //  This makes sure they are updated even if the tab we
            // just left contained one
            // or more of the same fields as this one:
            SwingUtilities.invokeLater(() -> {
                Object activeTab = tabs.get(tabbed.getSelectedIndex());
                if (activeTab instanceof EntryEditorTab) {
                    ((EntryEditorTab) activeTab).updateAll();
                    activateVisible();
                }
            });
        }
    }



    class DeleteAction extends AbstractAction {
        public DeleteAction() {
            super(Localization.lang("Delete"), IconTheme.JabRefIcon.DELETE_ENTRY.getIcon());
            putValue(Action.SHORT_DESCRIPTION, Localization.lang("Delete entry"));
        }

        @Override
        public void actionPerformed(ActionEvent e) {
            // Show confirmation dialog if not disabled:
            boolean goOn = panel.showDeleteConfirmationDialog(1);

            if (!goOn) {
                return;
            }

            panel.entryEditorClosing(EntryEditor.this);
            panel.getDatabase().removeEntry(entry);
            panel.markBaseChanged();
            panel.getUndoManager().addEdit(new UndoableRemoveEntry(panel.getDatabase(), entry, panel));
            panel.output(Localization.lang("Deleted entry"));
        }
    }

    class CloseAction extends AbstractAction {
        public CloseAction() {
            super(Localization.lang("Close window"), IconTheme.JabRefIcon.CLOSE.getSmallIcon());
            putValue(Action.SHORT_DESCRIPTION, Localization.lang("Close window"));
        }

        @Override
        public void actionPerformed(ActionEvent e) {
            if (tabbed.getSelectedComponent() == srcPanel) {
                updateField(source);
                if (lastSourceAccepted) {
                    panel.entryEditorClosing(EntryEditor.this);
                }
            } else {
                panel.entryEditorClosing(EntryEditor.this);
            }
        }
    }

    public class StoreFieldAction extends AbstractAction {

        public StoreFieldAction() {
            super("Store field value");
            putValue(Action.SHORT_DESCRIPTION, "Store field value");
        }

        @Override
        public void actionPerformed(ActionEvent event) {
            boolean movingAway = movingToDifferentEntry;
            movingToDifferentEntry = false;

            if (event.getSource() instanceof TextField) {
                // Storage from bibtex key field.
                TextField textField = (TextField) event.getSource();
                String oldValue = entry.getCiteKeyOptional().orElse(null);
                String newValue = textField.getText();

                if (newValue.isEmpty()) {
                    newValue = null;
                }

                if (((oldValue == null) && (newValue == null)) || (Objects.equals(oldValue, newValue))) {
                    return; // No change.
                }

                // Make sure the key is legal:
                String cleaned = BibtexKeyPatternUtil.checkLegalKey(newValue,
                        Globals.prefs.getBoolean(JabRefPreferences.ENFORCE_LEGAL_BIBTEX_KEY));
                if ((cleaned == null) || cleaned.equals(newValue)) {
                    textField.setValidBackgroundColor();
                } else {
                    textField.setInvalidBackgroundColor();
                    if (!SwingUtilities.isEventDispatchThread()) {
                        JOptionPane.showMessageDialog(frame, Localization.lang("Invalid BibTeX key"),
                                Localization.lang("Error setting field"), JOptionPane.ERROR_MESSAGE);
                        requestFocus();
                    }
                    return;
                }

                boolean isDuplicate = panel.getDatabase().setCiteKeyForEntry(entry, newValue);

                if (newValue == null) {
                    warnEmptyBibtexkey();
                } else {
                    if (isDuplicate) {
                        warnDuplicateBibtexkey();
                    } else {
                        panel.output(Localization.lang("BibTeX key is unique."));
                    }
                }

                // Add an UndoableKeyChange to the baseframe's undoManager.
                UndoableKeyChange undoableKeyChange = new UndoableKeyChange(panel.getDatabase(), entry, oldValue, newValue);
                if (updateTimeStampIsSet()) {
                    NamedCompound ce = new NamedCompound(undoableKeyChange.getPresentationName());
                    ce.addEdit(undoableKeyChange);
                    doUpdateTimeStamp().ifPresent(fieldChange -> ce.addEdit(new UndoableFieldChange(fieldChange)));
                    ce.end();
                    panel.getUndoManager().addEdit(ce);
                } else {
                    panel.getUndoManager().addEdit(undoableKeyChange);
                }

                textField.setValidBackgroundColor();

                if (textField.getTextComponent().hasFocus()) {
                    textField.setActiveBackgroundColor();
                }
                updateSource();
                panel.markBaseChanged();
            } else if (event.getSource() instanceof FieldEditor) {
                String toSet = null;
                FieldEditor fieldEditor = (FieldEditor) event.getSource();
                boolean set;
                // Trim the whitespace off this value
                String currentText = fieldEditor.getText().trim();
                if (!currentText.isEmpty()) {
                    toSet = currentText;
                }

                // We check if the field has changed, since we don't want to
                // mark the base as changed unless we have a real change.
                if (toSet == null) {
                    set = entry.hasField(fieldEditor.getFieldName());
                } else {
                    set = !((entry.hasField(fieldEditor.getFieldName()))
                            && toSet.equals(entry.getField(fieldEditor.getFieldName()).orElse(null)));
                }

                if (set) {
                    try {
                        // The following statement attempts to write the
                        // new contents into a StringWriter, and this will
                        // cause an IOException if the field is not
                        // properly formatted. If that happens, the field
                        // is not stored and the textarea turns red.
                        if (toSet != null) {
                            new LatexFieldFormatter(Globals.prefs.getLatexFieldFormatterPreferences())
                                    .format(toSet, fieldEditor.getFieldName());
                        }

                        String oldValue = entry.getField(fieldEditor.getFieldName()).orElse(null);

                        if (toSet == null) {
                            entry.clearField(fieldEditor.getFieldName());
                        } else {
                            entry.setField(fieldEditor.getFieldName(), toSet);
                        }

                        fieldEditor.setValidBackgroundColor();

                        // See if we need to update an AutoCompleter instance:
                        AutoCompleter<String> aComp = panel.getAutoCompleters().get(fieldEditor.getFieldName());
                        if (aComp != null) {
                            aComp.addBibtexEntry(entry);
                        }

                        // Add an UndoableFieldChange to the baseframe's undoManager.
                        UndoableFieldChange undoableFieldChange = new UndoableFieldChange(entry, fieldEditor.getFieldName(), oldValue, toSet);
                        if (updateTimeStampIsSet()) {
                            NamedCompound ce = new NamedCompound(undoableFieldChange.getPresentationName());
                            ce.addEdit(undoableFieldChange);

                            doUpdateTimeStamp()
                                    .ifPresent(fieldChange -> ce.addEdit(new UndoableFieldChange(fieldChange)));
                            ce.end();

                            panel.getUndoManager().addEdit(ce);

                        } else {
                            panel.getUndoManager().addEdit(undoableFieldChange);
                        }
                        updateSource();
                        panel.markBaseChanged();
                    } catch (IllegalArgumentException ex) {
                        fieldEditor.setInvalidBackgroundColor();
                        if (!SwingUtilities.isEventDispatchThread()) {
                            JOptionPane.showMessageDialog(frame, Localization.lang("Error") + ": " + ex.getMessage(),
                                Localization.lang("Error setting field"), JOptionPane.ERROR_MESSAGE);
                            LOGGER.debug("Error setting field", ex);
                            requestFocus();
                        }
                    }
                } else {
                    // set == false
                    // We set the field and label color.
                    fieldEditor.setValidBackgroundColor();
                }
                if (fieldEditor.getTextComponent().hasFocus()) {
                    fieldEditor.setBackground(GUIGlobals.ACTIVE_EDITOR_COLOR);
                }
            } else if (source.isEditable()
                    && !source.getText().equals(lastSourceStringAccepted)) {
                validEntry = storeSource();
            }

            // Make sure we scroll to the entry if it moved in the table.
            // Should only be done if this editor is currently showing:
            if (!movingAway && isShowing()) {
                SwingUtilities.invokeLater(() -> {
                    final int row = panel.getMainTable().findEntry(entry);
                    if (row >= 0) {
                        panel.getMainTable().ensureVisible(row);
                    }
                });
            }
        }
    }

    class SwitchLeftAction extends AbstractAction {
        public SwitchLeftAction() {
            super("Switch to the panel to the left");
        }

        @Override
        public void actionPerformed(ActionEvent e) {
            int i = tabbed.getSelectedIndex();
            tabbed.setSelectedIndex(i > 0 ? i - 1 : tabbed.getTabCount() - 1);

            activateVisible();
        }
    }

    class SwitchRightAction extends AbstractAction {
        public SwitchRightAction() {
            super("Switch to the panel to the right");
        }

        @Override
        public void actionPerformed(ActionEvent e) {
            int i = tabbed.getSelectedIndex();
            tabbed.setSelectedIndex(i < (tabbed.getTabCount() - 1) ? i + 1 : 0);
            activateVisible();

        }
    }

    class NextEntryAction extends AbstractAction {
        public NextEntryAction() {
            super(Localization.lang("Next entry"), IconTheme.JabRefIcon.DOWN.getIcon());

            putValue(Action.SHORT_DESCRIPTION, Localization.lang("Next entry"));
        }

        @Override
        public void actionPerformed(ActionEvent e) {
            panel.selectNextEntry();
        }
    }

    class PrevEntryAction extends AbstractAction {
        public PrevEntryAction() {
            super(Localization.lang("Previous entry"), IconTheme.JabRefIcon.UP.getIcon());

            putValue(Action.SHORT_DESCRIPTION, Localization.lang("Previous entry"));
        }

        @Override
        public void actionPerformed(ActionEvent e) {
            panel.selectPreviousEntry();
        }
    }

    class GenerateKeyAction extends AbstractAction {

        public GenerateKeyAction() {
            super(Localization.lang("Generate BibTeX key"), IconTheme.JabRefIcon.MAKE_KEY.getIcon());

            putValue(Action.SHORT_DESCRIPTION, Localization.lang("Generate BibTeX key"));

        }

        @Override
        public void actionPerformed(ActionEvent e) {
            // 1. get BibEntry for selected index (already have)
            // 2. update label

            // Store the current edit in case this action is called during the
            // editing of a field:
            storeCurrentEdit();

            // This is a partial clone of net.sf.jabref.gui.BasePanel.setupActions().new AbstractWorker() {...}.run()

            // this updates the table automatically, on close, but not
            // within the tab
            Optional<String> oldValue = entry.getCiteKeyOptional();

            if (oldValue.isPresent()) {
                if (Globals.prefs.getBoolean(JabRefPreferences.AVOID_OVERWRITING_KEY)) {
                    panel.output(Localization.lang("Not overwriting existing key. To change this setting, open Options -> Prefererences -> BibTeX key generator"));
                    return;
                } else if (Globals.prefs.getBoolean(JabRefPreferences.WARN_BEFORE_OVERWRITING_KEY)) {
                    CheckBoxMessage cbm = new CheckBoxMessage(Localization.lang("The current BibTeX key will be overwritten. Continue?"),
                            Localization.lang("Disable this confirmation dialog"), false);
                    int answer = JOptionPane.showConfirmDialog(frame, cbm, Localization.lang("Overwrite key"),
                            JOptionPane.YES_NO_OPTION);
                    if (cbm.isSelected()) {
                        Globals.prefs.putBoolean(JabRefPreferences.WARN_BEFORE_OVERWRITING_KEY, false);
                    }
                    if (answer == JOptionPane.NO_OPTION) {
                        // Ok, break off the operation.
                        return;
                    }
                }
            }

            BibtexKeyPatternUtil.makeLabel(panel.getBibDatabaseContext().getMetaData(), panel.getDatabase(), entry,
                    Globals.prefs.getBibtexKeyPatternPreferences());

            // Store undo information:
            panel.getUndoManager().addEdit(
                    new UndoableKeyChange(panel.getDatabase(), entry, oldValue.orElse(null),
                            entry.getCiteKeyOptional().get())); // Cite key always set here

            // here we update the field
            String bibtexKeyData = entry.getCiteKeyOptional().get();
            setField(BibEntry.KEY_FIELD, bibtexKeyData);
            updateSource();
            panel.markBaseChanged();
        }
    }

    class UndoAction extends AbstractAction {
        public UndoAction() {
            super("Undo", IconTheme.JabRefIcon.UNDO.getIcon());
            putValue(Action.SHORT_DESCRIPTION, "Undo");
        }

        @Override
        public void actionPerformed(ActionEvent e) {
            panel.runCommand(Actions.UNDO);
        }
    }

    class RedoAction extends AbstractAction {
        public RedoAction() {
            super("Redo", IconTheme.JabRefIcon.REDO.getIcon());
            putValue(Action.SHORT_DESCRIPTION, "Redo");
        }

        @Override
        public void actionPerformed(ActionEvent e) {
            panel.runCommand(Actions.REDO);
        }
    }

    class SaveDatabaseAction extends AbstractAction {
        public SaveDatabaseAction() {
            super("Save database");
        }

        @Override
        public void actionPerformed(ActionEvent e) {
            Object activeTab = tabs.get(tabbed.getSelectedIndex());
            if (activeTab instanceof EntryEditorTab) {
                // Normal panel.
                EntryEditorTab tab = (EntryEditorTab) activeTab;
                FieldEditor fieldEditor = tab.getActive();
                fieldEditor.clearAutoCompleteSuggestion();
                updateField(fieldEditor);
            } else {
                // Source panel.
                updateField(activeTab);
            }

            if (validEntry) {
                panel.runCommand(Actions.SAVE);
            }
        }
    }

    private void warnDuplicateBibtexkey() {
        panel.output(Localization.lang("Duplicate BibTeX key") + ". "
                + Localization.lang("Grouping may not work for this entry."));
    }

    private void warnEmptyBibtexkey() {
        panel.output(Localization.lang("Empty BibTeX key") + ". " + Localization.lang("Grouping may not work for this entry."));
    }


    public AbstractAction getNextEntryAction() {
        return nextEntryAction;
    }


    public AbstractAction getPrevEntryAction() {
        return prevEntryAction;
    }


    public SwitchLeftAction getSwitchLeftAction() {
        return switchLeftAction;
    }


    public SwitchRightAction getSwitchRightAction() {
        return switchRightAction;
    }


    public SaveDatabaseAction getSaveDatabaseAction() {
        return saveDatabaseAction;
    }


    public HelpAction getHelpAction() {
        return helpAction;
    }


    public GenerateKeyAction getGenerateKeyAction() {
        return generateKeyAction;
    }


    public StoreFieldAction getStoreFieldAction() {
        return storeFieldAction;
    }


    private class AutoLinkAction extends AbstractAction {
        public AutoLinkAction() {
            putValue(Action.SMALL_ICON, IconTheme.JabRefIcon.AUTO_FILE_LINK.getIcon());
            putValue(Action.SHORT_DESCRIPTION, Localization.lang("Automatically set file links for this entry") + " (Alt-F)");
        }

        @Override
        public void actionPerformed(ActionEvent event) {
            FileListEditor localFileListEditor = EntryEditor.this.fileListEditor;
            if (localFileListEditor == null) {
                LOGGER.warn("No file list editor found.");
            } else {
                localFileListEditor.autoSetLinks();
            }
        }
    }


    private boolean updateTimeStampIsSet() {
        return Globals.prefs.getBoolean(JabRefPreferences.USE_TIME_STAMP)
                && Globals.prefs.getBoolean(JabRefPreferences.UPDATE_TIMESTAMP);
    }

    /**
     * Updates the timestamp of the given entry and returns the FieldChange
     */
    private Optional<FieldChange> doUpdateTimeStamp() {
        String timeStampField = Globals.prefs.get(JabRefPreferences.TIME_STAMP_FIELD);
        String timeStampFormat = Globals.prefs.get(JabRefPreferences.TIME_STAMP_FORMAT);
        String timestamp = EasyDateFormat.fromTimeStampFormat(timeStampFormat).getCurrentDate();
        return UpdateField.updateField(entry, timeStampField, timestamp);
    }

}<|MERGE_RESOLUTION|>--- conflicted
+++ resolved
@@ -159,13 +159,8 @@
 
     private final BasePanel panel;
 
-<<<<<<< HEAD
     private PdfCommentsTab pdfCommentsTab;
 
-    private final Set<FieldContentSelector> contentSelectors = new HashSet<>();
-
-=======
->>>>>>> ffa3299d
     private boolean updateSource = true; // This can be set to false to stop the source
     private boolean movingToDifferentEntry; // Indicates that we are about to go to the next or previous entry
     private boolean validEntry = true;
