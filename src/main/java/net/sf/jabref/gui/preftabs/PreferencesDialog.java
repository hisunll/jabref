/*  Copyright (C) 2003-2015 JabRef contributors.
    This program is free software; you can redistribute it and/or modify
    it under the terms of the GNU General Public License as published by
    the Free Software Foundation; either version 2 of the License, or
    (at your option) any later version.

    This program is distributed in the hope that it will be useful,
    but WITHOUT ANY WARRANTY; without even the implied warranty of
    MERCHANTABILITY or FITNESS FOR A PARTICULAR PURPOSE.  See the
    GNU General Public License for more details.

    You should have received a copy of the GNU General Public License along
    with this program; if not, write to the Free Software Foundation, Inc.,
    51 Franklin Street, Fifth Floor, Boston, MA 02110-1301 USA.
 */
package net.sf.jabref.gui.preftabs;

import java.awt.*;
import java.awt.event.ActionEvent;
import java.io.File;
import java.util.ArrayList;
import java.util.List;
import java.util.prefs.BackingStoreException;

import javax.swing.AbstractAction;
import javax.swing.BorderFactory;
import javax.swing.JButton;
import javax.swing.JDialog;
import javax.swing.JFileChooser;
import javax.swing.JList;
import javax.swing.JOptionPane;
import javax.swing.JPanel;
import javax.swing.ListSelectionModel;

import net.sf.jabref.*;
import net.sf.jabref.exporter.ExportFormats;
import net.sf.jabref.gui.JabRefFrame;
import net.sf.jabref.gui.FileDialogs;
import net.sf.jabref.gui.GUIGlobals;
import net.sf.jabref.gui.maintable.MainTable;

import com.jgoodies.forms.builder.ButtonBarBuilder;
import net.sf.jabref.logic.l10n.Localization;
import net.sf.jabref.util.Util;
import org.apache.commons.logging.Log;
import org.apache.commons.logging.LogFactory;

/**
 * Preferences dialog. Contains a TabbedPane, and tabs will be defined in
 * separate classes. Tabs MUST implement the PrefsTab interface, since this
 * dialog will call the storeSettings() method of all tabs when the user presses
 * ok.
 *
 * With this design, it should be very easy to add new tabs later.
 *
 */
public class PreferencesDialog extends JDialog {

    private final JPanel main;

    private final JabRefFrame frame;

    private final JButton importPreferences = new JButton(Localization.lang("Import preferences"));
    private final JButton exportPreferences = new JButton(Localization.lang("Export preferences"));
    private final JButton showPreferences = new JButton(Localization.lang("Show preferences"));
    private final JButton resetPreferences = new JButton(Localization.lang("Reset preferences"));

    private static final Log LOGGER = LogFactory.getLog(PreferencesDialog.class);

    public PreferencesDialog(JabRefFrame parent, JabRef jabRef) {
        super(parent, Localization.lang("JabRef preferences"), false);
        JabRefPreferences prefs = JabRefPreferences.getInstance();
        frame = parent;

        main = new JPanel();
        JPanel mainPanel = new JPanel();
        JPanel lower = new JPanel();

        getContentPane().setLayout(new BorderLayout());
        getContentPane().add(mainPanel, BorderLayout.CENTER);
        getContentPane().add(lower, BorderLayout.SOUTH);

        final CardLayout cardLayout = new CardLayout();
        main.setLayout(cardLayout);

        List<PrefsTab> tabs = new ArrayList<>();
        tabs.add(new GeneralTab(prefs));
        tabs.add(new NetworkTab(prefs));
        tabs.add(new FileTab(frame, prefs));
        tabs.add(new FileSortTab(prefs));
        tabs.add(new EntryEditorPrefsTab(frame, prefs));
        tabs.add(new GroupsPrefsTab(prefs));
        tabs.add(new AppearancePrefsTab(prefs));
        tabs.add(new ExternalTab(frame, this, prefs));
        tabs.add(new TablePrefsTab(prefs));
        tabs.add(new TableColumnsTab(prefs, parent));
        tabs.add(new LabelPatternPrefTab(prefs, parent.getCurrentBasePanel()));
        tabs.add(new PreviewPrefsTab(prefs));
        tabs.add(new NameFormatterTab());
        tabs.add(new ImportSettingsTab());
        tabs.add(new XmpPrefsTab());
        tabs.add(new AdvancedTab(prefs, jabRef));

        // add all tabs
        tabs.forEach(tab -> main.add((Component) tab, tab.getTabName()));

        mainPanel.setBorder(BorderFactory.createEtchedBorder());

        String[] tabNames = tabs.stream().map(PrefsTab::getTabName).toArray(String[]::new);
        JList<String> chooser = new JList<>(tabNames);
        chooser.setBorder(BorderFactory.createEtchedBorder());
        // Set a prototype value to control the width of the list:
        chooser.setPrototypeCellValue("This should be wide enough");
        chooser.setSelectedIndex(0);
        chooser.setSelectionMode(ListSelectionModel.SINGLE_SELECTION);

        // Add the selection listener that will show the correct panel when
        // selection changes:
        chooser.addListSelectionListener(e -> {
            if (e.getValueIsAdjusting()) {
                return;
            }
            String o = chooser.getSelectedValue();
            cardLayout.show(main, o);
        });


        JPanel buttons = new JPanel();
        buttons.setLayout(new GridLayout(4, 1));
        buttons.add(importPreferences, 0);
        buttons.add(exportPreferences, 1);
        buttons.add(showPreferences, 2);
        buttons.add(resetPreferences, 3);

        JPanel westPanel = new JPanel();
        westPanel.setLayout(new BorderLayout());
        westPanel.add(chooser, BorderLayout.CENTER);
        westPanel.add(buttons, BorderLayout.SOUTH);
        mainPanel.setLayout(new BorderLayout());
        mainPanel.add(main, BorderLayout.CENTER);
        mainPanel.add(westPanel, BorderLayout.WEST);

        JButton ok = new JButton(Localization.lang("OK"));
        JButton cancel = new JButton(Localization.lang("Cancel"));
        ok.addActionListener(new OkAction());
        CancelAction cancelAction = new CancelAction();
        cancel.addActionListener(cancelAction);
        lower.setBorder(BorderFactory.createEmptyBorder(2, 2, 2, 2));
        ButtonBarBuilder buttonBarBuilder = new ButtonBarBuilder(lower);
        buttonBarBuilder.addGlue();
        buttonBarBuilder.addButton(ok);
        buttonBarBuilder.addButton(cancel);
        buttonBarBuilder.addGlue();

        // Key bindings:
        Util.bindCloseDialogKeyToCancelAction(this.getRootPane(), cancelAction);

        // Import and export actions:
        exportPreferences.setToolTipText(Localization.lang("Export preferences to file"));
        exportPreferences.addActionListener(e -> {
            String filename = FileDialogs.getNewFile(frame, new File(System.getProperty("user.home")), ".xml",
                    JFileChooser.SAVE_DIALOG, false);
            if (filename == null) {
                return;
            }
            File file = new File(filename);
            if (!file.exists() || (JOptionPane.showConfirmDialog(PreferencesDialog.this,
                    Localization.lang("'%0' exists. Overwrite file?", file.getName()),
                    Localization.lang("Export preferences"), JOptionPane.OK_CANCEL_OPTION) == JOptionPane.OK_OPTION)) {

                try {
                    prefs.exportPreferences(filename);
                } catch (JabRefException ex) {
                    LOGGER.warn(ex.getMessage(), ex);
                    JOptionPane.showMessageDialog(PreferencesDialog.this, ex.getLocalizedMessage(),
                            Localization.lang("Export preferences"), JOptionPane.ERROR_MESSAGE);
                }
            }
        });

        importPreferences.setToolTipText(Localization.lang("Import preferences from file"));
        importPreferences.addActionListener(e -> {
            String filename = FileDialogs.getNewFile(frame, new File(System.getProperty("user.home")), ".xml",
                    JFileChooser.OPEN_DIALOG, false);
            if (filename != null) {
                try {
                    prefs.importPreferences(filename);
                    updateAfterPreferenceChanges();
                    JOptionPane.showMessageDialog(PreferencesDialog.this,
                            Localization.lang("You must restart JabRef for this to come into effect."),
                            Localization.lang("Import preferences"),
                            JOptionPane.WARNING_MESSAGE);
                } catch (JabRefException ex) {
                    LOGGER.warn(ex.getMessage(), ex);
                    JOptionPane.showMessageDialog(PreferencesDialog.this, ex.getLocalizedMessage(),
                            Localization.lang("Import preferences"), JOptionPane.ERROR_MESSAGE);
                }
            }
        });

        showPreferences.addActionListener(
                e -> new JabRefPreferencesFilterDialog(new JabRefPreferencesFilter(Globals.prefs), frame)
                        .setVisible(true));
        resetPreferences.addActionListener(e -> {
            if (JOptionPane.showConfirmDialog(PreferencesDialog.this,
                    Localization.lang("Are you sure you want to reset all settings to default values?"),
                    Localization.lang("Reset preferences"), JOptionPane.OK_CANCEL_OPTION) == JOptionPane.OK_OPTION) {
                try {
                    prefs.clear();
                    JOptionPane.showMessageDialog(PreferencesDialog.this,
                            Localization.lang("You must restart JabRef for this to come into effect."),
                            Localization.lang("Reset preferences"),
                            JOptionPane.WARNING_MESSAGE);
                } catch (BackingStoreException ex) {
                    LOGGER.warn(ex.getMessage(), ex);
                    JOptionPane.showMessageDialog(PreferencesDialog.this, ex.getLocalizedMessage(),
                            Localization.lang("Reset preferences"), JOptionPane.ERROR_MESSAGE);
                }
                updateAfterPreferenceChanges();
            }
        });

        setValues();

        pack();

    }

    private void updateAfterPreferenceChanges() {
        setValues();
        ExportFormats.initAllExports();
        frame.removeCachedEntryEditors();
        Globals.prefs.updateEntryEditorTabList();
    }

    class OkAction extends AbstractAction {

        public OkAction() {
            super("OK");
        }

        @Override
        public void actionPerformed(ActionEvent e) {

<<<<<<< HEAD
            AbstractWorker worker = new AbstractWorker() {

                boolean ready = true;


                @Override
                public void run() {
                    // First check that all tabs are ready to close:
                    int count = main.getComponentCount();
                    Component[] comps = main.getComponents();
                    for (int i = 0; i < count; i++) {
                        if (!((PrefsTab) comps[i]).validateSettings()) {
                            ready = false;
                            return; // If not, break off.
                        }
                    }
                    // Then store settings and close:
                    for (int i = 0; i < count; i++) {
                        ((PrefsTab) comps[i]).storeSettings();
                    }
                    Globals.prefs.flush();
                }

                @Override
                public void update() {
                    if (!ready) {
                        return;
                    }
                    setVisible(false);
                    MainTable.updateRenderers();
                    GUIGlobals.updateEntryEditorColors();
                    frame.setupAllTables();
                    frame.groupSelector.revalidateGroups(); // icons may have changed
                    frame.output(Localization.lang("Preferences recorded."));
=======
            // First check that all tabs are ready to close:
            int count = main.getComponentCount();
            Component[] comps = main.getComponents();
            for (int i = 0; i < count; i++) {
                if (!((PrefsTab) comps[i]).validateSettings()) {
                    return; // If not, break off.
>>>>>>> 5993f3df
                }
            }
            // Then store settings and close:
            for (int i = 0; i < count; i++) {
                ((PrefsTab) comps[i]).storeSettings();
            }
            Globals.prefs.flush();

            setVisible(false);
            MainTable.updateRenderers();
            GUIGlobals.updateEntryEditorColors();
            frame.setupAllTables();
            frame.getGroupSelector().revalidateGroups(); // icons may have
            // changed
            frame.output(Localization.lang("Preferences recorded."));
        }
    }


    public void setValues() {
        // Update all field values in the tabs:
        int count = main.getComponentCount();
        Component[] comps = main.getComponents();
        for (int i = 0; i < count; i++) {
            ((PrefsTab) comps[i]).setValues();
        }
    }


    class CancelAction extends AbstractAction {

        public CancelAction() {
            super("Cancel");
        }

        @Override
        public void actionPerformed(ActionEvent e) {
            setVisible(false);
        }
    }

}<|MERGE_RESOLUTION|>--- conflicted
+++ resolved
@@ -242,49 +242,12 @@
         @Override
         public void actionPerformed(ActionEvent e) {
 
-<<<<<<< HEAD
-            AbstractWorker worker = new AbstractWorker() {
-
-                boolean ready = true;
-
-
-                @Override
-                public void run() {
-                    // First check that all tabs are ready to close:
-                    int count = main.getComponentCount();
-                    Component[] comps = main.getComponents();
-                    for (int i = 0; i < count; i++) {
-                        if (!((PrefsTab) comps[i]).validateSettings()) {
-                            ready = false;
-                            return; // If not, break off.
-                        }
-                    }
-                    // Then store settings and close:
-                    for (int i = 0; i < count; i++) {
-                        ((PrefsTab) comps[i]).storeSettings();
-                    }
-                    Globals.prefs.flush();
-                }
-
-                @Override
-                public void update() {
-                    if (!ready) {
-                        return;
-                    }
-                    setVisible(false);
-                    MainTable.updateRenderers();
-                    GUIGlobals.updateEntryEditorColors();
-                    frame.setupAllTables();
-                    frame.groupSelector.revalidateGroups(); // icons may have changed
-                    frame.output(Localization.lang("Preferences recorded."));
-=======
             // First check that all tabs are ready to close:
             int count = main.getComponentCount();
             Component[] comps = main.getComponents();
             for (int i = 0; i < count; i++) {
                 if (!((PrefsTab) comps[i]).validateSettings()) {
                     return; // If not, break off.
->>>>>>> 5993f3df
                 }
             }
             // Then store settings and close:
@@ -297,8 +260,7 @@
             MainTable.updateRenderers();
             GUIGlobals.updateEntryEditorColors();
             frame.setupAllTables();
-            frame.getGroupSelector().revalidateGroups(); // icons may have
-            // changed
+            frame.getGroupSelector().revalidateGroups(); // icons may have changed
             frame.output(Localization.lang("Preferences recorded."));
         }
     }
