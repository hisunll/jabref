# Changelog
All notable changes to this project will be documented in this file.
This project **does not** adhere to [Semantic Versioning](http://semver.org/).
This file tries to follow the conventions proposed by [keepachangelog.com](http://keepachangelog.com/).
Here, the categories "Changed" for added and changed functionality,
"Fixed" for fixed functionality, and
"Removed" for removed functionality are used.

We refer to [GitHub issues](https://github.com/JabRef/jabref/issues) by using `#NUM`.

## [Unreleased]

### Changed
- We made the font size in the entry editor and group panel customizable by "Menu and label font size". [#3034](https://github.com/JabRef/jabref/issues/3034)
- If fetched article is already in database, then the entry merge dialog is shown.
- An error message is now displayed if you try to create a group containing the keyword separator or if there is already a group with the same name. [#3075](https://github.com/JabRef/jabref/issues/3075) and [#1495](https://github.com/JabRef/jabref/issues/1495)
- The FileAnnotationsTab was re-implemented in JavaFx. [#3082](https://github.com/JabRef/jabref/pull/3082)
- Integrity warnings are now directly displayed in the entry editor.

### Fixed

- We fixed an issue where the fetcher for the Astrophysics Data System (ADS) added some non-bibtex data to the entry returned from the search [#3035](https://github.com/JabRef/jabref/issues/3035)
- We improved the auto completion so that minor changes are not added as suggestions. [#2998](https://github.com/JabRef/jabref/issues/2998)
- We readded the undo mechanism for changes in the entry editor [#2973](https://github.com/JabRef/jabref/issues/2973)
- We fixed an issue where assigning an entry via drag and drop to a group caused JabRef to stop/freeze completely [#3036](https://github.com/JabRef/jabref/issues/3036)
- We fixed the shortcut <kbd>Ctrl</kbd>+<kbd>F</kbd> for the search field.
- We fixed an issue where the preferences could not be imported without a restart of JabRef [#3064](https://github.com/JabRef/jabref/issues/3064)
- We fixed an issue where <kbd>DEL</kbd>, <kbd>Ctrl</kbd>+<kbd>C</kbd>, <kbd>Ctrl</kbd>+<kbd>V</kbd> and <kbd>Ctrl</kbd>+<kbd>A</kbd> in the search field triggered corresponding actions in the main table [#3067](https://github.com/JabRef/jabref/issues/3067)
- We fixed an issue where JabRef freezed when editing an assigned file in the `General`-Tab [#2930, comment](https://github.com/JabRef/jabref/issues/2930#issuecomment-311050976)
- We fixed an issue where a file could not be assigned to an existing entry via the entry context menu action `Attach file` [#3080](https://github.com/JabRef/jabref/issues/3080)
- We fixed an issue where entry editor was not focused after opening up. [#3052](https://github.com/JabRef/jabref/issues/3052)
- We fixed an issue where changes in the source tab were not stored when selecting a new entry. [#3086](https://github.com/JabRef/jabref/issues/3086)
- We fixed an issue where the other tab was not updated when fields where changed in the source tab. [#3063](https://github.com/JabRef/jabref/issues/3063)
- We fixed an issue where the source tab was not updated after fetching data by DOI. [#3103](https://github.com/JabRef/jabref/issues/3103)
<<<<<<< HEAD
- We fixed an issue where the move to group operation did not remove the entry from other groups [#3101](https://github.com/JabRef/jabref/issues/3101)
=======

>>>>>>> 455965e9
### Removed



















































## [4.0-beta2] – 2017-07-18

### Changed
- We moved the `adsurl` field to `url` field when fetching with the ADS fetcher.
- We continued to improve the new groups interface:
  - You can now again select multiple groups (and a few related settings were added to the preferences) [#2786](https://github.com/JabRef/jabref/issues/2786).
  - We further improved performance of group operations, especially of the new filter feature [#2852](https://github.com/JabRef/jabref/issues/2852).
  - It is now possible to resort groups using drag & drop [#2785](https://github.com/JabRef/jabref/issues/2785).
- The entry editor got a fresh coat of paint:
  - Homogenize the size of text fields.
  - The buttons were changed to icons.
  - Completely new interface to add or modify linked files.
  - Removed the hidden feature that a double click in the editor inserted the current date.
  - Complete new implementation of the the auto complete feature.
- All authors and editors are separated using semicolons when exporting to csv. [#2762](https://github.com/JabRef/jabref/issues/2762)
- Improved wording of "Show recommendations: into "Show 'Related Articles' tab" in the preferences
- We added integration of the Library of Congress catalog as a fetcher based on the [LCCN identifier](https://en.wikipedia.org/wiki/Library_of_Congress_Control_Number). [Feature request 636 in the forum](http://discourse.jabref.org/t/loc-marc-mods-connection/636)
- The integrity check for person names now also tests that the names are specified in one of the standard BibTeX formats.
- Links in the Recommended Articles tab (Mr.DLib), when clicked, are now opened in the system's default browser. [2931](https://github.com/JabRef/jabref/issues/2931)
- We improved the duplicate checker such that different editions of the same publication are not marked as duplicates. [2960](https://github.com/JabRef/jabref/issues/2960)

### Fixed
- We fixed a bug that leaves .sav file after SaveAs [#2947](https://github.com/JabRef/jabref/issues/2947)
- We fixed the function "Edit - Copy BibTeX key and link" to pass a hyperlink rather than an HTML statement.
- We fixed the adding of a new entry from DOI which led to a connection error. The DOI resolution now uses HTTPS to protect the user's privacy.[#2879](https://github.com/JabRef/jabref/issues/2897)
- We fixed the IEEE Xplore web search functionality [#2789](https://github.com/JabRef/jabref/issues/2789)
- We fixed an error in the CrossRef fetcher that occurred if one of the fetched entries had no title
- We fixed an issue that prevented new entries to be automatically assigned to the currently selected group [#2783](https://github.com/JabRef/jabref/issues/2783).
- We fixed a bug that only allowed parsing positive timezones from a FileAnnotation [#2839](https://github.com/JabRef/jabref/issues/2839)
- We fixed a bug that did not allow the correct re-export of the MS-Office XML field `msbib-accessed` with a different date format [#2859](https://github.com/JabRef/jabref/issues/2859).
- We fixed some bugs that prevented the display of FileAnnotations that were created using the Foxit Reader. [#2839, comment](https://github.com/JabRef/jabref/issues/2839#issuecomment-302058227).
- We fixed an error that prevented the FileAnnotation tab to load when the entry had no bibtexkey [#2903](https://github.com/JabRef/jabref/issues/2903).
- We fixed a bug which which could result in an exception when opening/saving files from/to a nonexistent directory [#2917](https://github.com/JabRef/jabref/issues/2917).
- We fixed a bug where recursive RegExpBased search found a file in a subdirectory multiple times and non-recursive RegExpBased search erroneously found files in subdirectories.
- We fixed a bug where new groups information was not stored on save [#2932](https://github.com/JabRef/jabref/issues/2932)
- We fixed a bug where the language files for Brazilian Portugese could not be loaded and the GUI localization remained in English [#1128](https://github.com/JabRef/jabref/issues/1182)
- We fixed a bug where the database was not marked as dirty when entries or groups were changed [#2787](https://github.com/JabRef/jabref/issues/2787)
- We fixed a bug where editors in the DocBook export were not exported [#3020](https://github.com/JabRef/jabref/issues/3020)
- We fixed a bug where the source tab was not updated when one the fields was changed [#2888](https://github.com/JabRef/jabref/issues/2888)
- We restored the original functionality that when browsing through the MainTable, the Entry Editor remembers which tab was opened before [#2896](https://github.com/JabRef/jabref/issues/2896)

## [4.0-beta] – 2017-04-17

### Changed
- JabRef has a new logo! The logo was designed by "[AikTheOne](https://99designs.de/profiles/theonestudio)" - who was the winner of a design contest at 99designs.com
- Partly switched to a new UI technology ([JavaFX]).
  - Redesigned group panel.
    - Number of matched entries is always shown.
    - The background color of the hit counter signals whether the group contains all/any of the entries selected in the main table.
    - Added a possibility to filter the groups panel [#1904](https://github.com/JabRef/jabref/issues/1904)
    - Removed edit mode.
    - Removed the following commands in the right-click menu:
      - Expand/collapse subtree
      - Move up/down/left/right
    - Remove option to "highlight overlapping groups"
    - Moved the option to "Gray out non-hits" / "Hide non-hits" to the preferences
    - Removed the following options from the group preferences:
      - Show icons (icons can now be customized)
      - Show dynamic groups in italics (dynamic groups are not treated specially now)
      - Initially show groups tree expanded (always true now)
    - Expansion status of groups are saved across sessions. [#1428](https://github.com/JabRef/jabref/issues/1428)
  - Redesigned about dialog.
  - Redesigned key bindings dialog.
  - Redesigned journal abbreviations dialog.
  - New error console.
  - All file dialogs now use the native file selector of the OS. [#1711](https://github.com/JabRef/jabref/issues/1711)
- We added a few properties to a group:
    - Icon (with customizable color) that is shown in the groups panel (implements a [feature request in the forum](http://discourse.jabref.org/t/assign-colors-to-groups/321)).
    - Description text that is shown on mouse hover (implements old feature requests [489](https://sourceforge.net/p/jabref/feature-requests/489/) and [818](https://sourceforge.net/p/jabref/feature-requests/818/))
- We introduced "automatic groups" that automatically create subgroups based on a certain criteria (e.g., a subgroup for every author or keyword) and supports hierarchies. Implements [91](https://sourceforge.net/p/jabref/feature-requests/91/), [398](https://sourceforge.net/p/jabref/feature-requests/398/), [#1173](https://github.com/JabRef/jabref/issues/1173) and [#628](https://github.com/JabRef/jabref/issues/628).
- We added a document viewer which allows you to have a glance at your PDF documents directly from within JabRef.
- Using "Look up document identifier" in the quality menu, it is possible to look up DOIs, ArXiv ids and other identifiers for multiple entries.
- Comments in PDF files can now be displayed inside JabRef in a separate tab
- We separated the `Move file` and `Rename Pdfs` logic and context menu entries in the `General`-Tab for the Field `file` to improve the semantics
- We integrated support for the [paper recommender system Mr.DLib](http://help.jabref.org/en/EntryEditor#related-articles-tab) in a new tab in the entry editor.
- We renamed "database" to "library" to have a real distinction to SQL databases ("shared database") and `bib` files ("library"). [#2095](https://github.com/JabRef/jabref/issues/2095)
- We improved the UI customization possibilities:
    - It is now possible to customize the colors and the size of the icons (implements a [feature request in the forum](http://discourse.jabref.org/t/menu-and-buttons-with-a-dark-theme/405)).
    - Resizing the menu and label sizes has been improved.
    - Font sizes can now be increased <kbd>Ctrl</kbd> + <kbd>Plus</kbd>, decreased <kbd>Ctrl</kbd> + <kbd>Minus</kbd>, and reset to default <kbd>CTRL</kbd> + <kbd>0</kbd>.
- <kbd>F4</kbd> opens selected file in current JTable context not just from selected entry inside the main table [#2355](https://github.com/JabRef/jabref/issues/2355)
- We are happy to welcome [CrossRef](https://www.crossref.org/) as a new member of our fetcher family. [#2455](https://github.com/JabRef/jabref/issues/2455)
- We added MathSciNet as a ID-based fetcher in the `BibTeX -> New entry` dialog (implements a [feature request in the forum](http://discourse.jabref.org/t/allow-to-search-by-mr-number-mathscinet))
- Add tab which shows the MathSciNet review website if the `MRNumber` field is present.
- A scrollbar was added to the cleanup panel, as a result of issue [#2501](https://github.com/JabRef/jabref/issues/2501)
- Several scrollbars were added to the preference dialog which show up when content is too large [#2559](https://github.com/JabRef/jabref/issues/2559)
- We fixed and improved the auto detection of the [OpenOffice and LibreOffice connection](http://help.jabref.org/en/OpenOfficeIntegration)
- We added an option to copy the title of BibTeX entries to the clipboard through `Edit -> Copy title` (implements [#210](https://github.com/koppor/jabref/issues/210))
- The `Move linked files to default file directory`-Cleanup operation respects the `File directory pattern` setting
- We removed the ordinals-to-superscript formatter from the recommendations for biblatex save actions [#2596](https://github.com/JabRef/jabref/issues/2596)
- Improved MS-Office Import/Export
  - Improved author handling
  - The `day` part of the biblatex `date` field is now exported to the corresponding `day` field. [#2691](https://github.com/JabRef/jabref/issues/2691)
  - Entries with a single corporate author are now correctly exported to the corresponding `corporate` author field. [#1497](https://github.com/JabRef/jabref/issues/1497)
  - Now exports the field `volumes` and `pubstate`.
- The integrity checker reports now if a journal is not found in the abbreviation list
- JabRef will now no longer delete meta data it does not know, but keeps such entries and tries to keep their formatting as far as possible.
- Switch to the [latex2unicode library](https://github.com/tomtung/latex2unicode) for converting LaTeX to unicode
- Single underscores are not converted during the LaTeX to unicode conversion, which does not follow the rules of LaTeX, but is what users require. [#2664](https://github.com/JabRef/jabref/issues/2664)
- The bibtexkey field is not converted to unicode

### Fixed
 - ArXiV fetcher now checks similarity of entry when using DOI retrieval to avoid false positives [#2575](https://github.com/JabRef/jabref/issues/2575)
 - We fixed an issue of duplicate keys after using a fetcher, e.g., DOI or ISBN [#2867](https://github.com/JabRef/jabref/issues/2687)
 - We fixed an issue that prevented multiple parallel JabRef instances from terminating gracefully. [#2698](https://github.com/JabRef/jabref/issues/2698)
 - We fixed an issue where authors with multiple surnames were not presented correctly in the main table. [#2534](https://github.com/JabRef/jabref/issues/2534)
 - Repairs the handling of apostrophes in the LaTeX to unicode conversion. [#2500](https://github.com/JabRef/jabref/issues/2500)
 - Fix import of journal title in RIS format. [#2506](https://github.com/JabRef/jabref/issues/2506)
 - We fixed the export of the `number` field in MS-Office XML export. [#2509](https://github.com/JabRef/jabref/issues/2509)
 - The field `issue` is now always exported to the corresponding `issue` field in MS-Office XML.
 - We fixed the import of MS-Office XML files, when the `month` field contained an invalid value.
 - We fixed an issue with repeated escaping of the %-sign when running the LaTeXCleanup more than once. [#2451](https://github.com/JabRef/jabref/issues/2451)
 - Sciencedirect/Elsevier fetcher is now able to scrape new HTML structure [#2576](https://github.com/JabRef/jabref/issues/2576)
 - Fixed the synchronization logic of keywords and special fields and vice versa [#2580](https://github.com/JabRef/jabref/issues/2580)
 - We fixed an exception that prevented JabRef from starting in rare cases [bug report in the forum](http://discourse.jabref.org/t/jabref-not-opening/476).
 - We fixed an unhandled exception when saving an entry containing unbalanced braces [#2571](https://github.com/JabRef/jabref/issues/2571)
 - Fixed a display issue when removing a group with a long name [#1407](https://github.com/JabRef/jabref/issues/1407)
 - We fixed an issue where the "find unlinked files" functionality threw an error when only one PDF was imported but not assigned to an entry [#2577](https://github.com/JabRef/jabref/issues/2577)
 - We fixed issue where escaped braces were incorrectly counted when calculating brace balance in a field [#2561](https://github.com/JabRef/jabref/issues/2561)
 - We fixed an issue introduced with Version 3.8.2 where executing the `Rename PDFs`-cleanup operation moved the files to the file directory. [#2526](https://github.com/JabRef/jabref/issues/2526)
 - We improved the performance when opening a big library that still used the old groups format. Fixes an [issue raised in the forum](http://discourse.jabref.org/t/v3-8-2-x64-windows-problem-saving-large-bib-libraries/456).
 - We fixed an issue where the `Move linked files to default file directory`- cleanup operation did not move the files to the location of the bib-file. [#2454](https://github.com/JabRef/jabref/issues/2454)
 - We fixed an issue where executing `Move file` on a selected file in the `general`-tab could overwrite an existing file. [#2385](https://github.com/JabRef/jabref/issues/2358)
 - We fixed an issue with importing groups and subgroups [#2600](https://github.com/JabRef/jabref/issues/2600)
 - Fixed an issue where title-related key patterns did not correspond to the documentation. [#2604](https://github.com/JabRef/jabref/issues/2604) [#2589](https://github.com/JabRef/jabref/issues/2589)
 - We fixed an issue which prohibited the citation export to external programs on MacOS. [#2613](https://github.com/JabRef/jabref/issues/2613)
 - We fixed an issue where the file folder could not be changed when running `Get fulltext` in the `general`-tab. [#2572](https://github.com/JabRef/jabref/issues/2572)
 - Newly created libraries no longer have the executable bit set under POSIX/Linux systems. The file permissions are now set to `664 (-rw-rw-r--)`. [#2635](https://github.com/JabRef/jabref/issues/#2635)
 - Fixed an issue where names were split inconsistently with the BibTeX conventions [#2652](https://github.com/JabRef/jabref/issues/2652)
 - <kbd>Ctrl</kbd> + <kbd>A</kbd> now correctly selects all entries again. [#2615](https://github.com/JabRef/jabref/issues/#2615)
 - We fixed an issue where the dialog for selecting the main file directory in the preferences opened the wrong folder
 - OpenOffice text formatting now handles nested tags properly [#2483](https://github.com/JabRef/jabref/issues/#2483)
 - The group selection is no longer lost when switching tabs [#1104](https://github.com/JabRef/jabref/issues/1104)


## [3.8.2] – 2017-01-29

### Changed
- Added the option to update bibliographic information from DOI to the sidebar of the entryeditor. Implements [#2432](https://github.com/JabRef/jabref/issues/2432).
- The default shortcut for "Cleanup entries" is now <kbd>Alt</kbd> + <kbd>F8</kbd> since <kbd>F8</kbd> alone did not work.
  Please [reset your key bindings](http://help.jabref.org/en/CustomKeyBindings) to get <kbd>Alt</kbd> + <kbd>F8</kbd> as default.
  Fixes [#2251](https://github.com/JabRef/jabref/issues/2251).

### Fixed
- The formatter for normalizing pages now also can treat ACM pages such as `2:1--2:33`.
- Backslashes in content selectors are now correctly escaped. Fixes [#2426](https://github.com/JabRef/jabref/issues/2426).
- Non-ISO timestamp settings prevented the opening of the entry editor. Fixes [#2447](https://github.com/JabRef/jabref/issues/2447).
- When pressing <kbd>Ctrl</kbd> + <kbd>F</kbd> and the searchbar is already focused, the text will be selected.
- LaTeX symbols are now displayed as Unicode for the author column in the main table. `'n` and `\'{n}` are parsed correctly. Fixes [#2458](https://github.com/JabRef/jabref/issues/2458).
- If one deleted the current query it was not saved (every basepanel can have its own query). Fixes [#2468](https://github.com/JabRef/jabref/issues/2468).
- The [ACM fetcher](https://help.jabref.org/en/ACMPortal) does no longer add HTML code to the bib-file. Fixes [#2472](https://github.com/JabRef/jabref/issues/2472).
- When [finding unlinked files](https://help.jabref.org/en/FindUnlinkedFiles), JabRef does not freeze any more. Fixes [#2309]()https://github.com/JabRef/jabref/issues/2309).
- Collapse and expand all buttons in the group assignment dialog no longer lead to a crash of JabRef.
- The aux export command line function does no longer add duplicates of references that were resolved via `crossref`. Fixes [#2475](https://github.com/JabRef/jabref/issues/2475).
- When the database is changed externally, JabRef is no longer prevented from an orderly shutdown. Fixes [#2486](https://github.com/JabRef/jabref/issues/2486).
- Parsing of damaged metadata is now more robust and reports a more detailed error message. Fixes [#2477](https://github.com/JabRef/jabref/issues/2477).
- Dynamic groups with regular expression can be edited again. Fixes [#2481](https://github.com/JabRef/jabref/issues/2481).


## [3.8.1] – 2016-12-24

### Changed
- When [adding a new entry](https://help.jabref.org/en/BaseFrame#adding-a-new-entry), one can select "title" to create a full BibTeX entry based on a title.
- When [editing](https://help.jabref.org/en/EntryEditor) an article, the tab "Optional fields" now shows "ISSN".
- When editing a book, the tab "Optional fields" now shows "ISBN".
- When using "Copy citation (HTML)" and pasting into a text editor, plain text is always pasted.
- When using the "Download from URL" functionality, one is not limited to http(s) URLs, but can, for instance, enter ftp URLs.
- When using the "Look up full text documents" functionality, JabRef warns more explicitly about multiple requests.
- The entry received from DOI does no longer contain the DOI as URL. Implements [#2417](https://github.com/JabRef/jabref/issues/2417).
- We use following parameters for the JVM on Windows and OSX: `-XX:+UseG1GC -XX:+UseStringDeduplication -XX:StringTableSize=1000003`.

### Fixed
- Clicking on "Get Fulltext" button sets links correctly for the entry being edited. Fixes [#2391](https://github.com/JabRef/jabref/issues/2391).
- The [integrity check](https://help.jabref.org/en/CheckIntegrity) now determines the set of biblatex-only fields differently. Fixes [#2390](https://github.com/JabRef/jabref/issues/2390).
- The integrity check filter works again. Fixes [#2406](https://github.com/JabRef/jabref/issues/2406).
- The [ArXiv fetcher](http://help.jabref.org/en/arXiv) also accepts identifiers that include the "arXiv:" prefix. Fixes [#2427](https://github.com/JabRef/jabref/issues/2427).
- We fixed an issue where groups containing brackets were not working properly. Fixes [#2394](https://github.com/JabRef/jabref/issues/2394).
- Closing of subtrees in the groups panel using "close subtree" is working again. Fixes [#2319](https://github.com/JabRef/jabref/issues/2319).
- We fixed issues with the [timestamp](http://help.jabref.org/en/TimeStamp) field. However, clearing with the clear button is not possible if timestamp format does not match the current settings. Fixes [#2403](https://github.com/JabRef/jabref/issues/2403).
- The proxy settings are now also applied to HTTPS connections. Fixes [#2249](https://github.com/JabRef/jabref/issues/2249).


## [3.8] – 2016-12-16

### Changed
- Bibliographic information from web resources can now be used to complete existing entries.
  This functionality can be accessed via a new button in the entry editor.
- URLs can now be passed as arguments to the `-import` and `-importToOpen` command line options.
  The referenced file is downloaded and then imported as usual.
- We added integrity check to detect all bibtex keys which deviate from their generation pattern [#2206](https://github.com/JabRef/jabref/issues/2206)
- We added an integrity check that detects invalid DOIs [#1445](https://github.com/JabRef/jabref/issues/1445)
- We enhanced the integrity checks testing for biblatex-only fields to be aware of more fields (e.g., `location`).
- ISBNs not available at [ebook.de](https://www.ebook.de) are now resolved using <https://bibtex.chimbori.com/>. [#684](https://github.com/JabRef/jabref/issues/684)
- When using the ISBN fetcher, the names are now correctly rendered in BibTeX. [#2343](https://github.com/JabRef/jabref/issues/2343)
- We display both the field name `journaltitle` and `journal` in biblatex mode as `journaltitle` only was causing headaches. [#2209](https://github.com/JabRef/jabref/issues/2209)
- We changed the order of the cleanup operations so that the generated file name corresponds to the cleaned-up fields. [#1441](https://github.com/JabRef/jabref/issues/1441)
- Files can now be moved to subfolders named by a custom format pattern, e.g., based on `entrytype`.
  The pattern can be specified in the settings like the filename pattern. [#1092](https://github.com/JabRef/jabref/issues/1092)
- [#2375](https://github.com/JabRef/jabref/issues/2375) 'LaTeXCleanup' action does now escape % signs inside BibTeX fields
- Add the possibility to copy citations of multiple entries to the clipboard
- Custom EntryTypes are now stored independently for BibTeX and biblatex mode.
  - Upon the first start of JabRef 3.8 old entry type customizations will be converted to custom types for the set default database mode (BibTeX if not changed to biblatex)
- Upon opening a file with customized entry types it is now possible to choose which customizations should be stored in local preferences.
- The default emacs executable name on linux changed from `gnuclient` to `emacsclient`.
  [feature-request 433](https://sourceforge.net/p/jabref/feature-requests/433/)
- Replaces manual thread management with cached thread pool
- Windows and OSX binaries are now signed with a certificate.

### Fixed
- We fixed various problems with customized entry types:
  - Resetting the preferences now also resets custom entry types. [#2261](https://github.com/JabRef/jabref/issues/2261)
  - Importing preferences does no longer duplicate custom entry types. [#772](https://github.com/JabRef/jabref/issues/772)
  - Potenial problems upon resetting to defaults should be fixed. [#772](https://github.com/JabRef/jabref/issues/772)
  - Customized standard types (such as `@article`) are no longer listed as "custom" type in "New Entry" dialog.
  - Applying changes in the "Custom Entry Types" dialog is now faster. [#2318](https://github.com/JabRef/jabref/issues/2318)
- We fixed a few groups related issues:
  - "Remove entries from group" no longer removes entries from groups with similar names. [#2334](https://github.com/JabRef/jabref/issues/2334)
  - If an entry's group field contains 'a b' it is no longer considered a member the groups 'a', 'b', and 'a b'. [1873](https://github.com/JabRef/jabref/issues/1873)
  - Reading and writing now works for groups that contain special escaped characters in their names. [1681](https://github.com/JabRef/jabref/issues/1681)
- Fixed [#2221](https://github.com/JabRef/jabref/issues/2221): Customizable field content selectors due to popular demand. Content selectors now avoid duplicate words.
- We fixed an issue which prevented JabRef from closing using the "Quit" menu command. [#2336](https://github.com/JabRef/jabref/issues/2336)
- We fixed an issue where the file permissions of the .bib-file were changed upon saving [#2279](https://github.com/JabRef/jabref/issues/2279).
- We fixed an issue which prevented that a database was saved successfully if JabRef failed to generate new BibTeX-keys [#2285](https://github.com/JabRef/jabref/issues/2285).
- Update check now correctly notifies about new release if development version is used. [#2298](https://github.com/JabRef/jabref/issues/2298)
- Fixed [#2311](https://github.com/JabRef/jabref/issues/2311): The DBLP fetcher has been rewritten and is working again.
- Fixed [#2273](https://github.com/JabRef/jabref/issues/2273): Export via commandline in no-gui mode is now working again.
- We fixed an issue when JabRef restores its session and a shared database was used: The error message "No suitable driver found" will not appear.
- We fixed an issue which caused a metadata loss on reconnection to shared database. [#2219](https://github.com/JabRef/jabref/issues/2219)
- We fixed an issue which caused an internal error when leaving the file path field empty and connecting to a shared database.
- We fixed an issue where the biblatex Cleanup did not move the contents of the fields `year` and `month` to the field `date`. [#2335](https://github.com/JabRef/jabref/issues/2335)
- Fixed [#2378](https://github.com/JabRef/jabref/issues/2378): Saving of the Backup-Option in the Preferences does now work.
- We fixed an issue which prevented the preference dialog to open on systems with Java 9.


## [3.7] – 2016-11-14

### Changed
- Implementation of eventbased autosave and backup functionality and file synchronization for shared DBs. Related to [#344](https://github.com/JabRef/jabref/issues/344)
- Source tab in the entry editor displays "biblatex Source" when using biblatex mode
- [koppor#171](https://github.com/koppor/jabref/issues/171): Add Shortcuts to context menu
- Add session restoring functionality for shared database. Related to [#1703](https://github.com/JabRef/jabref/issues/1703)
- Implementation of LiveUpdate for PostgreSQL & Oracle systems. Related to [#970](https://github.com/JabRef/jabref/issues/970).
- [koppor#31](https://github.com/koppor/jabref/issues/31): Number column in the main table is always Left aligned
- Added support for [1.0.1 CitationStyles](http://citationstyles.org/)
- You can set and cycle between different preview styles (including CitationStyles)
- Added fetcher for [MathSciNet](http://www.ams.org/mathscinet), [zbMATH](https://www.zbmath.org/) and [Astrophysics Data System](http://www.adsabs.harvard.edu/)
- Improved search:
  - Search queries consisting of a normal query and a field-based query are now supported (for example, `JabRef AND author == you`)
  - Implemented [#825](https://github.com/JabRef/jabref/issues/825): Search Bar across all bib files instead each having its own
  - Implemented [#573](https://github.com/JabRef/jabref/issues/573): Add key shortcut for global search (<kbd>Ctrl</kbd> + <kbd>Shift</kbd> + <kbd>F</kbd>, if the searchfield is empty it will be focused instead)
  - The search result Window will now show which entry belongs to which bib file
  - The search result Window will now remember its location
  - The search result Window won't stay on top anymore if the main Window is focused and will be present in the taskbar
  - The user can jump from the searchbar to the maintable  with <kbd>Ctrl</kbd> + <kbd>Enter</kbd>
  - Implemented [#573 (comment)](https://github.com/JabRef/jabref/issues/573#issuecomment-232284156): Added shortcut: closing the search result window with <kbd>Ctrl</kbd> + <kbd>W</kbd>
- Added integrity check for fields with BibTeX keys, e.g., `crossref` and `related`, to check that the key exists
- Fields linking to other entries (e.g., `crossref` and `related`) have now specialized editors in the entry editor. Check the tabs "Other fields" and "General".
- [#1496](https://github.com/JabRef/jabref/issues/1496) Keep track of which entry a downloaded file belongs to
- Made it possible to download multiple entries in one action
- [#1506](https://github.com/JabRef/jabref/issues/1506) It is possible to apply two new key modifier `title_case` for Title Case, `capitalize` for Capitalized first character of each word (difference is that title case will leave prepositions etc in lower case), and `sentence_case` for normal sentence case (first word capitalized). In addition `lower_case` and `upper_case` can be used instead of `lower` and `upper`.
- Added two new pseudo-fields for search: `anykeyword` to search for a specific keyword and `anyfield` to search in all fields (useful in combination with search in specific fields)
- [#1813](https://github.com/JabRef/jabref/issues/1813) Import/Export preferences dialog default directory set to working directory
- [#1897](https://github.com/JabRef/jabref/issues/1897) Implemented integrity check for `year` field: Last four nonpunctuation characters should be numerals
- Address in MS-Office 2007 xml format is now imported as `location`
- [#1912](https://github.com/JabRef/jabref/issues/1912) Implemented integrity check for `edition` field: Should have the first letter capitalized (BibTeX), Should contain an integer or a literal (biblatex)
- The dialog for choosing new entries additionally supports ID-based entry generation. For instance, when searching for a DOI or ISBN, you have to press <kbd>Ctrl</kbd> + <kbd>N</kbd> instead of using the web search (<kbd>Alt</kbd> + <kbd>4</kbd>).
- `number` field is now exported as `number` field in MS-Office 2007 xml format, if no `issue` field is present and the entry type is not `patent`
- `note` field is now exported as `comments` field in MS-Office 2007 xml format
- `comments` field in MS-Office 2007 xml format is now imported as `note` field
- [#463](https://github.com/JabRef/jabref/issues/463): Disable menu-item and toolbar-buttons while no database is open
- Implemented integrity check for `note` and `howpublished` field: Should have the first letter capitalized (BibTeX)
- <kbd>Pos1</kbd> / <kbd>Home</kbd> now select the first/last entry in the main table and the search result frame.
- <kbd>Up</kbd> / <kbd>Down</kbd> / <kbd>Tab</kbd> / <kbd>Shift</kbd> + <kbd>Tab</kbd> in the search result frame have now the same functionality as in the main  table.
- Importer for MODS format added
- [#2012](https://github.com/JabRef/jabref/issues/2012) Implemented integrity check for `month` field: Should be an integer or normalized (biblatex), Should be normalized (BibTeX)
- [#1779](https://github.com/JabRef/jabref/issues/1779) Implemented integrity check for `bibtexkey` field: Empty BibTeX key
- Prohibit more than one connections to the same shared database.
- Implemented integrity check for `journaltitle` field: biblatex field only (BibTeX)
- [#463](https://github.com/JabRef/jabref/issues/463): Disable certain menu items, toolbar buttons and context menu items while multiple entries are selected
- [#490](https://github.com/JabRef/jabref/issues/490) Added right click menu to main table and entry editor to allow copying doi url
- [#549](https://github.com/JabRef/jabref/issues/549) Added new shortcut to copy the BibTeX key as a hyperlink to its url to the clipboard
- Complete vietnam language translation in menu
- Generalize German translation of database into "Datenbank"
- Improve language quality of the German translation of shared database
- Change "Recent files" to "Recent databases" to keep the file menu consistent
- Customized importer files need to be slightly changed since the class `ImportFormat` was renamed to `Importer`
- [koppor/#97] (https://github.com/koppor/jabref/issues/97): When importing preferences, the explorer will start where the preferences are last exported
- [koppor#5](https://github.com/koppor/jabref/issues/5) When entries are found while dropping a pdf with xmp meta data the found entries will be displayed in the import dialog
- [koppor#61](https://github.com/koppor/jabref/issues/61) Display gray background text in "Author" and "Editor" field to assist newcomers
- Updated Vietnamese translation
- Added greyed-out suggestion for `year`/`date`/`url` fields
- [#1908](https://github.com/JabRef/jabref/issues/1908) Add a shortcut for check integrity <kbd>Ctrl</kbd> + <kbd>F8</kbd>
- When creatig an entry based on an ISBN, but the ISBN is not available on ebook.de, the error message is now more clear.

### Fixed
- Fixed problem where closing brackets could not be used as texts in layout arguments
- Fixed NullPointerException when opening search result window for an untitled database
- Fixed selecting an entry out of multiple duplicates
- Entries in the SearchResultPanel will be shown correctly (Latex to Unicode)
- Suggestions in the autocomplete will be shown correctly (Latex to Unicode)
- Selecting an entry in the search result Window will now select the correct entry in the bib file
- Suggestions in the autocomplete (search) are now in Unicode
- Entries in the SearchResultDialog are now converted to Unicode
- Fixed NullPointerException when opening search result window for an untitled database
- Fixed entry table traversal with Tab (no column traversal thus no double jump)
- Fixed: When searching the first match will be selected if the current selection is no match
- Fixed [koppor#160](https://github.com/koppor/jabref/issues/160): Tooltips now working in the main table
- Fixed [koppor/#128](https://github.com/koppor/jabref/issues/128): Sensible default settings for "Enable save actions" and "Cleanup"
- Fixed loop when pulling changes (shared database) when current selected field has changed
- Fixed field `key` field is not exported to MS-Office 2008 xml format
- Fixed field `location` containing only city is not exported correctly to MS-Office 2007 xml format
- Fixed close action of entry editor not working after parsing error corrected
- Fixed RTFChars would only use "?" for characters with unicode over the value of 127, now it uses the base character (é -> e instead of ?)
- Fixed download files failed silently when an invalid directory is selected
- Fixed InvalidBackgroundColor flickering with <kbd>Ctrl</kbd> + <kbd>S</kbd> and File > Save database
- Fixed file menu displays wrong hotkey in the German translation
- Fixed [#617](https://github.com/JabRef/jabref/issues/617): `Enter` in global search opens the selected entry & `Enter` in search dialog window opens the selected entry
- Fixed [#1181](https://github.com/JabRef/jabref/issues/1181) and [#1504](https://github.com/JabRef/jabref/issues/1504): Improved "Normalize to BibTeX name format": Support separated names with commas and colons. Considered name affixes such as "Jr".
- Fixed [#1235](https://github.com/JabRef/jabref/issues/1235): Modified Key bindings do not work correctly
- Fixed [#1542](https://github.com/JabRef/jabref/issues/1542): Improved error messages when using fetcher
- Fixed [#1663](https://github.com/JabRef/jabref/issues/1663): Better multi-monitor support
- Fixed [#1757](https://github.com/JabRef/jabref/issues/1757): Crash after saving illegal argument in entry editor
- Fixed [#1808](https://github.com/JabRef/jabref/issues/1808): Font preference dialog now keeps changes
- Fixed [#1882](https://github.com/JabRef/jabref/issues/1882): Crash after saving illegal bibtexkey in entry editor
- Fixed [#1937](https://github.com/JabRef/jabref/issues/1937): If no help page for the current chosen language exists, the english help page will be shown
- Fixed [#1949](https://github.com/JabRef/jabref/issues/1949): Error message directs to the wrong preference tab
- Fixed [#1958](https://github.com/JabRef/jabref/issues/1958): Verbatim fields are no longer checked for HTML encoded characters by integrity checks
- Fixed [#1993](https://github.com/JabRef/jabref/issues/1993): Various optimizations regarding search performance
- Fixed [#2021](https://github.com/JabRef/jabref/issues/2021): All filetypes can be selected on MacOS again
- Fixed [#2054](https://github.com/JabRef/jabref/issues/2054): Ignoring a new version now works as expected
- Fixed [#2060](https://github.com/JabRef/jabref/issues/2060): Medline fetcher now imports data in UTF-8 encoding
- Fixed [#2064](https://github.com/JabRef/jabref/issues/2064): Not all `other fields` are shown on entry change of same type
- Fixed [#2089](https://github.com/JabRef/jabref/issues/2089): Fixed faulty cite key generation
- Fixed [#2090](https://github.com/JabRef/jabref/issues/#2090): If special fields were not selected, two menu item separator were shown
- Fixed [#2092](https://github.com/JabRef/jabref/issues/2092): "None"-button in date picker clears the date field
- Fixed [#2104](https://github.com/JabRef/jabref/issues/#2104): Crash after saving BibTeX source with parsing error
- Fixed [#2109](https://github.com/JabRef/jabref/issues/#2109): <kbd>Ctrl</kbd> + <kbd>S</kbd> doesn't trigger parsing error message
- Fixed [#2200](https://github.com/JabRef/jabref/issues/#2200): Sorting now uses the same unicode representation that is also used for showing the content in the maintable
- Fixed [#2201](https://github.com/JabRef/jabref/issues/#2201) and [#1825](https://github.com/JabRef/jabref/issues/#1825): Status of the Group panel is saved and reused for next startup of JabRef
- Fixed [#2228](https://github.com/JabRef/jabref/issues/2228): Fixed Medline fetcher no longer working. The fetcher now uses `https` for fetching

### Removed
- Removed 2nd preview style
- The non-supported feature of being able to define file directories for any extension is removed. Still, it should work for older databases using the legacy `ps` and `pdf` fields, although we strongly encourage using the `file` field.
- Automatic migration for the `evastar_pdf` field is removed.
- We removed the customizable "content selectors" since they are replaced by the auto-completion feature
- Removed optional fields from `other fields` (BibTeX), Removed deprecated fields from `other fields` (biblatex)


## [3.6] – 2016-08-26

### Changed
- [#462](https://github.com/JabRef/jabref/issues/462) Extend the OpenConsoleFeature by offering a selection between default terminal emulator and configurable command execution.
- [#970](https://github.com/JabRef/jabref/issues/970): Implementation of shared database support (full system) with event based synchronization for MySQL, PostgreSQL and Oracle database systems.
- [#1026](https://github.com/JabRef/jabref/issues/1026) JabRef does no longer delete user comments outside of BibTeX entries and strings
- [#1225](https://github.com/JabRef/jabref/issues/1225): Hotkeys are now consistent
- [#1249](https://github.com/JabRef/jabref/issues/1249) Date layout formatter added
- [#1345](https://github.com/JabRef/jabref/issues/1345) Cleanup ISSN
- [#1516](https://github.com/JabRef/jabref/issues/1516) Selected field names are written in uppercase in the entry editor
- [#1751](https://github.com/JabRef/jabref/issues/1751) Added tooltip to web search button
- [#1758](https://github.com/JabRef/jabref/issues/1758) Added a button to open Database Properties dialog help
- [#1841](https://github.com/JabRef/jabref/issues/1841) The "etal"-string in the Authors layout formatter can now be empty
- Added EntryTypeFormatter to add camel casing to entry type in layouts, e.g., InProceedings
- Added print entry preview to the right click menu
- Added links to JabRef internet resources
- Added integrity check to avoid non-ASCII characters in BibTeX files
- Added ISBN integrity checker
- Added filter to not show selected integrity checks
- Automatically generated group names are now converted from LaTeX to Unicode
- Enhance the entry customization dialog to give better visual feedback
- Externally fetched information can be merged for entries with an ISBN
- Externally fetched information can be merged for entries with an ArXiv eprint
- File open dialogs now use default extensions as primary file filter
- For developers: Moved the bst package into logic. This requires the regeneration of antlr sources, execute: `gradlew generateSource`
- It is now possible to generate a new BIB database from the citations in an OpenOffice/LibreOffice document
- It is now possible to add your own lists of protected terms, see Options -> Manage protected terms
- Improve focus of the maintable after a sidepane gets closed (Before it would focus the toolbar or it would focus the wrong entry)
- Table row height is adjusted on Windows which is useful for high resolution displays
- The field name in the layout files for entry type is changed from `bibtextype` to `entrytype`. Please update your existing files as support for `bibtextype` will be removed eventually.
- The contents of `crossref` and `related` will be automatically updated if a linked entry changes key
- The information shown in the main table now resolves crossrefs and strings and it can be shown which fields are resolved in this way (Preferences -> Appearance -> Color codes for resolved fields)
- The formatting of the main table is based on the actual field shown when using e.g. `title/author`
- The arXiv fetcher now also supports free-text search queries
- Undo/redo are enabled/disabled and show the action in the tool tip
- Unified dialogs for opening/saving files

### Fixed
- Fixed [#636](https://github.com/JabRef/jabref/issues/636): DOI in export filters
- Fixed [#1257](https://github.com/JabRef/jabref/issues/1324): Preferences for the BibTeX key generator set in a version prior to 3.2 are now migrated automatically to the new version
- Fixed [#1264](https://github.com/JabRef/jabref/issues/1264): S with caron does not render correctly
- Fixed [#1288](https://github.com/JabRef/jabref/issues/1288): Newly opened bib-file is not focused
- Fixed [#1321](https://github.com/JabRef/jabref/issues/1321): LaTeX commands in fields not displayed in the list of references
- Fixed [#1324](https://github.com/JabRef/jabref/issues/1324): Save-Dialog for Lookup fulltext document now opens in the specified working directory
- Fixed [#1499](https://github.com/JabRef/jabref/issues/1499): {} braces are now treated correctly in in author/editor
- Fixed [#1527](https://github.com/JabRef/jabref/issues/1527): 'Get BibTeX data from DOI' Removes Marking
- Fixed [#1519](https://github.com/JabRef/jabref/issues/1519): The word "Seiten" is automatically removed when fetching info from ISBN
- Fixed [#1531](https://github.com/JabRef/jabref/issues/1531): `\relax` can be used for abbreviation of author names
- Fixed [#1554](https://github.com/JabRef/jabref/issues/1554): Import dialog is no longer hidden behind main window
- Fixed [#1592](https://github.com/JabRef/jabref/issues/1592): LibreOffice: wrong numbers in citation labels
- Fixed [#1609](https://github.com/JabRef/jabref/issues/1324): Adding a file to an entry opened dialog in the parent folder of the working directory
- Fixed [#1632](https://github.com/JabRef/jabref/issues/1632): User comments (`@Comment`) with or without brackets are now kept
- Fixed [#1639](https://github.com/JabRef/jabref/issues/1639): Google Scholar fetching works again.
- Fixed [#1643](https://github.com/JabRef/jabref/issues/1643): Searching with double quotes in a specific field ignores the last character
- Fixed [#1669](https://github.com/JabRef/jabref/issues/1669): Dialog for manual connection to OpenOffice/LibreOffice works again on Linux
- Fixed [#1682](https://github.com/JabRef/jabref/issues/1682): An entry now must have a BibTeX key to be cited in OpenOffice/LibreOffice
- Fixed [#1687](https://github.com/JabRef/jabref/issues/1687): "month" field ascending/descending sorting swapped
- Fixed [#1716](https://github.com/JabRef/jabref/issues/1716): `@`-Symbols stored in BibTeX fields no longer break the database
- Fixed [#1750](https://github.com/JabRef/jabref/issues/1750): biblatex `date` field is now correctly exported as `year` in MS-Office 2007 xml format
- Fixed [#1760](https://github.com/JabRef/jabref/issues/1760): Preview updated correctly when selecting a single entry after selecting multiple entries
- Fixed [#1771](https://github.com/JabRef/jabref/issues/1771): Show all supported import types as default
- Fixed [#1804](https://github.com/JabRef/jabref/issues/1804): Integrity check no longer removes URL field by mistake
- Fixed: LaTeX characters in author names are now converted to Unicode before export in MS-Office 2007 xml format
- Fixed: `volume`, `journaltitle`, `issue` and `number`(for patents) fields are now exported correctly in MS-Office 2007 xml format
- Fixed NullPointerException when clicking OK without specifying a field name in set/clear/rename fields
- Fixed IndexOutOfBoundsException when trying to download a full text document without selecting an entry
- Fixed NullPointerException when trying to set a special field or mark an entry through the menu without having an open database
- Fixed NullPointerException when trying to synchronize file field with an entry without BibTeX key
- Fixed NullPointerException when importing PDFs and pressing cancel when selecting entry type
- Fixed a number of issues related to accessing the GUI from outside the EDT
- Fixed NullPointerException when using BibTeX key pattern `authFirstFull` and the author does not have a "von"-part
- Fixed NullPointerException when opening Customize entry type dialog without an open database
- LaTeX to Unicode converter now handles combining accents
- Fixed NullPointerException when clicking Browse in Journal abbreviations with empty text field
- Fixed NullPointerException when opening file in Plain text import
- Fixed NullPointerException when appending database
- Fixed NullPointerException when loading a style file that has not got a default style
- Date fields in the biblatex standard are now always formatted in the correct way, independent of the preferences
- The merge entry dialog showed wrong heading after merging from DOI
- Manage content selectors now saves edited existing lists again and only marks database as changed when the content selectors are changed
- When inserting a duplicate the right entry will be selected
- Preview panel height is now saved immediately, thus is shown correctly if the panel height is changed, closed and opened again

### Removed
- [#1610](https://github.com/JabRef/jabref/issues/1610) Removed the possibility to auto show or hide the groups interface
- It is not longer possible to choose to convert HTML sub- and superscripts to equations
- Removed option to open right-click menu with ctrl + left-click as it was not working
- Removed option to disable entry editor when multiple entries are selected as it was not working
- Removed option to show warning for empty key as it was not working
- Removed option to show warning for duplicate key as it was not working
- Removed preview toolbar (since long disabled)


## [3.5] – 2016-07-13

### Changed
- Implemented [#1356](https://github.com/JabRef/jabref/issues/1356): Added a formatter for converting HTML to Unicode
- Implemented [#661](https://github.com/JabRef/jabref/issues/661): Introducing a "check for updates" mechnism (manually/automatic at startup)
- Implemented [#1338](https://github.com/JabRef/jabref/issues/1338): clicking on a crossref in the main table selects the parent entry and added a button in the entry editor to select the parent entry.
- Implemented [#1485](https://github.com/JabRef/jabref/issues/1485): Biblatex field shorttitle is now exported/imported as standard field ShortTitle to Word bibliography
- Implemented [#1431](https://github.com/JabRef/jabref/issues/1431): Import dialog shows file extensions and filters the view
- When resolving duplicate BibTeX-keys there is now an "Ignore" button. "Cancel" and close key now quits the resolving.
- The [online forum](http://discourse.jabref.org/) is now directly accessible via the "Help" menu
- Updated German translation

### Fixed
- Fixed [#1530](https://github.com/JabRef/jabref/issues/1530): Unescaped hashes in the url field are ignored by the integrity checker
- Fixed [#405](https://github.com/JabRef/jabref/issues/405): Added more {} around capital letters in Unicode/HTML to LaTeX conversion to preserve them
- Fixed [#1476](https://github.com/JabRef/jabref/issues/1476): NPE when importing from SQL DB because of missing DatabaseMode
- Fixed [#1481](https://github.com/JabRef/jabref/issues/1481): Mac OS X binary seems broken for JabRef 3.4 release
- Fixed [#1430](https://github.com/JabRef/jabref/issues/1430): "review changes" did misinterpret changes
- Fixed [#1434](https://github.com/JabRef/jabref/issues/1434): Static groups are now longer displayed as dynamic ones
- Fixed [#1482](https://github.com/JabRef/jabref/issues/1482): Correct number of matched entries is displayed for refining subgroups
- Fixed [#1444](https://github.com/JabRef/jabref/issues/1444): Implement getExtension and getDescription for importers.
- Fixed [#1507](https://github.com/JabRef/jabref/issues/1507): Keywords are now separated by the delimiter specified in the preferences
- Fixed [#1484](https://github.com/JabRef/jabref/issues/1484): HTML export handles some UTF characters wrong
- Fixed [#1534](https://github.com/JabRef/jabref/issues/1534): "Mark entries imported into database" does not work correctly
- Fixed [#1500](https://github.com/JabRef/jabref/issues/1500): Renaming of explicit groups now changes entries accordingly
- Fixed issue where field changes were not undoable if the time stamp was updated on editing
- Springer fetcher now fetches the requested number of entries (not one less as before)
- Alleviate multiuser concurrency issue when near simultaneous saves occur to a shared database file


## [3.4] – 2016-06-02

### Changed
- Implemented [#629](https://github.com/JabRef/jabref/issues/629): Explicit groups are now written in the "groups" field of the entry instead of at the end of the bib file
- Main table now accepts pasted DOIs and tries to retrieve the entry
- Added support for several Biblatex-fields through drop-down lists with valid alternatives
- Added integrity checker for an odd number of unescaped '#'
- Implemented [feature request #384](https://sourceforge.net/p/jabref/features/384): The merge entries dialog now show all text and colored differences between the fields
- Implemented [#1233](https://github.com/JabRef/jabref/issues/1233): Group side pane now takes up all the remaining space
- Added integrity check detecting HTML-encoded characters
- Added missing help files
- Implemented [feature request #1294](https://github.com/JabRef/jabref/issues/1294): Added possibility to filter for `*.jstyle` files in OpenOffice/LibreOffice style selection dialog. Open style selection dialog in directory of last selected file
- Added integrity check for ISSN
- Add LaTeX to Unicode converter as cleanup operation
- Added an option in the about dialog to easily copy the version information of JabRef
- Integrity check table can be sorted by clicking on column headings
- Added \SOFTWARE\Jabref 'Path' registry entry for installation path inside the installer
- Added an additional icon to distinguish DOI and URL links ([feature request #696](https://github.com/JabRef/jabref/issues/696))
- Added nbib fields to Medlineplain importer and to MedlineImporter
- Implemented [#1342](https://github.com/JabRef/jabref/issues/1342): show description of case converters as tooltip
- Updated German translation

### Fixed
- Fixed [#473](https://github.com/JabRef/jabref/issues/473): Values in an entry containing symbols like ' are now properly escaped for exporting to the database
- Fixed [#1270](https://github.com/JabRef/jabref/issues/1270): Auto save is now working again as expected (without leaving a bunch of temporary files behind)
- Fixed [#1234](https://github.com/JabRef/jabref/issues/1234): NPE when getting information from retrieved DOI
- Fixed [#1245](https://github.com/JabRef/jabref/issues/1245): Empty jstyle properties can now be specified as ""
- Fixed [#1259](https://github.com/JabRef/jabref/issues/1259): NPE when sorting tabs
- Fixed display bug in the cleanup dialog: field formatters are now correctly displayed using their name
- Fixed [#1271](https://github.com/JabRef/jabref/issues/1271): Authors with compound first names are displayed properly
- Fixed: Selecting invalid jstyle causes NPE and prevents opening of style selection dialog
- Fixed: Move linked files to default directory works again
- Fixed [#1327](https://github.com/JabRef/jabref/issues/1327): PDF cleanup changes order of linked pdfs
- Fixed [#1313](https://github.com/JabRef/jabref/issues/1313): Remove UI for a configuration option which was no longer available
- Fixed [#1340](https://github.com/JabRef/jabref/issues/1340): Edit -> Mark Specific Color Dysfunctional on OSX
- Fixed [#1245](https://github.com/JabRef/jabref/issues/1245): Empty jstyle properties can now be specified as ""
- Fixed [#1364](https://github.com/JabRef/jabref/issues/1364): Windows: install to LOCALAPPDATA directory for non-admin users
- Fixed [#1365](https://github.com/JabRef/jabref/issues/1365): Default label pattern back to `[auth][year]`
- Fixed [#796](https://github.com/JabRef/jabref/issues/796): Undoing more than one entry at the same time is now working
- Fixed [#1122](https://github.com/JabRef/jabref/issues/1122): Group view is immediately updated after adding an entry to a group
- Fixed [#171](https://github.com/JabRef/jabref/issues/171): Dragging an entry to a group preserves scrolling
- Fixed [#1353](https://github.com/JabRef/jabref/issues/1353): Fetch-Preview did not display updated BibTeX-Key after clicking on `Generate Now`
- Fixed [#1381](https://github.com/JabRef/jabref/issues/1381): File links containing blanks are broken if non-default viewer is set
- Fixed sourceforge bug 1000: shorttitleINI can generate the initials of the shorttitle
- Fixed [#1394](https://github.com/JabRef/jabref/issues/1394): Personal journal abbrevations could not be saved
- Fixed [#1400](https://github.com/JabRef/jabref/issues/1400): Detect path constructs wrong path for Windows
- Fixed [#973](https://github.com/JabRef/jabref/issues/973): Add additional DOI field for English version of MS Office 2007 XML
- Fixed [#1412](https://github.com/JabRef/jabref/issues/1412): Save action *protect terms* protects terms within words unecessarily
- Fixed [#1420](https://github.com/JabRef/jabref/issues/1420): Auto downloader should respect file pattern and propose correct filename
- Fixed [#651](https://github.com/JabRef/jabref/issues/651): Improve parsing of author names containing braces
- Fixed [#1421](https://github.com/JabRef/jabref/issues/1421): Auto downloader should try to retrieve DOI if not present and fetch afterwards
- Fixed [#1457](https://github.com/JabRef/jabref/issues/1457): Support multiple words inside LaTeX commands to RTF export
- Entries retain their groupmembership when undoing their cut/deletion
- Fixed [#1450](https://github.com/JabRef/jabref/issues/1450): EntryEditor is restored in the correct size after preference changes
- Fixed [#421](https://github.com/JabRef/jabref/issues/421): Remove LaTeX commands from all BibTeX fields when exporting to Word Bibliography

### Removed
- Removed possibility to export entries/databases to an `.sql` file, as the logic cannot easily use the correct escape logic
- Removed support of old groups format, which was used prior to JabRef version 1.6. If you happen to have a 10 years old .bib file, then JabRef 3.3 can be used to convert it to the current format.
- Removed possibility to automatically add braces via Option - Preferences - File - Store the following fields with braces around capital letters. Please use save actions instead for adding braces automatically.
- Removed button to refresh groups view. This button shouldn't be needed anymore. Please report any cases where the groups view is not updated automatically.
- Medline and GVK importer no longer try to expand author initials (i.e.  `EH Wissler -> E. H. Wissler`).
- Removed not-working option "Select Matches" under Groups -> Settings.


## [3.3] – 2016-04-17

### Changed
- Migrated JabRef help to markdown at https://github.com/JabRef/help.jabref.org
- Add possibility to lookup DOI from BibTeX entry contents inside the DOI field
- PDFs can be automatically fetched from IEEE (given that you have access without logging in)
- The OpenOffice/LibreOffice style file handling is changed to have only a single list of available style and you need to add your custom styles again
- OpenOffice/LibreOffice style files are now always read and written with the same default encoding as for the database (found in the preferences)
- The user journal abbreviation list is now always read and written with the same default encoding as for the database (found in the preferences)
- The mass edit function "Set/clear/rename fields" is now in the Edit menu
- Implemented [#455](https://github.com/JabRef/jabref/issues/455): Add button in preference dialog to reset preferences
- Add ability to run arbitrary formatters as cleanup actions (some old cleanup jobs are replaced by this functionality)
- Add "Move linked files to default file directory" as cleanup procedure
- Implemented [#756](https://github.com/JabRef/jabref/issues/756): Add possibility to reformat all entries on save (under Preferences, File)
- All fields in a bib entry are written without any leading and trailing whitespace
- Comments and preamble are serialized with capitalized first letter, i.e. `@Comment` instead of `@comment` and `@Preamble` instead of `@PREAMBLE`.
- Global sorting options and preferences are removed. Databases can still be sorted on save, but this is configured locally and stored in the file
- OvidImporter now also imports fields: doi, issn, language and keywords
- Implemented [#647](https://github.com/JabRef/jabref/issues/647): The preview can now be copied
- [#459](https://github.com/JabRef/jabref/issues/459) Open default directory when trying to add files to an entry
- Implemented [#668](https://github.com/JabRef/jabref/issues/668): Replace clear with icon to reduce search bar width
- Improved layout for OSX: Toolbar buttons and search field
- BibTeX and biblatex mode is now file based and can be switched at runtime. The information is stored in the .bib file, and if it is not there detected by the entry types.
- Moved all quality-related database actions inside a new quality menu
- [#684](https://github.com/JabRef/jabref/issues/684): ISBNtoBibTex Error Message is now more clear
- Moved default bibliography mode to general preferences tab
- Add dialog to show all preferences in their raw form plus some filtering
- Added Ordinal formatter (1 -> 1st etc)
- [#492](https://github.com/JabRef/jabref/issues/492): If no text is marked, the whole field is copied. Preview of pasted text in tool tip
- [#454](https://github.com/JabRef/jabref/issues/454) Add a tab that shows all remaining entry fields that are not displayed in any other tab
- The LaTeX to Unicode/HTML functionality is much improved by covering many more cases
- Ability to convert from LaTeX to Unicode in right-click field menu
- Regex-based search is know only applied entirely and not split up to different regexes on whitespaces
- [#492](https://github.com/JabRef/jabref/issues/492): If no text is marked, the whole field is copied. Preview of pasted text in tool tip
- Integrity check now also checks broken file links, abbreviations in `journal` and `booktitle`, and incorrect use of proceedings with page numbers
- PdfContentImporter does not write the content of the first page into the review field any more
- Implemented [#462](https://github.com/JabRef/jabref/issues/462): Add new action to open console where opened database file is located. New button, menu entry and shortcut (CTRL+SHIFT+J) for this action have also been added.
- [#957](https://github.com/JabRef/jabref/issues/957) Improved usability of Export save order selection in Preferences and Database Properties
- [#958](https://github.com/JabRef/jabref/issues/958) Adjusted size and changed layout of database dialog
- [#1023](https://github.com/JabRef/jabref/issues/492) ArXiv fetcher now also fetches based on eprint id
- Moved "Get BibTeX data from DOI" from main table context menu to DOI field in entry editor
- Added open buttons to DOI and URL field
- Move Look & Feel settings from advanced to appearance tab in preferences
- JabRef installer now automatically determines the user rights and installs to home directory/program dir when user is restricted/admin
- Move PDF file directory configuration from external tab to file tab in preferences
- Implemented [#672](https://github.com/JabRef/jabref/issues/672): FileList now distributes its space dependent on the width of its columns
- Added missing German translations
- Swedish is added as a language option (still not a complete translation)
- [#969](https://github.com/JabRef/jabref/issues/969) Adding and replacing old event system mechanisms with Google Guava EventBus.

### Fixed
- Fixed [#318](https://github.com/JabRef/jabref/issues/318): Improve normalization of author names
- Fixed [#598](https://github.com/JabRef/jabref/issues/598) and [#402](https://github.com/JabRef/jabref/issues/402): No more issues with invalid icons for ExternalFileTypes in global search or after editing the settings
- Fixed [#883](https://github.com/JabRef/jabref/issues/883): No NPE during cleanup
- Fixed [#845](https://github.com/JabRef/jabref/issues/845): Add checkboxes for highlighting in groups menu, fixes other toggle highlighting as well for all toggle buttons
- Fixed [#890](https://github.com/JabRef/jabref/issues/890): No NPE when renaming file
- Fixed [#466](https://github.com/JabRef/jabref/issues/466): Rename PDF cleanup now also changes case of file name
- Fixed [#621](https://github.com/JabRef/jabref/issues/621) and [#669](https://github.com/JabRef/jabref/issues/669): Encoding and preamble now end with newline.
- Make BibTex parser more robust against missing newlines
- Fix bug that prevented the import of BibTex entries having only a key as content
- Fixed [#666](https://github.com/JabRef/jabref/issues/666): MS Office 2007 export is working again
- Fixed [#670](https://github.com/JabRef/jabref/issues/670): Expressions using enclosed quotes (`keywords="one two"`) did not work.
- Fixed [#667](https://github.com/JabRef/jabref/issues/667): URL field is not sanitized anymore upon opening in browser.
- Fixed [#687](https://github.com/JabRef/jabref/issues/687): Fixed NPE when closing JabRef with new unsaved database.
- Fixed [#680](https://github.com/JabRef/jabref/issues/680): Synchronize Files key binding works again.
- Fixed [#212](https://github.com/JabRef/jabref/issues/212): Added command line option `-g` for autogenerating bibtex keys
- Fixed [#213](https://github.com/JabRef/jabref/issues/212): Added command line option `-asfl` for autosetting file links
- Fixed [#671](https://github.com/JabRef/jabref/issues/671): Remember working directory of last import
- IEEEXplore fetcher replaces keyword separator with the preferred
- Fixed [#710](https://github.com/JabRef/jabref/issues/710): Fixed quit behavior under OSX
- "Merge from DOI" now honors removed fields
- Fixed [#778](https://github.com/JabRef/jabref/issues/778): Fixed NPE when exporting to `.sql` File
- Fixed [#824](https://github.com/JabRef/jabref/issues/824): MimeTypeDetector can now also handle local file links
- Fixed [#803](https://github.com/JabRef/jabref/issues/803): Fixed dynamically group, free-form search
- Fixed [#743](https://github.com/JabRef/jabref/issues/743): Logger not configured when JAR is started
- Fixed [#822](https://github.com/JabRef/jabref/issues/822): OSX - Exception when adding the icon to the dock
- Fixed [#609](https://github.com/JabRef/jabref/issues/609): Sort Arrows are shown in the main table if table is sorted
- Fixed [#685](https://github.com/JabRef/jabref/issues/685): Fixed MySQL exporting for more than one entry
- Fixed [#815](https://github.com/JabRef/jabref/issues/815): Curly Braces no longer ignored in OpenOffice/LibreOffice citation
- Fixed [#855](https://github.com/JabRef/jabref/issues/856): Fixed OpenOffice Manual connect - Clicking on browse does now work correctly
- Fixed [#649](https://github.com/JabRef/jabref/issues/649): Key bindings are now working in the preview panel
- Fixed [#410](https://github.com/JabRef/jabref/issues/410): Find unlinked files no longer freezes when extracting entry from PDF content
- Fixed [#936](https://github.com/JabRef/jabref/issues/936): Preview panel is now updated when an entry is cut/deleted
- Fixed [#1001](https://github.com/JabRef/jabref/issues/1001): No NPE when exporting a complete database
- Fixed [#991](https://github.com/JabRef/jabref/issues/991): Entry is now correctly removed from the BibDatabase
- Fixed [#1062](https://github.com/JabRef/jabref/issues/1062): Merge entry with DOI information now also applies changes to entry type
- Fixed [#535](https://github.com/JabRef/jabref/issues/535): Add merge action to right click menu
- Fixed [#1115](https://github.com/JabRef/jabref/issues/1115): Wrong warning message when importing duplicate entries
- Fixed [#935](https://github.com/JabRef/jabref/issues/935): PDFs, which are readable, but carry a protection for editing, are treated by the XMP parser and the importer generating a BibTeX entry based on the content.
- Fixed: Showing the preview panel with a single-click at startup

### Removed
- Removed JabRef offline help files which are replaced by the new online documentation at https://github.com/JabRef/help.jabref.org
- Fixed [#627](https://github.com/JabRef/jabref/issues/627): The `pdf` field is removed from the export formats, use the `file` field
- Removed configuration option to use database file directory as base directory for attached files and make it default instead
- Removed save session functionality as it just saved the last opened tabs which is done by default
- Removed CLI option `-l` to load a session
- Removed PDF preview functionality
- Removed Sixpackimporter it is not used in the wild anymore
- Removed double click listener from `doi` and `url` fields


## [3.2] – 2016-01-10

### Changed
- All import/open database warnings are now shown in a scrolling text area
- Add an integrity check to ensure that a url has a correct protocol, implements [#358](https://github.com/JabRef/jabref/issues/358)

### Fixed
- Changes in customized entry types are now directly reflected in the table when clicking "Apply" or "OK"
- Fixed [#608](https://github.com/JabRef/jabref/issues/608): Export works again
- Fixed [#417](https://github.com/JabRef/jabref/issues/417): Table now updates when switching groups
- Fixed [#534](https://github.com/JabRef/jabref/issues/534): No OpenOffice setup panel in preferences
- Fixed [#545](https://github.com/JabRef/jabref/issues/545): ACM fetcher works again
- Fixed [#593](https://github.com/JabRef/jabref/issues/593): Reference list generation works for OpenOffice/LibreOffice again
- Fixed [#598](https://github.com/JabRef/jabref/issues/598): Use default file icon for custom external file types
- Fixed [#607](https://github.com/JabRef/jabref/issues/607): OpenOffice/LibreOffice works on OSX again

### Removed
- OpenOffice/LibreOffice is removed from the push-to-application button and only accessed through the side panel


## [3.1] – 2015-12-24

### Changed
- Added new DoiResolution fetcher that tries to download full text PDF from DOI link
- Add options to close other/all databases in tab right-click menu
- Implements [#470](https://github.com/JabRef/jabref/issues/470): Show editor (as an alternative to author) and booktitle (as an alternative to journal) in the main table by default
- Restore focus to last focused tab on start
- Add ability to format/cleanup the date field
- Add support for proxy authentication via VM args and GUI settings, this implements [feature request 388](https://sourceforge.net/p/jabref/feature-requests/388/)
- Move Bibtex and Biblatex mode switcher to File menu
- Display active edit mode (BibTeX or Biblatex) at window title
- Implements [#444](https://github.com/JabRef/jabref/issues/444): The search is cleared by either clicking the clear-button or by pressing ESC with having focus in the search field.
- Icons are shown as Header for icon columns in the entry table ([#315](https://github.com/JabRef/jabref/issues/315))
- Tooltips are shown for header columns and contents which are too wide to be displayed in the entry table ([#384](https://github.com/JabRef/jabref/issues/384))
- Default order in entry table:  # | all file based icons (file, URL/DOI, ...) | all bibtex field based icons (bibtexkey, entrytype, author, title, ...) | all activated special field icons (ranking, quality, ...)
- Write all field keys in lower case. No more camel casing of field names. E.g., `title` is written instead of `Title`, `howpublished` instead of `HowPublished`, and `doi` instead of `DOI`. The configuration option `Use camel case for field names (e.g., "HowPublished" instead of "howpublished")` is gone.
- All field saving options are removed. There is no more customization of field sorting. '=' is now appended to the field key instead of its value. The intendation is aligned for an entry and not for the entire database. Entry names are written in title case format.
- Entries are only reformatted if they were changed during a session. There is no more mandatory reformatting of the entire database on save.
- Implements [#565](https://github.com/JabRef/jabref/issues/565): Highlighting matches works now also for regular expressions in preview panel and entry editor
- IEEEXplore search now downloads the full Bibtex record instead of parsing the fields from the HTML webpage result (fixes [bug 1146](https://sourceforge.net/p/jabref/bugs/1146/) and [bug 1267](https://sourceforge.net/p/jabref/bugs/1267/))
- Christmas color theme (red and green)
- Implements #444: The search is cleared by either clicking the clear-button or by pressing ESC with having focus in the search field.
- Added command line switch --debug to show more detailed logging messages

### Fixed
- Fixed [bug 482](https://sourceforge.net/p/jabref/bugs/482/) partly: escaped brackets are now parsed properly when opening a bib file
- Fixed [#479](https://github.com/JabRef/jabref/issues/479): Import works again
- Fixed [#434](https://github.com/JabRef/jabref/issues/434): Revert to old 'JabRef' installation folder name instead of 'jabref'
- Fixed [#435](https://github.com/JabRef/jabref/issues/435): Retrieve non open access ScienceDirect PDFs via HTTP DOM
- Fixed: Cleanup process aborts if linked file does not exists
- Fixed [#420](https://github.com/JabRef/jabref/issues/420): Reenable preference changes
- Fixed [#414](https://github.com/JabRef/jabref/issues/414): Rework biblatex entry types with correct required and optional fields
- Fixed [#413](https://github.com/JabRef/jabref/issues/413): Help links in released jar version are not working
- Fixes [#412](https://github.com/JabRef/jabref/issues/412): Biblatex preserves capital letters, checking whether letters may be converted to lowercase within the Integrity Check action is obsolete.
- Fixed [#437](https://github.com/JabRef/jabref/issues/437): The toolbar after the search field is now correctly wrapped when using a small window size for JabRef
- Fixed [#438](https://github.com/JabRef/jabref/issues/438): Cut, Copy and Paste are now translated correctly in the menu
- Fixed [#443](https://github.com/JabRef/jabref/issues/443)/[#445](https://github.com/JabRef/jabref/issues/445): Fixed sorting and moving special field columns
- Fixed [#498](https://github.com/JabRef/jabref/issues/498): non-working legacy PDF/PS column removed
- Fixed [#473](https://github.com/JabRef/jabref/issues/473): Import/export to external database works again
- Fixed [#526](https://github.com/JabRef/jabref/issues/526): OpenOffice/LibreOffice connection works again on Linux/OSX
- Fixed [#533](https://github.com/JabRef/jabref/issues/533): Preview parsed incorrectly when regular expression was enabled
- Fixed: MedlinePlain Importer made more resistant for malformed entries
- Fixed [#564](https://github.com/JabRef/jabref/issues/564): Cite command changes are immediately reflected in the push-to-application actions, and not only after restart

### Removed
- Removed BioMail format importer
- Removed file history size preference (never available from the UI)
- Removed jstorImporter because it's hardly ever used, even Jstor.org doesn't support/export said format anymore
- Removed ScifinderImporter because it's hardly ever used, and we could not get resource files to test against
- Removed option "Show one letter heading for icon columns" which is obsolete with the fix of [#315](https://github.com/JabRef/jabref/issues/315)/[#384](https://github.com/JabRef/jabref/issues/384)
- Removed table column "PDF/PS" which refers to legacy fields "ps" resp. "pdf" which are no longer supported (see also fix [#498](https://github.com/JabRef/jabref/issues/498))
- Removed the ability to export references on the CLI interface based on year ranges


## [3.0] – 2015-11-29

### Changed
 - Updated to support OpenOffice 4 and LibreOffice 5
 - Add toolbar icon for deleting an entry, and move menu item for this action to BibTeX
 - Better support for IEEEtranBSTCTL entries
 - Quick selection of month in entry editor
 - Unknown entry types will be converted to 'Misc' (was 'Other' before).
 - EntryTypes are now clustered per group on the 'new entry' GUI screen.
 - Tab shows the minimal unique folder name substring if multiple database files share the same name
 - Added a page numbers integrity checker
 - Position and size of certain dialogs are stored and restored.
 - Feature: Search Springer
 - Feature: Search DOAJ, Directory of Open Access Journals
 - Changes the old integrity check by improving the code base (+tests) and converting it to a simple issues table
 - Added combo box in MassSetFieldAction to simplify selecting the correct field name
 - Feature: Merge information from both entries on duplication detection
 - Always use import inspection dialog on import from file
 - All duplicate whitespaces / tabs / newlines are now removed from non-multiline fields
 - Improvements to search:
   - Search bar is now at the top
   - A summary of the search result is shown in textual form in the search bar
   - The search text field changes its color based on the search result (red if nothing is found, green if at least one entry is found)
   - Autocompletion suggestions are shown in a popup
   - Search options are available via a drop-down list, this implements [feature request 853](https://sourceforge.net/p/jabref/feature-requests/853/)
   - "Clear search" button also clears search field, this implements [feature request 601](https://sourceforge.net/p/jabref/feature-requests/601/)
   - Every search is done automatically (live) as soon as the search text is changed
   - Search is local by default. To do a global search, one has to do a local search and then this search can be done globally as well, opening a new window.
   - The local search results can be shown in a new window.
 - Feature: Merge information from a DOI generated BibTex entry to an entry
 - Added more characters to HTML/Unicode converter
 - Feature: Push citations to Texmaker ([bug 318](https://sourceforge.net/p/jabref/bugs/318/), [bug 582](https://sourceforge.net/p/jabref/bugs/582/))
 - Case changers improved to honor words (not yet more than single words) within {}
 - Feature: Added converters from HTML and Unicode to LaTeX on right click in text fields ([#191](https://github.com/JabRef/jabref/issues/191))
 - Feature: Add an option to the FileList context menu to delete an associated file from the file system
 - Feature: Field names "Doi", "Ee", and "Url" are now written as "DOI", "EE", and "URL"
 - The default language is now automatically set to the system's locale.
 - Use correct encoding names ([#155](https://github.com/JabRef/jabref/issues/155)) and replace old encoding names in bibtex files. This changes the file header.
 - No longer write JabRef version to BibTex file header.
 - No longer add blank lines inside a bibtex entry
 - Feature: When pasting a Google search URL, meta data will be automatically stripped before insertion.
 - Feature: PDF auto download from ACS, arXiv, ScienceDirect, SpringerLink, and Google Scholar
 - List of authors is now auto generated `scripts/generate-authors.sh` and inserted into L10N About.html
 - Streamline logging API: Replace usages of java.util.logging with commons.logging
 - Remove support for custom icon themes. The user has to use the default one.
 - Solved [feature request 767](https://sourceforge.net/p/jabref/feature-requests/767/): New subdatabase based on AUX file (biblatex)
 - Feature: DOItoBibTeX fetcher now also handles HTTP URLs
 - Feature: "Normalize to BibTeX name format" also removes newlines
 - Tweak of preference defaults
   - Autolink requires that the filename starts with the given BibTeX key and the default filename patterns is key followed by title
   - Default sorting changed
   - Default label pattern changed from `[auth][year]` to `[authors3][year]`
 - Feature: case changers now leave protected areas (enclosed with curly brackets) alone
 - BREAKING: The BibTeX key generator settings from previous versions are lost
 - BREAKING: LabelPatterns `[auth.etal]`, `[authEtAl]`, `[authors]`, `[authorsN]`, `[authorLast]` and more to omit spaces and commas (and work as described at http://jabref.sourceforge.net/help/LabelPatterns.php)
 - BREAKING: `[keywordN]` returns the Nth keyword (as described in the help) and not the first N keywords
 - BREAKING: If field consists of blanks only or an emtpy string, it is not written at all
 - Feature: new LabelPattern `[authFirstFull]` returning the last name of the first author and also a "van" or "von" if it exists
 - Feature: all new lines when writing an entry are obeying the globally configured new line (File -> newline separator). Affects fields: abstract and review
 - Feature: `[veryShortTitle]` and `[shortTitle]` also skip words like "in", "among", "before", ...
 - Feature: New LabelPattern `[keywordsN]`, where N is optional. Returns the first N keywords. If no N is specified ("`[keywords]`"), all keywords are returned. Spaces are removed.
 - Update supported LookAndFeels
 - Show replaced journal abbreviations on console
 - Integrated [GVK-Plugin](http://www.gbv.de/wikis/cls/Jabref-GVK-Plugin)
 - The three options to manage file references are moved to their own separated group in the Tools menu.
 - Default preferences: Remote server (port 6050) always started on first JabRef instance. This prevents JabRef loaded twice when opening a bib file.

### Fixed
 - Fixed the bug that the file encoding was not correctly determined from the first (or second) line
 - Fixed [#325](https://github.com/JabRef/jabref/issues/325): Deactivating AutoCompletion crashes EntryEditor
 - Fixed bug when having added and then removed a personal journal list, an exception is always shown on startup
 - Fixed a bug in the IEEEXploreFetcher
 - Fixed [bug 1282](https://sourceforge.net/p/jabref/bugs/1282/) related to backslashes duplication.
 - Fixed [bug 1285](https://sourceforge.net/p/jabref/bugs/1285/): Editing position is not lost on saving
 - Fixed [bug 1297](https://sourceforge.net/p/jabref/bugs/1297/): No console message on closing
 - Fixed [#194](https://github.com/JabRef/jabref/issues/194): JabRef starts again on Win XP and Win Vista
 - Fixed: Tooltips are now shown for the #-field when the bibtex entry is incomplete.
 - Fixed [#173](https://github.com/JabRef/jabref/issues/173): Personal journal abbreviation list is not loaded twice
 - Bugfix: Preview of external journal abbreviation list now displays the correct list
 - Fixed [#223](https://github.com/JabRef/jabref/issues/223): Window is displayed in visible area even when having multiple screens
 - Localization tweaks: "can not" -> "cannot" and "file name" -> "filename"
 - Fixed: When reconfiguring the BibTeX key generator, changes are applied instantly without requiring a restart of JabRef
 - Fixed [#250](https://github.com/JabRef/jabref/issues/250): No hard line breaks after 70 chars in serialized JabRef meta data
 - Fixed [bug 1296](https://sourceforge.net/p/jabref/bugs/1296/): External links in the help open in the standard browser
 - Fixed behavior of opening files: If an existing database is opened, it is focused now instead of opening it twice.

### Removed
 - Entry type 'Other' is not selectable anymore as it is no real entry type. Will be converted to 'Misc'.
 - BREAKING: Remove plugin functionality.
 - The key bindings for searching specific databases are removed
 - Remove option to toggle native file dialog on mac by making JabRef always use native file dialogs on mac
 - Remove options to set PDF and PS directories per .bib database as the general options have also been deleted.
 - Remove option to disable renaming in FileChooser dialogs.
 - Remove option to hide the BibTeX Code tab in the entry editor.
 - Remove option to set a custom icon for the external file types. This is not possible anymore with the new icon font.
 - Remove legacy options to sync files in the "pdf" or "ps" field
 - Remove button to merge entries and keep the old ones.
 - Remove non-compact rank symbols in favor of compact rank
 - Remove Mr.DLib support as MR.DLib will be shut down in 2015
 - Remove support for key bindings per external application by allowing only the key binding "push to application" for the currently selected external application.
 - Remove "edit preamble" from toolbar
 - Remove support to the move-to-SysTray action
 - Remove incremental search
 - Remove option to disable autocompleters for search and make this always one
 - Remove option to highlight matches and make this always one when not using regex or grammar-based search
 - Remove non-working web searches: JSTOR and Sciencedirect (planned to be fixed for the next release)
 - Remove option Tools -> Open PDF or PS which is replaced by Tools -> Open File

## 2.80 – never released

Version 2.80 was intended as intermediate step to JabRef 3.0.
Since much functionality has changed during development, a release of this version was skipped.

## 2.11

The changelog of 2.11 and versions before is maintained as [text file](https://github.com/JabRef/jabref/blob/v2.11.1/CHANGELOG) in the [v2.11.1 tag](https://github.com/JabRef/jabref/tree/v2.11.1).

[unreleased]: https://github.com/JabRef/jabref/compare/v4.0-beta2...HEAD
[4.0-beta2]: https://github.com/JabRef/jabref/compare/v4.0-beta...v4.0-beta2
[4.0-beta]: https://github.com/JabRef/jabref/compare/v3.8.2...v4.0-beta
[3.8.2]: https://github.com/JabRef/jabref/compare/v3.8.1...v3.8.2
[3.8.1]: https://github.com/JabRef/jabref/compare/v3.8...v3.8.1
[3.8]: https://github.com/JabRef/jabref/compare/v3.7...v3.8
[3.7]: https://github.com/JabRef/jabref/compare/v3.6...v3.7
[3.6]: https://github.com/JabRef/jabref/compare/v3.5...v3.6
[3.5]: https://github.com/JabRef/jabref/compare/v3.4...v3.5
[3.4]: https://github.com/JabRef/jabref/compare/v3.3...v3.4
[3.3]: https://github.com/JabRef/jabref/compare/v3.2...v3.3
[3.2]: https://github.com/JabRef/jabref/compare/v3.1...v3.2
[3.1]: https://github.com/JabRef/jabref/compare/v3.0...v3.1
[3.0]: https://github.com/JabRef/jabref/compare/v2.11.1...v3.0
[dev_2.11]: https://github.com/JabRef/jabref/compare/v2.11.1...dev_2.11
[2.11.1]: https://github.com/JabRef/jabref/compare/v2.11...v2.11.1
[JavaFX]: https://en.wikipedia.org/wiki/JavaFX<|MERGE_RESOLUTION|>--- conflicted
+++ resolved
@@ -32,11 +32,8 @@
 - We fixed an issue where changes in the source tab were not stored when selecting a new entry. [#3086](https://github.com/JabRef/jabref/issues/3086)
 - We fixed an issue where the other tab was not updated when fields where changed in the source tab. [#3063](https://github.com/JabRef/jabref/issues/3063)
 - We fixed an issue where the source tab was not updated after fetching data by DOI. [#3103](https://github.com/JabRef/jabref/issues/3103)
-<<<<<<< HEAD
 - We fixed an issue where the move to group operation did not remove the entry from other groups [#3101](https://github.com/JabRef/jabref/issues/3101)
-=======
-
->>>>>>> 455965e9
+
 ### Removed
 
 
