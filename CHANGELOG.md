--- conflicted
+++ resolved
@@ -63,9 +63,7 @@
 - We fixed an issue where JabRef switched to discrete graphics under macOS [#5935](https://github.com/JabRef/jabref/issues/5935)
 - We fixed an issue where the Preferences entry preview will be unexpected modified leads to Value too long exception [#6198](https://github.com/JabRef/jabref/issues/6198)
 - We fixed an issue where custom jstyles for Open/LibreOffice would only be valid if a layout line for the entry type `default` was at the end of the layout section [#6303](https://github.com/JabRef/jabref/issues/6303)
-<<<<<<< HEAD
-- We fixed an issue where a new entry is not shown in the library if a filter is active [#6297](https://github.com/JabRef/jabref/issues/6297)
-=======
+- We fixed an issue where a new entry is not shown in the library if a search is active [#6297](https://github.com/JabRef/jabref/issues/6297)
 - We fixed an issue where long directory names created from patterns could create an exception. [#3915](https://github.com/JabRef/jabref/issues/3915)
 - We fixed an issue where sort on numeric cases was broken. [#6349](https://github.com/JabRef/jabref/issues/6349)
 - We fixed an issue where year and month fields were not cleared when converting to biblatex [#6224](https://github.com/JabRef/jabref/issues/6224)
@@ -74,7 +72,6 @@
 - We fixed an issue where brackets in regular expressions were not working. [6469](https://github.com/JabRef/jabref/pull/6469)
 - We fixed an issue where LaTeX citations for specific commands (\autocites) of biblatex-mla were not recognized. [#6476](https://github.com/JabRef/jabref/issues/6476)
 - We fixed an issue where drag and drop was not working on empty database. [#6487](https://github.com/JabRef/jabref/issues/6487)
->>>>>>> ef2a31c9
 
 ### Removed
 
