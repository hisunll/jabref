# Changelog

All notable changes to this project will be documented in this file.
The format is based on [Keep a Changelog](https://keepachangelog.com/en/1.0.0/).
We refer to [GitHub issues](https://github.com/JabRef/jabref/issues) by using `#NUM`.
In case, there is no issue present, the pull request implementing the feature is linked.

Note that this project **does not** adhere to [Semantic Versioning](http://semver.org/).

## [Unreleased]

### Added






### Changed






### Fixed






### Removed







## [5.9] - 2023-01-06

### Added

- We added a dropdown menu to let users change the library they want to import into during import. [#6177](https://github.com/JabRef/jabref/issues/6177)
- We added the possibility to add/remove a preview style from the selected list using a double click. [#9490](https://github.com/JabRef/jabref/issues/9490)
- We added the option to define fields as "multine" directly in the custom entry types dialog. [#6448](https://github.com/JabRef/jabref/issues/6448)
<<<<<<< HEAD
- We added a field showing the BibTeX/biblatex source for added and deleted entries in the "External Changes Resolver" dialog. [#9509](https://github.com/JabRef/jabref/issues/9509)
=======
>>>>>>> 2d0e29eb

### Changed

- We changed database structure: in MySQL/MariaDB we renamed tables by adding a `JABREF_` prefix, and in PGSQL we moved tables in `jabref` schema. We added `VersionDBStructure` variable in `METADATA` table to indicate current version of structure, this variable is needed for automatic migration. [#9312](https://github.com/JabRef/jabref/issues/9312)
- We moved some preferences options to a new tab in the preferences dialog. [#9442](https://github.com/JabRef/jabref/pull/9308)
- We renamed "Medline abbreviation" to "dotless abbreviation". [#9504](https://github.com/JabRef/jabref/pull/9504)
- We now have more "dots" in the offered journal abbreviations. [#9504](https://github.com/JabRef/jabref/pull/9504)
- We now disable the button "Full text search" in the Searchbar by default [#9527](https://github.com/JabRef/jabref/pull/9527)

### Fixed

- The tab "deprecated fields" is shown in biblatex-mode only. [#7757](https://github.com/JabRef/jabref/issues/7757)
- In case a journal name of an IEEE journal is abbreviated, the "normal" abbreviation is used - and not the one of the IEEE BibTeX strings. [abbrv#91](https://github.com/JabRef/abbrv.jabref.org/issues/91)
- We fixed a performance issue when loading large lists of custom journal abbreviations. [#8928](https://github.com/JabRef/jabref/issues/8928)
- We fixed an issue where the last opened libraries were not remembered when a new unsaved library was open as well. [#9190](https://github.com/JabRef/jabref/issues/9190)
- We fixed an issue where no context menu for the group "All entries" was present. [forum#3682](https://discourse.jabref.org/t/how-sort-groups-a-z-not-subgroups/3682)
- We fixed an issue where extra curly braces in some fields would trigger an exception when selecting the entry or doing an integrity check. [#9475](https://github.com/JabRef/jabref/issues/9475), [#9503](https://github.com/JabRef/jabref/issues/9503)
- We fixed an issue where entering a date in the format "YYYY/MM" in the entry editor date field caused an exception. [#9492](https://github.com/JabRef/jabref/issues/9492)
- For portable versions, the `.deb` file now works on plain debian again. [#9472](https://github.com/JabRef/jabref/issues/9472)
- We fixed an issue where the download of linked online files failed after an import of entries for certain urls. [#9518](https://github.com/JabRef/jabref/issues/9518)
- We fixed an issue where an exception occured when manually downloading a file from an URL in the entry editor. [#9521](https://github.com/JabRef/jabref/issues/9521)

## [5.8] - 2022-12-18

### Added

- We integrated a new three-way merge UI for merging entries in the Entries Merger Dialog, the Duplicate Resolver Dialog, the Entry Importer Dialog, and the External Changes Resolver Dialog. [#8945](https://github.com/JabRef/jabref/pull/8945)
- We added the ability to merge groups, keywords, comments and files when merging entries. [#9022](https://github.com/JabRef/jabref/pull/9022)
- We added a warning message next to the authors field in the merge dialog to warn users when the authors are the same but formatted differently. [#8745](https://github.com/JabRef/jabref/issues/8745)
- The default file directory of a library is used as default directory for [unlinked file lookup](https://docs.jabref.org/collect/findunlinkedfiles#link-the-pdfs-to-your-bib-library). [koppor#546](https://github.com/koppor/jabref/issues/546)
- The properties of an existing systematic literature review (SLR) can be edited. [koppor#604](https://github.com/koppor/jabref/issues/604)
- An systematic literature review (SLR) can now be started from the SLR itself. [#9131](https://github.com/JabRef/jabref/pull/9131), [koppor#601](https://github.com/koppor/jabref/issues/601)
- On startup, JabRef notifies the user if there were parsing errors during opening.
- We added support for the field `fjournal` (in `@article`) for abbreviation and unabbreviation functionalities. [#321](https://github.com/JabRef/jabref/pull/321)
- In case a backup is found, the filename of the backup is shown and one can navigate to the file. [#9311](https://github.com/JabRef/jabref/pull/9311)
- We added support for the Ukrainian and Arabic languages. [#9236](https://github.com/JabRef/jabref/pull/9236), [#9243](https://github.com/JabRef/jabref/pull/9243)

### Changed

- We improved the Citavi Importer to also import so called Knowledge-items into the field `comment` of the corresponding entry [#9025](https://github.com/JabRef/jabref/issues/9025)
- We modified the change case sub-menus and their corresponding tips (displayed when you stay long over the menu) to properly reflect exemplified cases. [#9339](https://github.com/Jabref/jabref/issues/9339)
- We call backup files `.bak` and temporary writing files now `.sav`.
- JabRef keeps 10 older versions of a `.bib` file in the [user data dir](https://github.com/harawata/appdirs#supported-directories) (instead of a single `.sav` (now: `.bak`) file in the directory of the `.bib` file)
- We improved the External Changes Resolver dialog to be more usaable. [#9021](https://github.com/JabRef/jabref/pull/9021)
- We simplified the actions to fast-resolve duplicates to 'Keep Left', 'Keep Right', 'Keep Both' and 'Keep Merged'. [#9056](https://github.com/JabRef/jabref/issues/9056)
- The fallback directory of the file folder now is the general file directory. In case there was a directory configured for a library and this directory was not found, JabRef placed the PDF next to the .bib file and not into the general file directory.
- The global default directory for storing PDFs is now the documents folder in the user's home.
- When adding or editing a subgroup it is placed w.r.t. to alphabetical ordering rather than at the end. [koppor#577](https://github.com/koppor/jabref/issues/577)
- Groups context menu now shows appropriate options depending on number of subgroups. [koppor#579](https://github.com/koppor/jabref/issues/579)
- We modified the "Delete file" dialog and added the full file path to the dialog text. The file path in the title was changed to file name only. [koppor#534](https://github.com/koppor/jabref/issues/534)
- Download from URL now automatically fills with URL from clipboard. [koppor#535](https://github.com/koppor/jabref/issues/535)
- We added HTML and Markdown files to Find Unlinked Files and removed BibTeX. [koppor#547](https://github.com/koppor/jabref/issues/547)
- ArXiv fetcher now retrieves additional data from related DOIs (both ArXiv and user-assigned). [#9170](https://github.com/JabRef/jabref/pull/9170)
- We modified the Directory of Open Access Books (DOAB) fetcher so that it will now also fetch the ISBN when possible. [#8708](https://github.com/JabRef/jabref/issues/8708)
- Genres are now mapped correctly to entry types when importing MODS files. [#9185](https://github.com/JabRef/jabref/issues/9185)
- We changed the button label from "Return to JabRef" to "Return to library" to better indicate the purpose of the action.
- We changed the color of found text from red to high-contrast colors (background: yellow; font color: purple). [koppor#552](https://github.com/koppor/jabref/issues/552)
- We fixed an issue where the wrong icon for a successful import of a bib entry was shown. [#9308](https://github.com/JabRef/jabref/pull/9308)
- We changed the messages after importing unlinked local files to past tense. [koppor#548](https://github.com/koppor/jabref/issues/548)
- We fixed an issue where the wrong icon for a successful import of a bib entry was shown [#9308](https://github.com/JabRef/jabref/pull/9308)
- In the context of the [Cleanup dialog](https://docs.jabref.org/finding-sorting-and-cleaning-entries/cleanupentries) we changed the text of the conversion of BibTeX to biblatex (and vice versa) to make it more clear. [koppor#545](https://github.com/koppor/jabref/issues/545)
- We removed wrapping of string constants when writing to a `.bib` file.
- In the context of a systematic literature review (SLR), a user can now add arbitrary data into `study.yml`. JabRef just ignores this data. [#9124](https://github.com/JabRef/jabref/pull/9124)
- In the context of a systematic literature review (SLR), we reworked the "Define study" parameters dialog. [#9123](https://github.com/JabRef/jabref/pull/9123)
- We upgraded to Lucene 9.4 for the fulltext search. The search index will be rebuild. [#9213](https://github.com/JabRef/jabref/pull/9213)
- We disabled the "change case" menu for empty fields. [#9214](https://github.com/JabRef/jabref/issues/9214)
- We disabled the conversion menu for empty fields. [#9200](https://github.com/JabRef/jabref/issues/9200)

### Fixed

- We fixed an issue where applied save actions on saving the library file would lead to the dialog "The library has been modified by another program" popping up. [#4877](https://github.com/JabRef/jabref/issues/4877)
- We fixed issues with save actions not correctly loaded when opening the library. [#9122](https://github.com/JabRef/jabref/pull/9122)
- We fixed the behavior of "Discard changes" when reopening a modified library. [#9361](https://github.com/JabRef/jabref/issues/9361)
- We fixed several bugs regarding the manual and the autosave of library files that could lead to exceptions. [#9067](https://github.com/JabRef/jabref/pull/9067), [#8448](https://github.com/JabRef/jabref/issues/8484), [#8746](https://github.com/JabRef/jabref/issues/8746), [#6684](https://github.com/JabRef/jabref/issues/6684), [#6644](https://github.com/JabRef/jabref/issues/6644), [#6102](https://github.com/JabRef/jabref/issues/6102), [#6002](https://github.com/JabRef/jabref/issues/6000)
- We fixed an issue where pdfs were re-indexed on each startup. [#9166](https://github.com/JabRef/jabref/pull/9166)
- We fixed an issue when using an unsafe character in the citation key, the auto-linking feature fails to link files. [#9267](https://github.com/JabRef/jabref/issues/9267)
- We fixed an issue where a message about changed metadata would occur on saving although nothing changed. [#9159](https://github.com/JabRef/jabref/issues/9159)
- We fixed an issue where the possibility to generate a subdatabase from an aux file was writing empty files when called from the commandline. [#9115](https://github.com/JabRef/jabref/issues/9115), [forum#3516](https://discourse.jabref.org/t/export-subdatabase-from-aux-file-on-macos-command-line/3516)
- We fixed an issue where author names with tilde accents (for example ñ) were marked as "Names are not in the standard BibTeX format". [#8071](https://github.com/JabRef/jabref/issues/8071)
- We fixed an issue where capitalize didn't capitalize words after hyphen characters. [#9157](https://github.com/JabRef/jabref/issues/9157)
- We fixed an issue where title case didn't capitalize words after en-dash characters and skip capitalization of conjunctions that comes after en-dash characters. [#9068](https://github.com/JabRef/jabref/pull/9068),[#9142](https://github.com/JabRef/jabref/pull/9142)
- We fixed an issue with the message that is displayed when fetcher returns an empty list of entries for given query. [#9195](https://github.com/JabRef/jabref/issues/9195)
- We fixed an issue where editing entry's "date" field in library mode "biblatex" causes an uncaught exception. [#8747](https://github.com/JabRef/jabref/issues/8747)
- We fixed an issue where importing from XMP would fail for certain PDFs. [#9383](https://github.com/JabRef/jabref/issues/9383)
- We fixed an issue that JabRef displayed the wrong group tree after loading. [koppor#637](https://github.com/koppor/jabref/issues/637)
- We fixed that sorting of entries in the maintable by special fields is updated immediately. [#9334](https://github.com/JabRef/jabref/issues/9334)
- We fixed the display of issue, number, eid and pages fields in the entry preview. [#8607](https://github.com/JabRef/jabref/pull/8607), [#8372](https://github.com/JabRef/jabref/issues/8372), [Koppor#514](https://github.com/koppor/jabref/issues/514), [forum#2390](https://discourse.jabref.org/t/unable-to-edit-my-bibtex-file-that-i-used-before-vers-5-1/2390), [forum#3462](https://discourse.jabref.org/t/jabref-5-6-need-help-with-export-from-jabref-to-microsoft-word-entry-preview-of-apa-7-not-rendering-correctly/3462)
- We fixed the page ranges checker to detect article numbers in the pages field (used at [Check Integrity](https://docs.jabref.org/finding-sorting-and-cleaning-entries/checkintegrity)). [#8607](https://github.com/JabRef/jabref/pull/8607)
- The [HtmlToLaTeXFormatter](https://docs.jabref.org/finding-sorting-and-cleaning-entries/saveactions#html-to-latex) keeps single `<` characters.
- We fixed a performance regression when opening large libraries. [#9041](https://github.com/JabRef/jabref/issues/9041)
- We fixed a bug where spaces are trimmed when highlighting differences in the Entries merge dialog. [koppor#371](https://github.com/koppor/jabref/issues/371)
- We fixed some visual glitches with the linked files editor field in the entry editor and increased its height. [#8823](https://github.com/JabRef/jabref/issues/8823)
- We fixed some visual inconsistencies (round corners of highlighted buttons). [#8806](https://github.com/JabRef/jabref/issues/8806)
- We fixed an issue where JabRef would not exit when a connection to a LibreOffice document was established previously and the document is still open. [#9075](https://github.com/JabRef/jabref/issues/9075)
- We fixed an issue about selecting the save order in the preferences. [#9175](https://github.com/JabRef/jabref/issues/9147)
- We fixed an issue where an exception when fetching a DOI was not logged correctly. [koppor#627](https://github.com/koppor/jabref/issues/627)
- We fixed an issue where a user could not open an attached file in a new unsaved library. [#9386](https://github.com/JabRef/jabref/issues/9386)
- We fixed a typo within a connection error message. [koppor#625](https://github.com/koppor/jabref/issues/625)
- We fixed an issue where journal abbreviations would not abbreviate journal titles with escaped ampersands (\\&). [#8948](https://github.com/JabRef/jabref/issues/8948)
- We fixed the readability of the file field in the dark theme. [#9340](https://github.com/JabRef/jabref/issues/9340)
- We fixed an issue where the 'close dialog' key binding was not closing the Preferences dialog. [#8888](https://github.com/jabref/jabref/issues/8888)
- We fixed an issue where a known journal's medline/dot-less abbreviation does not switch to the full name. [#9370](https://github.com/JabRef/jabref/issues/9370)
- We fixed an issue where hitting enter on the search field within the preferences dialog closed the dialog. [koppor#630](https://github.com/koppor/jabref/issues/630)
- We fixed the "Cleanup entries" dialog is partially visible. [#9223](https://github.com/JabRef/jabref/issues/9223)
- We fixed an issue where font size preferences did not apply correctly to preference dialog window and the menu bar. [#8386](https://github.com/JabRef/jabref/issues/8386) and [#9279](https://github.com/JabRef/jabref/issues/9279)
- We fixed the display of the "Customize Entry Types" dialog title. [#9198](https://github.com/JabRef/jabref/issues/9198)
- We fixed an issue where the CSS styles are missing in some dialogs. [#9150](https://github.com/JabRef/jabref/pull/9150)
- We fixed an issue where controls in the preferences dialog could outgrow the window. [#9017](https://github.com/JabRef/jabref/issues/9017)

### Removed

- We removed "last-search-date" from the systematic literature review feature, because the last-search-date can be deducted from the git logs. [#9116](https://github.com/JabRef/jabref/pull/9116)
- We removed the [CiteseerX](https://docs.jabref.org/collect/import-using-online-bibliographic-database#citeseerx) fetcher, because the API used by JabRef is sundowned. [#9466](https://github.com/JabRef/jabref/pull/9466)

## [5.7] - 2022-08-05

### Added

- We added a fetcher for [Biodiversity Heritage Library](https://www.biodiversitylibrary.org/). [8539](https://github.com/JabRef/jabref/issues/8539)
- We added support for multiple messages in the snackbar. [#7340](https://github.com/JabRef/jabref/issues/7340)
- We added an extra option in the 'Find Unlinked Files' dialog view to ignore unnecessary files like Thumbs.db, DS_Store, etc. [koppor#373](https://github.com/koppor/jabref/issues/373)
- JabRef now writes log files. Linux: `$home/.cache/jabref/logs/version`, Windows: `%APPDATA%\..\Local\harawata\jabref\version\logs`, Mac: `Users/.../Library/Logs/jabref/version`
- We added an importer for Citavi backup files, support ".ctv5bak" and ".ctv6bak" file formats. [#8322](https://github.com/JabRef/jabref/issues/8322)
- We added a feature to drag selected entries and drop them to other opened inactive library tabs [koppor521](https://github.com/koppor/jabref/issues/521).
- We added support for the [biblatex-apa](https://github.com/plk/biblatex-apa) legal entry types `Legislation`, `Legadminmaterial`, `Jurisdiction`, `Constitution` and `Legal` [#8931](https://github.com/JabRef/jabref/issues/8931)

### Changed

- The file column in the main table now shows the corresponding defined icon for the linked file [8930](https://github.com/JabRef/jabref/issues/8930).
- We improved the color of the selected entries and the color of the summary in the Import Entries Dialog in the dark theme. [#7927](https://github.com/JabRef/jabref/issues/7927)
- We upgraded to Lucene 9.2 for the fulltext search.
  Thus, the now created search index cannot be read from older versions of JabRef anylonger.
  ⚠️ JabRef will recreate the index in a new folder for new files and this will take a long time for a huge library.
  Moreover, switching back and forth JabRef versions and meanwhile adding PDFs also requires rebuilding the index now and then.
  [#8868](https://github.com/JabRef/jabref/pull/8868)
- We improved the Latex2Unicode conversion [#8639](https://github.com/JabRef/jabref/pull/8639)
- Writing BibTeX data into a PDF (XMP) removes braces. [#8452](https://github.com/JabRef/jabref/issues/8452)
- Writing BibTeX data into a PDF (XMP) does not write the `file` field.
- Writing BibTeX data into a PDF (XMP) considers the configured keyword separator (and does not use "," as default any more)
- The Medline/Pubmed search now also supports the [default fields and operators for searching](https://docs.jabref.org/collect/import-using-online-bibliographic-database#search-syntax). [forum#3554](https://discourse.jabref.org/t/native-pubmed-search/3354)
- We improved group expansion arrow that prevent it from activating group when expanding or collapsing. [#7982](https://github.com/JabRef/jabref/issues/7982), [#3176](https://github.com/JabRef/jabref/issues/3176)
- When configured SSL certificates changed, JabRef warns the user to restart to apply the configuration.
- We improved the appearances and logic of the "Manage field names & content" dialog, and renamed it to "Automatic field editor". [#6536](https://github.com/JabRef/jabref/issues/6536)
- We improved the message explaining the options when modifying an automatic keyword group [#8911](https://github.com/JabRef/jabref/issues/8911)
- We moved the preferences option "Warn about duplicates on import" option from the tab "File" to the tab "Import and Export". [koppor#570](https://github.com/koppor/jabref/issues/570)
- When JabRef encounters `% Encoding: UTF-8` header, it is kept during writing (and not removed). [#8964](https://github.com/JabRef/jabref/pull/8964)
- We replace characters which cannot be decoded using the specified encoding by a (probably another) valid character. This happens if JabRef detects the wrong charset (e.g., UTF-8 instead of Windows 1252). One can use the [Integrity Check](https://docs.jabref.org/finding-sorting-and-cleaning-entries/checkintegrity) to find those characters.

### Fixed

- We fixed an issue where linked fails containing parts of the main file directory could not be opened. [#8991](https://github.com/JabRef/jabref/issues/8991)
- Linked files with an absolute path can be opened again. [#8991](https://github.com/JabRef/jabref/issues/8991)
- We fixed an issue where the user could not rate an entry in the main table when an entry was not yet ranked. [#5842](https://github.com/JabRef/jabref/issues/5842)
- We fixed an issue that caused JabRef to sometimes open multiple instances when "Remote Operation" is enabled. [#8653](https://github.com/JabRef/jabref/issues/8653)
- We fixed an issue where linked files with the filetype "application/pdf" in an entry were not shown with the correct PDF-Icon in the main table [8930](https://github.com/JabRef/jabref/issues/8930)
- We fixed an issue where "open folder" for linked files did not open the folder and did not select the file unter certain Linux desktop environments [#8679](https://github.com/JabRef/jabref/issues/8679), [#8849](https://github.com/JabRef/jabref/issues/8849)
- We fixed an issue where the content of a big shared database library is not shown [#8788](https://github.com/JabRef/jabref/issues/8788)
- We fixed the unnecessary horizontal scroll bar in group panel [#8467](https://github.com/JabRef/jabref/issues/8467)
- We fixed an issue where the notification bar message, icon and actions appeared to be invisible. [#8761](https://github.com/JabRef/jabref/issues/8761)
- We fixed an issue where deprecated fields tab is shown when the fields don't contain any values. [#8396](https://github.com/JabRef/jabref/issues/8396)
- We fixed an issue where an exception for DOI search occurred when the DOI contained urlencoded characters. [#8787](https://github.com/JabRef/jabref/issues/8787)
- We fixed an issue which allow us to select and open identifiers from a popup list in the maintable [#8758](https://github.com/JabRef/jabref/issues/8758), [8802](https://github.com/JabRef/jabref/issues/8802)
- We fixed an issue where the escape button had no functionality within the "Filter groups" textfield. [koppor#562](https://github.com/koppor/jabref/issues/562)
- We fixed an issue where the exception that there are invalid characters in filename. [#8786](https://github.com/JabRef/jabref/issues/8786)
- When the proxy configuration removed the proxy user/password, this change is applied immediately.
- We fixed an issue where removing several groups deletes only one of them. [#8390](https://github.com/JabRef/jabref/issues/8390)
- We fixed an issue where the Sidepane (groups, web search and open office) width is not remembered after restarting JabRef. [#8907](https://github.com/JabRef/jabref/issues/8907)
- We fixed a bug where switching between themes will cause an error/exception. [#8939](https://github.com/JabRef/jabref/pull/8939)
- We fixed a bug where files that were deleted in the source bibtex file were kept in the index. [#8962](https://github.com/JabRef/jabref/pull/8962)
- We fixed "Error while sending to JabRef" when the browser extension interacts with JabRef. [JabRef-Browser-Extension#479](https://github.com/JabRef/JabRef-Browser-Extension/issues/479)
- We fixed a bug where updating group view mode (intersection or union) requires re-selecting groups to take effect. [#6998](https://github.com/JabRef/jabref/issues/6998)
- We fixed a bug that prevented external group metadata changes from being merged. [#8873](https://github.com/JabRef/jabref/issues/8873)
- We fixed the shared database opening dialog to remember autosave folder and tick. [#7516](https://github.com/JabRef/jabref/issues/7516)
- We fixed an issue where name formatter could not be saved. [#9120](https://github.com/JabRef/jabref/issues/9120)

### Removed

- We removed the social media buttons for our Twitter and Facebook pages. [#8774](https://github.com/JabRef/jabref/issues/8774)

## [5.6] - 2022-04-25

### Added

- We enabled the user to customize the API Key for some fetchers. [#6877](https://github.com/JabRef/jabref/issues/6877)
- We added an extra option when right-clicking an entry in the Entry List to copy either the DOI or the DOI url.
- We added a fetcher for [Directory of Open Access Books (DOAB)](https://doabooks.org/) [8576](https://github.com/JabRef/jabref/issues/8576)
- We added an extra option to ask the user whether they want to open to reveal the folder holding the saved file with the file selected. [#8195](https://github.com/JabRef/jabref/issues/8195)
- We added a new section to network preferences to allow using custom SSL certificates. [#8126](https://github.com/JabRef/jabref/issues/8126)
- We improved the version check to take also beta version into account and now redirect to the right changelog for the version.
- We added two new web and fulltext fetchers: SemanticScholar and ResearchGate.
- We added notifications on success and failure when writing metadata to a PDF-file. [#8276](https://github.com/JabRef/jabref/issues/8276)
- We added a cleanup action that escapes `$` (by adding a backslash in front). [#8673](https://github.com/JabRef/jabref/issues/8673)

### Changed

- We upgraded to Lucene 9.1 for the fulltext search.
  Thus, the now created search index cannot be read from older versions of JabRef any longer.
  ⚠️ JabRef will recreate the index in a new folder for new files and this will take a long time for a huge library.
  Moreover, switching back and forth JabRef versions and meanwhile adding PDFs also requires rebuilding the index now and then.
  [#8362](https://github.com/JabRef/jabref/pull/8362)
- We changed the list of CSL styles to those that support formatting bibliographies. [#8421](https://github.com/JabRef/jabref/issues/8421) [citeproc-java#116](https://github.com/michel-kraemer/citeproc-java/issues/116)
- The CSL preview styles now also support displaying data from cross references entries that are linked via the `crossref` field. [#7378](https://github.com/JabRef/jabref/issues/7378)
- We made the Search button in Web Search wider. We also skewed the panel titles to the left. [#8397](https://github.com/JabRef/jabref/issues/8397)
- We introduced a preference to disable fulltext indexing. [#8468](https://github.com/JabRef/jabref/issues/8468)
- When exporting entries, the encoding is always UTF-8.
- When embedding BibTeX data into a PDF, the encoding is always UTF-8.
- We replaced the [OttoBib](https://en.wikipedia.org/wiki/OttoBib) fetcher by a fetcher by [OpenLibrary](https://openlibrary.org/dev/docs/api/books). [#8652](https://github.com/JabRef/jabref/issues/8652)
- We first fetch ISBN data from OpenLibrary, if nothing found, ebook.de is tried.
- We now only show a warning when exiting for tasks that will not be recovered automatically upon relaunch of JabRef. [#8468](https://github.com/JabRef/jabref/issues/8468)

### Fixed

- We fixed an issue where right clicking multiple entries and pressing "Change entry type" would only change one entry. [#8654](https://github.com/JabRef/jabref/issues/8654)
- We fixed an issue where it was no longer possible to add or delete multiple files in the `file` field in the entry editor. [#8659](https://github.com/JabRef/jabref/issues/8659)
- We fixed an issue where the author's lastname was not used for the citation key generation if it started with a lowercase letter. [#8601](https://github.com/JabRef/jabref/issues/8601)
- We fixed an issue where custom "Protected terms" files were missing after a restart of JabRef. [#8608](https://github.com/JabRef/jabref/issues/8608)
- We fixed an issue where JabRef could not start due to a missing directory for the fulltex index. [#8579](https://github.com/JabRef/jabref/issues/8579)
- We fixed an issue where long article numbers in the `pages` field would cause an exception and preventing the citation style to display. [#8381](https://github.com/JabRef/jabref/issues/8381), [citeproc-java](https://github.com/michel-kraemer/citeproc-java/issues/114)
- We fixed an issue where online links in the file field were not detected correctly and could produce an exception. [#8150](https://github.com/JabRef/jabref/issues/8510)
- We fixed an issue where an exception could occur when saving the preferences [#7614](https://github.com/JabRef/jabref/issues/7614)
- We fixed an issue where "Copy DOI url" in the right-click menu of the Entry List would just copy the DOI and not the DOI url. [#8389](https://github.com/JabRef/jabref/issues/8389)
- We fixed an issue where opening the console from the drop-down menu would cause an exception. [#8466](https://github.com/JabRef/jabref/issues/8466)
- We fixed an issue when reading non-UTF-8 encoded. When no encoding header is present, the encoding is now detected from the file content (and the preference option is disregarded). [#8417](https://github.com/JabRef/jabref/issues/8417)
- We fixed an issue where pasting a URL was replacing `+` signs by spaces making the URL unreachable. [#8448](https://github.com/JabRef/jabref/issues/8448)
- We fixed an issue where creating subsidiary files from aux files created with some versions of biblatex would produce incorrect results. [#8513](https://github.com/JabRef/jabref/issues/8513)
- We fixed an issue where opening the changelog from withing JabRef led to a 404 error. [#8563](https://github.com/JabRef/jabref/issues/8563)
- We fixed an issue where not all found unlinked local files were imported correctly due to some race condition. [#8444](https://github.com/JabRef/jabref/issues/8444)
- We fixed an issue where Merge entries dialog exceeds screen boundaries.
- We fixed an issue where the app lags when selecting an entry after a fresh start. [#8446](https://github.com/JabRef/jabref/issues/8446)
- We fixed an issue where no citationkey was generated on import, pasting a doi or an entry on the main table. [8406](https://github.com/JabRef/jabref/issues/8406), [koppor#553](https://github.com/koppor/jabref/issues/553)
- We fixed an issue where accent search does not perform consistently. [#6815](https://github.com/JabRef/jabref/issues/6815)
- We fixed an issue where the incorrect entry was selected when "New Article" is pressed while search filters are active. [#8674](https://github.com/JabRef/jabref/issues/8674)
- We fixed an issue where "Write BibTeXEntry metadata to PDF" button remains enabled while writing to PDF is in-progress. [#8691](https://github.com/JabRef/jabref/issues/8691)

### Removed

- We removed the option to copy CSL Citation styles data as `XSL_FO`, `ASCIIDOC`, and `RTF` as these have not been working since a long time and are no longer supported in the external library used for processing the styles. [#7378](https://github.com/JabRef/jabref/issues/7378)
- We removed the option to configure the default encoding. The default encoding is now hard-coded to the modern UTF-8 encoding.

## [5.5] - 2022-01-17

### Changed

- We integrated the external file types dialog directly inside the preferences. [#8341](https://github.com/JabRef/jabref/pull/8341)
- We disabled the add group button color change after adding 10 new groups. [#8051](https://github.com/JabRef/jabref/issues/8051)
- We inverted the logic for resolving [BibTeX strings](https://docs.jabref.org/advanced/strings). This helps to keep `#` chars. By default String resolving is only activated for a couple of standard fields. The list of fields can be modified in the preferences. [#7010](https://github.com/JabRef/jabref/issues/7010), [#7102](https://github.com/JabRef/jabref/issues/7012), [#8303](https://github.com/JabRef/jabref/issues/8303)
- We moved the search box in preview preferences closer to the available citation styles list. [#8370](https://github.com/JabRef/jabref/pull/8370)
- Changing the preference to show the preview panel as a separate tab now has effect without restarting JabRef. [#8370](https://github.com/JabRef/jabref/pull/8370)
- We enabled switching themes in JabRef without the need to restart JabRef. [#7335](https://github.com/JabRef/jabref/pull/7335)
- We added support for the field `day`, `rights`, `coverage` and `language` when reading XMP data in Dublin Core format. [#8491](https://github.com/JabRef/jabref/issues/8491)

### Fixed

- We fixed an issue where the preferences for "Search and store files relative to library file location" where ignored when the "Main file directory" field was not empty [#8385](https://github.com/JabRef/jabref/issues/8385)
- We fixed an issue where `#`chars in certain fields would be interpreted as BibTeX strings [#7010](https://github.com/JabRef/jabref/issues/7010), [#7102](https://github.com/JabRef/jabref/issues/7012), [#8303](https://github.com/JabRef/jabref/issues/8303)
- We fixed an issue where the fulltext search on an empty library with no documents would lead to an exception [koppor#522](https://github.com/koppor/jabref/issues/522)
- We fixed an issue where clicking on "Accept changes" in the merge dialog would lead to an exception [forum#2418](https://discourse.jabref.org/t/the-library-has-been-modified-by-another-program/2418/8)
- We fixed an issue where clicking on headings in the entry preview could lead to an exception. [#8292](https://github.com/JabRef/jabref/issues/8292)
- We fixed an issue where IntegrityCheck used the system's character encoding instead of the one set by the library or in preferences [#8022](https://github.com/JabRef/jabref/issues/8022)
- We fixed an issue about empty metadata in library properties when called from the right click menu. [#8358](https://github.com/JabRef/jabref/issues/8358)
- We fixed an issue where someone could add a duplicate field in the customize entry type dialog. [#8194](https://github.com/JabRef/jabref/issues/8194)
- We fixed a typo in the library properties tab: "String constants". There, one can configure [BibTeX string constants](https://docs.jabref.org/advanced/strings).
- We fixed an issue when writing a non-UTF-8 encoded file: The header is written again. [#8417](https://github.com/JabRef/jabref/issues/8417)
- We fixed an issue where folder creation during systemic literature review failed due to an illegal fetcher name. [#8552](https://github.com/JabRef/jabref/pull/8552)

## [5.4] - 2021-12-20

### Added

- We added confirmation dialog when user wants to close a library where any empty entires are detected. [#8096](https://github.com/JabRef/jabref/issues/8096)
- We added import support for CFF files. [#7945](https://github.com/JabRef/jabref/issues/7945)
- We added the option to copy the DOI of an entry directly from the context menu copy submenu. [#7826](https://github.com/JabRef/jabref/issues/7826)
- We added a fulltext search feature. [#2838](https://github.com/JabRef/jabref/pull/2838)
- We improved the deduction of bib-entries from imported fulltext pdfs. [#7947](https://github.com/JabRef/jabref/pull/7947)
- We added unprotect_terms to the list of bracketed pattern modifiers [#7826](https://github.com/JabRef/jabref/pull/7960)
- We added a dialog that allows to parse metadata from linked pdfs. [#7929](https://github.com/JabRef/jabref/pull/7929)
- We added an icon picker in group edit dialog. [#6142](https://github.com/JabRef/jabref/issues/6142)
- We added a preference to Opt-In to JabRef's online metadata extraction service (Grobid) usage. [#8002](https://github.com/JabRef/jabref/pull/8002)
- We readded the possibility to display the search results of all databases ("Global Search"). It is shown in a separate window. [#4096](https://github.com/JabRef/jabref/issues/4096)
- We readded the possibility to keep the search string when switching tabs. It is implemented by a toggle button. [#4096](https://github.com/JabRef/jabref/issues/4096#issuecomment-575986882)
- We allowed the user to also preview the available citation styles in the preferences besides the selected ones [#8108](https://github.com/JabRef/jabref/issues/8108)
- We added an option to search the available citation styles by name in the preferences [#8108](https://github.com/JabRef/jabref/issues/8108)
- We added an option to generate bib-entries from ID through a popover in the toolbar. [#4183](https://github.com/JabRef/jabref/issues/4183)
- We added a menu option in the right click menu of the main table tabs to display the library properties. [#6527](https://github.com/JabRef/jabref/issues/6527)
- When a `.bib` file ("library") was saved successfully, a notification is shown

### Changed

- Local library settings may overwrite the setting "Search and store files relative to library file location" [#8179](https://github.com/JabRef/jabref/issues/8179)
- The option "Fit table horizontally on screen" in the "Entry table" preferences is now disabled by default [#8148](https://github.com/JabRef/jabref/pull/8148)
- We improved the preferences and descriptions in the "Linked files" preferences tab [#8148](https://github.com/JabRef/jabref/pull/8148)
- We slightly changed the layout of the Journal tab in the preferences for ui consistency. [#7937](https://github.com/JabRef/jabref/pull/7937)
- The JabRefHost on Windows now writes a temporary file and calls `-importToOpen` instead of passing the bibtex via `-importBibtex`. [#7374](https://github.com/JabRef/jabref/issues/7374), [JabRef Browser Ext #274](https://github.com/JabRef/JabRef-Browser-Extension/issues/274)
- We reordered some entries in the right-click menu of the main table. [#6099](https://github.com/JabRef/jabref/issues/6099)
- We merged the barely used ImportSettingsTab and the CustomizationTab in the preferences into one single tab and moved the option to allow Integers in Edition Fields in Bibtex-Mode to the EntryEditor tab. [#7849](https://github.com/JabRef/jabref/pull/7849)
- We moved the export order in the preferences from `File` to `Import and Export`. [#7935](https://github.com/JabRef/jabref/pull/7935)
- We reworked the export order in the preferences and the save order in the library preferences. You can now set more than three sort criteria in your library preferences. [#7935](https://github.com/JabRef/jabref/pull/7935)
- The metadata-to-pdf actions now also embeds the bibfile to the PDF. [#8037](https://github.com/JabRef/jabref/pull/8037)
- The snap was updated to use the core20 base and to use lzo compression for better startup performance [#8109](https://github.com/JabRef/jabref/pull/8109)
- We moved the union/intersection view button in the group sidepane to the left of the other controls. [#8202](https://github.com/JabRef/jabref/pull/8202)
- We improved the Drag and Drop behavior in the "Customize Entry Types" Dialog [#6338](https://github.com/JabRef/jabref/issues/6338)
- When determining the URL of an ArXiV eprint, the URL now points to the version [#8149](https://github.com/JabRef/jabref/pull/8149)
- We Included all standard fields with citation key when exporting to Old OpenOffice/LibreOffice Calc Format [#8176](https://github.com/JabRef/jabref/pull/8176)
- In case the database is encoded with `UTF8`, the `% Encoding` marker is not written anymore
- The written `.bib` file has the same line endings [#390](https://github.com/koppor/jabref/issues/390)
- The written `.bib` file always has a final line break
- The written `.bib` file keeps the newline separator of the loaded `.bib` file
- We present options to manually enter an article or return to the New Entry menu when the fetcher DOI fails to find an entry for an ID [#7870](https://github.com/JabRef/jabref/issues/7870)
- We trim white space and non-ASCII characters from DOI [#8127](https://github.com/JabRef/jabref/issues/8127)
- The duplicate checker now inspects other fields in case no difference in the required and optional fields are found.
- We reworked the library properties dialog and integrated the `Library > Preamble`, `Library > Citation key pattern` and `Library > String constants dialogs` [#8264](https://github.com/JabRef/jabref/pulls/8264)
- We improved the startup time of JabRef by switching from the logging library `log4j2` to `tinylog` [#8007](https://github.com/JabRef/jabref/issues/8007)

### Fixed

- We fixed an issue where an exception occurred when pasting an entry with a publication date-range of the form 1910/1917 [#7864](https://github.com/JabRef/jabref/issues/7864)
- We fixed an issue where an exception occured when a preview style was edited and afterwards another preview style selected. [#8280](https://github.com/JabRef/jabref/issues/8280)
- We fixed an issue where the actions to move a file to a directory were incorrectly disabled. [#7908](https://github.com/JabRef/jabref/issues/7908)
- We fixed an issue where an exception occurred when a linked online file was edited in the entry editor [#8008](https://github.com/JabRef/jabref/issues/8008)
- We fixed an issue when checking for a new version when JabRef is used behind a corporate proxy. [#7884](https://github.com/JabRef/jabref/issues/7884)
- We fixed some icons that were drawn in the wrong color when JabRef used a custom theme. [#7853](https://github.com/JabRef/jabref/issues/7853)
- We fixed an issue where the `Aux file` on `Edit group` doesn't support relative sub-directories path to import. [#7719](https://github.com/JabRef/jabref/issues/7719).
- We fixed an issue where it was impossible to add or modify groups. [#7912](https://github.com/JabRef/jabref/pull/793://github.com/JabRef/jabref/pull/7921)
- We fixed an issue about the visible side pane components being out of sync with the view menu. [#8115](https://github.com/JabRef/jabref/issues/8115)
- We fixed an issue where the side pane would not close when all its components were closed. [#8082](https://github.com/JabRef/jabref/issues/8082)
- We fixed an issue where exported entries from a Citavi bib containing URLs could not be imported [#7892](https://github.com/JabRef/jabref/issues/7882)
- We fixed an issue where the icons in the search bar had the same color, toggled as well as untoggled. [#8014](https://github.com/JabRef/jabref/pull/8014)
- We fixed an issue where typing an invalid UNC path into the "Main file directory" text field caused an error. [#8107](https://github.com/JabRef/jabref/issues/8107)
- We fixed an issue where "Open Folder" didn't select the file on macOS in Finder [#8130](https://github.com/JabRef/jabref/issues/8130)
- We fixed an issue where importing PDFs resulted in an uncaught exception [#8143](https://github.com/JabRef/jabref/issues/8143)
- We fixed "The library has been modified by another program" showing up when line breaks change [#4877](https://github.com/JabRef/jabref/issues/4877)
- The default directory of the "LaTeX Citations" tab is now the directory of the currently opened database (and not the directory chosen at the last open file dialog or the last database save) [koppor#538](https://github.com/koppor/jabref/issues/538)
- When writing a bib file, the `NegativeArraySizeException` should not occur [#8231](https://github.com/JabRef/jabref/issues/8231) [#8265](https://github.com/JabRef/jabref/issues/8265)
- We fixed an issue where some menu entries were available without entries selected. [#4795](https://github.com/JabRef/jabref/issues/4795)
- We fixed an issue where right-clicking on a tab and selecting close will close the focused tab even if it is not the tab we right-clicked [#8193](https://github.com/JabRef/jabref/pull/8193)
- We fixed an issue where selecting a citation style in the preferences would sometimes produce an exception [#7860](https://github.com/JabRef/jabref/issues/7860)
- We fixed an issue where an exception would occur when clicking on a DOI link in the preview pane [#7706](https://github.com/JabRef/jabref/issues/7706)
- We fixed an issue where XMP and embedded BibTeX export would not work [#8278](https://github.com/JabRef/jabref/issues/8278)
- We fixed an issue where the XMP and embedded BibTeX import of a file containing multiple schemas failed [#8278](https://github.com/JabRef/jabref/issues/8278)
- We fixed an issue where writing embedded BibTeX import fails due to write protection or bibtex already being present [#8332](https://github.com/JabRef/jabref/pull/8332)
- We fixed an issue where pdf-paths and the pdf-indexer could get out of sync [#8182](https://github.com/JabRef/jabref/issues/8182)
- We fixed an issue where Status-Logger error messages appeared during the startup of JabRef [#5475](https://github.com/JabRef/jabref/issues/5475)

### Removed

- We removed two orphaned preferences options [#8164](https://github.com/JabRef/jabref/pull/8164)
- We removed the functionality of the `--debug` commandline options. Use the java command line switch `-Dtinylog.level=debug` for debug output instead. [#8226](https://github.com/JabRef/jabref/pull/8226)

## [5.3] – 2021-07-05

### Added

- We added a progress counter to the title bar in Possible Duplicates dialog window. [#7366](https://github.com/JabRef/jabref/issues/7366)
- We added new "Customization" tab to the preferences which includes option to choose a custom address for DOI access. [#7337](https://github.com/JabRef/jabref/issues/7337)
- We added zbmath to the public databases from which the bibliographic information of an existing entry can be updated. [#7437](https://github.com/JabRef/jabref/issues/7437)
- We showed to the find Unlinked Files Dialog the date of the files' most recent modification. [#4652](https://github.com/JabRef/jabref/issues/4652)
- We added to the find Unlinked Files function a filter to show only files based on date of last modification (Last Year, Last Month, Last Week, Last Day). [#4652](https://github.com/JabRef/jabref/issues/4652)
- We added to the find Unlinked Files function a filter that sorts the files based on the date of last modification(Sort by Newest, Sort by Oldest First). [#4652](https://github.com/JabRef/jabref/issues/4652)
- We added the possibility to add a new entry via its zbMath ID (zbMATH can be chosen as ID type in the "Select entry type" window). [#7202](https://github.com/JabRef/jabref/issues/7202)
- We added the extension support and the external application support (For Texshow, Texmaker and LyX) to the flatpak [#7248](https://github.com/JabRef/jabref/pull/7248)
- We added some symbols and keybindings to the context menu in the entry editor. [#7268](https://github.com/JabRef/jabref/pull/7268)
- We added keybindings for setting and clearing the read status. [#7264](https://github.com/JabRef/jabref/issues/7264)
- We added two new fields to track the creation and most recent modification date and time for each entry. [koppor#130](https://github.com/koppor/jabref/issues/130)
- We added a feature that allows the user to copy highlighted text in the preview window. [#6962](https://github.com/JabRef/jabref/issues/6962)
- We added a feature that allows you to create new BibEntry via paste arxivId [#2292](https://github.com/JabRef/jabref/issues/2292)
- We added support for conducting automated and systematic literature search across libraries and git support for persistence [#369](https://github.com/koppor/jabref/issues/369)
- We added a add group functionality at the bottom of the side pane. [#4682](https://github.com/JabRef/jabref/issues/4682)
- We added a feature that allows the user to choose whether to trust the target site when unable to find a valid certification path from the file download site. [#7616](https://github.com/JabRef/jabref/issues/7616)
- We added a feature that allows the user to open all linked files of multiple selected entries by "Open file" option. [#6966](https://github.com/JabRef/jabref/issues/6966)
- We added a keybinding preset for new entries. [#7705](https://github.com/JabRef/jabref/issues/7705)
- We added a select all button for the library import function. [#7786](https://github.com/JabRef/jabref/issues/7786)
- We added a search feature for journal abbreviations. [#7804](https://github.com/JabRef/jabref/pull/7804)
- We added auto-key-generation progress to the background task list. [#7267](https://github.com/JabRef/jabref/issues/72)
- We added the option to write XMP metadata to pdfs from the CLI. [7814](https://github.com/JabRef/jabref/pull/7814)

### Changed

- The export to MS Office XML now exports the author field as `Inventor` if the bibtex entry type is `patent` [#7830](https://github.com/JabRef/jabref/issues/7830)
- We changed the EndNote importer to import the field `label` to the corresponding bibtex field `endnote-label` [forum#2734](https://discourse.jabref.org/t/importing-endnote-label-field-to-jabref-from-xml-file/2734)
- The keywords added via "Manage content selectors" are now displayed in alphabetical order. [#3791](https://github.com/JabRef/jabref/issues/3791)
- We improved the "Find unlinked files" dialog to show import results for each file. [#7209](https://github.com/JabRef/jabref/pull/7209)
- The content of the field `timestamp` is migrated to `creationdate`. In case one configured "udpate timestampe", it is migrated to `modificationdate`. [koppor#130](https://github.com/koppor/jabref/issues/130)
- The JabRef specific meta-data content in the main field such as priorities (prio1, prio2, ...) are migrated to their respective fields. They are removed from the keywords. [#6840](https://github.com/jabref/jabref/issues/6840)
- We fixed an issue where groups generated from authors' last names did not include all entries of the authors' [#5833](https://github.com/JabRef/jabref/issues/5833)
- The export to MS Office XML now uses the month name for the field `MonthAcessed` instead of the two digit number [#7354](https://github.com/JabRef/jabref/issues/7354)
- We included some standalone dialogs from the options menu in the main preference dialog and fixed some visual issues in the preferences dialog. [#7384](https://github.com/JabRef/jabref/pull/7384)
- We improved the linking of the `python3` interpreter via the shebang to dynamically use the systems default Python. Related to [JabRef-Browser-Extension #177](https://github.com/JabRef/JabRef-Browser-Extension/issues/177)
- Automatically found pdf files now have the linking button to the far left and uses a link icon with a plus instead of a briefcase. The file name also has lowered opacity(70%) until added. [#3607](https://github.com/JabRef/jabref/issues/3607)
- We simplified the select entry type form by splitting it into two parts ("Recommended" and "Others") based on internal usage data. [#6730](https://github.com/JabRef/jabref/issues/6730)
- We improved the submenu list by merging the'Remove group' having two options, with or without subgroups. [#4682](https://github.com/JabRef/jabref/issues/4682)
- The export to MS Office XML now uses the month name for the field `Month` instead of the two digit number [forum#2685](https://discourse.jabref.org/t/export-month-as-text-not-number/2685)
- We reintroduced missing default keybindings for new entries. [#7346](https://github.com/JabRef/jabref/issues/7346) [#7439](https://github.com/JabRef/jabref/issues/7439)
- Lists of available fields are now sorted alphabetically. [#7716](https://github.com/JabRef/jabref/issues/7716)
- The tooltip of the search field explaining the search is always shown. [#7279](https://github.com/JabRef/jabref/pull/7279)
- We rewrote the ACM fetcher to adapt to the new interface. [#5804](https://github.com/JabRef/jabref/issues/5804)
- We moved the select/collapse buttons in the unlinked files dialog into a context menu. [#7383](https://github.com/JabRef/jabref/issues/7383)
- We fixed an issue where journal abbreviations containing curly braces were not recognized [#7773](https://github.com/JabRef/jabref/issues/7773)

### Fixed

- We fixed an isuse where some texts (e.g. descriptionss) in dialogs could not be translated [#7854](https://github.com/JabRef/jabref/issues/7854)
- We fixed an issue where import hangs for ris files with "ER - " [#7737](https://github.com/JabRef/jabref/issues/7737)
- We fixed an issue where getting bibliograhpic data from DOI or another identifer did not respect the library mode (BibTeX/biblatex)[#1018](https://github.com/JabRef/jabref/issues/6267)
- We fixed an issue where importing entries would not respect the library mode (BibTeX/biblatex)[#1018](https://github.com/JabRef/jabref/issues/1018)
- We fixed an issue where an exception occured when importing entries from a web search [#7606](https://github.com/JabRef/jabref/issues/7606)
- We fixed an issue where the table column sort order was not properly stored and resulted in unsorted eports [#7524](https://github.com/JabRef/jabref/issues/7524)
- We fixed an issue where the value of the field `school` or `institution` would be printed twice in the HTML Export [forum#2634](https://discourse.jabref.org/t/problem-with-exporting-techreport-phdthesis-mastersthesis-to-html/2634)
- We fixed an issue preventing to connect to a shared database. [#7570](https://github.com/JabRef/jabref/pull/7570)
- We fixed an issue preventing files from being dragged & dropped into an empty library. [#6851](https://github.com/JabRef/jabref/issues/6851)
- We fixed an issue where double-click onto PDF in file list under the 'General' tab section should just open the file. [#7465](https://github.com/JabRef/jabref/issues/7465)
- We fixed an issue where the dark theme did not extend to a group's custom color picker. [#7481](https://github.com/JabRef/jabref/issues/7481)
- We fixed an issue where choosing the fields on which autocompletion should not work in "Entry editor" preferences had no effect. [#7320](https://github.com/JabRef/jabref/issues/7320)
- We fixed an issue where the "Normalize page numbers" formatter did not replace en-dashes or em-dashes with a hyphen-minus sign. [#7239](https://github.com/JabRef/jabref/issues/7239)
- We fixed an issue with the style of highlighted check boxes while searching in preferences. [#7226](https://github.com/JabRef/jabref/issues/7226)
- We fixed an issue where the option "Move file to file directory" was disabled in the entry editor for all files [#7194](https://github.com/JabRef/jabref/issues/7194)
- We fixed an issue where application dialogs were opening in the wrong display when using multiple screens [#7273](https://github.com/JabRef/jabref/pull/7273)
- We fixed an issue where the "Find unlinked files" dialog would freeze JabRef on importing. [#7205](https://github.com/JabRef/jabref/issues/7205)
- We fixed an issue where the "Find unlinked files" would stop importing when importing a single file failed. [#7206](https://github.com/JabRef/jabref/issues/7206)
- We fixed an issue where JabRef froze for a few seconds in MacOS when DNS resolution timed out. [#7441](https://github.com/JabRef/jabref/issues/7441)
- We fixed an issue where an exception would be displayed for previewing and preferences when a custom theme has been configured but is missing [#7177](https://github.com/JabRef/jabref/issues/7177)
- We fixed an issue where URLs in `file` fields could not be handled on Windows. [#7359](https://github.com/JabRef/jabref/issues/7359)
- We fixed an issue where the regex based file search miss-interpreted specific symbols. [#4342](https://github.com/JabRef/jabref/issues/4342)
- We fixed an issue where the Harvard RTF exporter used the wrong default file extension. [4508](https://github.com/JabRef/jabref/issues/4508)
- We fixed an issue where the Harvard RTF exporter did not use the new authors formatter and therefore did not export "organization" authors correctly. [4508](https://github.com/JabRef/jabref/issues/4508)
- We fixed an issue where the field `urldate` was not exported to the corresponding fields `YearAccessed`, `MonthAccessed`, `DayAccessed` in MS Office XML [#7354](https://github.com/JabRef/jabref/issues/7354)
- We fixed an issue where the password for a shared SQL database was only remembered if it was the same as the username [#6869](https://github.com/JabRef/jabref/issues/6869)
- We fixed an issue where some custom exports did not use the new authors formatter and therefore did not export authors correctly [#7356](https://github.com/JabRef/jabref/issues/7356)
- We fixed an issue where alt+keyboard shortcuts do not work [#6994](https://github.com/JabRef/jabref/issues/6994)
- We fixed an issue about the file link editor did not allow to change the file name according to the default pattern after changing an entry. [#7525](https://github.com/JabRef/jabref/issues/7525)
- We fixed an issue where the file path is invisible in dark theme. [#7382](https://github.com/JabRef/jabref/issues/7382)
- We fixed an issue where the secondary sorting is not working for some special fields. [#7015](https://github.com/JabRef/jabref/issues/7015)
- We fixed an issue where changing the font size makes the font size field too small. [#7085](https://github.com/JabRef/jabref/issues/7085)
- We fixed an issue with TexGroups on Linux systems, where the modification of an aux-file did not trigger an auto-update for TexGroups. Furthermore, the detection of file modifications is now more reliable. [#7412](https://github.com/JabRef/jabref/pull/7412)
- We fixed an issue where the Unicode to Latex formatter produced wrong results for characters with a codepoint higher than Character.MAX_VALUE. [#7387](https://github.com/JabRef/jabref/issues/7387)
- We fixed an issue where a non valid value as font size results in an uncaught exception. [#7415](https://github.com/JabRef/jabref/issues/7415)
- We fixed an issue where "Merge citations" in the Openoffice/Libreoffice integration panel did not have a corresponding opposite. [#7454](https://github.com/JabRef/jabref/issues/7454)
- We fixed an issue where drag and drop of bib files for opening resulted in uncaught exceptions [#7464](https://github.com/JabRef/jabref/issues/7464)
- We fixed an issue where columns shrink in width when we try to enlarge JabRef window. [#6818](https://github.com/JabRef/jabref/issues/6818)
- We fixed an issue where Content selector does not seem to work for custom fields. [#6819](https://github.com/JabRef/jabref/issues/6819)
- We fixed an issue where font size of the preferences dialog does not update with the rest of the GUI. [#7416](https://github.com/JabRef/jabref/issues/7416)
- We fixed an issue in which a linked online file consisting of a web page was saved as an invalid pdf file upon being downloaded. The user is now notified when downloading a linked file results in an HTML file. [#7452](https://github.com/JabRef/jabref/issues/7452)
- We fixed an issue where opening BibTex file (doubleclick) from Folder with spaces not working. [#6487](https://github.com/JabRef/jabref/issues/6487)
- We fixed the header title in the Add Group/Subgroup Dialog box. [#4682](https://github.com/JabRef/jabref/issues/4682)
- We fixed an issue with saving large `.bib` files [#7265](https://github.com/JabRef/jabref/issues/7265)
- We fixed an issue with very large page numbers [#7590](https://github.com/JabRef/jabref/issues/7590)
- We fixed an issue where the file extension is missing on saving the library file on linux [#7451](https://github.com/JabRef/jabref/issues/7451)
- We fixed an issue with opacity of disabled icon-buttons [#7195](https://github.com/JabRef/jabref/issues/7195)
- We fixed an issue where journal abbreviations in UTF-8 were not recognized [#5850](https://github.com/JabRef/jabref/issues/5850)
- We fixed an issue where the article title with curly brackets fails to download the arXiv link (pdf file). [#7633](https://github.com/JabRef/jabref/issues/7633)
- We fixed an issue with toggle of special fields does not work for sorted entries [#7016](https://github.com/JabRef/jabref/issues/7016)
- We fixed an issue with the default path of external application. [#7641](https://github.com/JabRef/jabref/issues/7641)
- We fixed an issue where urls must be embedded in a style tag when importing EndNote style Xml files. Now it can parse url with or without a style tag. [#6199](https://github.com/JabRef/jabref/issues/6199)
- We fixed an issue where the article title with colon fails to download the arXiv link (pdf file). [#7660](https://github.com/JabRef/issues/7660)
- We fixed an issue where the keybinding for delete entry did not work on the main table [7580](https://github.com/JabRef/jabref/pull/7580)
- We fixed an issue where the RFC fetcher is not compatible with the draft [7305](https://github.com/JabRef/jabref/issues/7305)
- We fixed an issue where duplicate files (both file names and contents are the same) is downloaded and add to linked files [#6197](https://github.com/JabRef/jabref/issues/6197)
- We fixed an issue where changing the appearance of the preview tab did not trigger a restart warning. [#5464](https://github.com/JabRef/jabref/issues/5464)
- We fixed an issue where editing "Custom preview style" triggers exception. [#7526](https://github.com/JabRef/jabref/issues/7526)
- We fixed the [SAO/NASA Astrophysics Data System](https://docs.jabref.org/collect/import-using-online-bibliographic-database#sao-nasa-astrophysics-data-system) fetcher. [#7867](https://github.com/JabRef/jabref/pull/7867)
- We fixed an issue where a title with multiple applied formattings in EndNote was not imported correctly [forum#2734](https://discourse.jabref.org/t/importing-endnote-label-field-to-jabref-from-xml-file/2734)
- We fixed an issue where a `report` in EndNote was imported as `article` [forum#2734](https://discourse.jabref.org/t/importing-endnote-label-field-to-jabref-from-xml-file/2734)
- We fixed an issue where the field `publisher` in EndNote was not imported in JabRef [forum#2734](https://discourse.jabref.org/t/importing-endnote-label-field-to-jabref-from-xml-file/2734)

### Removed

- We removed add group button beside the filter group tab. [#4682](https://github.com/JabRef/jabref/issues/4682)

## [5.2] – 2020-12-24

### Added

- We added a validation to check if the current database location is shared, preventing an exception when Pulling Changes From Shared Database. [#6959](https://github.com/JabRef/jabref/issues/6959)
- We added a query parser and mapping layer to enable conversion of queries formulated in simplified lucene syntax by the user into api queries. [#6799](https://github.com/JabRef/jabref/pull/6799)
- We added some basic functionality to customise the look of JabRef by importing a css theme file. [#5790](https://github.com/JabRef/jabref/issues/5790)
- We added connection check function in network preference setting [#6560](https://github.com/JabRef/jabref/issues/6560)
- We added support for exporting to YAML. [#6974](https://github.com/JabRef/jabref/issues/6974)
- We added a DOI format and organization check to detect [American Physical Society](https://journals.aps.org/) journals to copy the article ID to the page field for cases where the page numbers are missing. [#7019](https://github.com/JabRef/jabref/issues/7019)
- We added an error message in the New Entry dialog that is shown in case the fetcher did not find anything . [#7000](https://github.com/JabRef/jabref/issues/7000)
- We added a new formatter to output shorthand month format. [#6579](https://github.com/JabRef/jabref/issues/6579)
- We added support for the new Microsoft Edge browser in all platforms. [#7056](https://github.com/JabRef/jabref/pull/7056)
- We reintroduced emacs/bash-like keybindings. [#6017](https://github.com/JabRef/jabref/issues/6017)
- We added a feature to provide automated cross library search using a cross library query language. This provides support for the search step of systematic literature reviews (SLRs). [koppor#369](https://github.com/koppor/jabref/issues/369)

### Changed

- We changed the default preferences for OpenOffice/LibreOffice integration to automatically sync the bibliography when inserting new citations in a OpenOffic/LibreOffice document. [#6957](https://github.com/JabRef/jabref/issues/6957)
- We restructured the 'File' tab and extracted some parts into the 'Linked files' tab [#6779](https://github.com/JabRef/jabref/pull/6779)
- JabRef now offers journal lists from <https://abbrv.jabref.org>. JabRef the lists which use a dot inside the abbreviations. [#5749](https://github.com/JabRef/jabref/pull/5749)
- We removed two useless preferences in the groups preferences dialog. [#6836](https://github.com/JabRef/jabref/pull/6836)
- Synchronization of SpecialFields to keywords is now disabled by default. [#6621](https://github.com/JabRef/jabref/issues/6621)
- JabRef no longer opens the entry editor with the first entry on startup [#6855](https://github.com/JabRef/jabref/issues/6855)
- We completed the rebranding of `bibtexkey` as `citationkey` which was started in JabRef 5.1.
- JabRef no longer opens the entry editor with the first entry on startup [#6855](https://github.com/JabRef/jabref/issues/6855)
- Fetch by ID: (long) "SAO/NASA Astrophysics Data System" replaced by (short) "SAO/NASA ADS" [#6876](https://github.com/JabRef/jabref/pull/6876)
- We changed the title of the window "Manage field names and content" to have the same title as the corresponding menu item [#6895](https://github.com/JabRef/jabref/pull/6895)
- We renamed the menus "View -> Previous citation style" and "View -> Next citation style" into "View -> Previous preview style" and "View -> Next preview style" and renamed the "Preview" style to "Customized preview style". [#6899](https://github.com/JabRef/jabref/pull/6899)
- We changed the default preference option "Search and store files relative to library file location" to on, as this seems to be a more intuitive behaviour. [#6863](https://github.com/JabRef/jabref/issues/6863)
- We changed the title of the window "Manage field names and content": to have the same title as the corresponding menu item [#6895](https://github.com/JabRef/jabref/pull/6895)
- We improved the detection of "short" DOIs [6880](https://github.com/JabRef/jabref/issues/6880)
- We improved the duplicate detection when identifiers like DOI or arxiv are semantiaclly the same, but just syntactically differ (e.g. with or without http(s):// prefix). [#6707](https://github.com/JabRef/jabref/issues/6707)
- We improved JabRef start up time [6057](https://github.com/JabRef/jabref/issues/6057)
- We changed in the group interface "Generate groups from keywords in a BibTeX field" by "Generate groups from keywords in the following field". [#6983](https://github.com/JabRef/jabref/issues/6983)
- We changed the name of a group type from "Searching for keywords" to "Searching for a keyword". [6995](https://github.com/JabRef/jabref/pull/6995)
- We changed the way JabRef displays the title of a tab and of the window. [4161](https://github.com/JabRef/jabref/issues/4161)
- We changed connect timeouts for server requests to 30 seconds in general and 5 seconds for GROBID server (special) and improved user notifications on connection issues. [7026](https://github.com/JabRef/jabref/pull/7026)
- We changed the order of the library tab context menu items. [#7171](https://github.com/JabRef/jabref/issues/7171)
- We changed the way linked files are opened on Linux to use the native openFile method, compatible with confined packages. [7037](https://github.com/JabRef/jabref/pull/7037)
- We refined the entry preview to show the full names of authors and editors, to list the editor only if no author is present, have the year earlier. [#7083](https://github.com/JabRef/jabref/issues/7083)

### Fixed

- We fixed an issue changing the icon link_variation_off that is not meaningful. [#6834](https://github.com/JabRef/jabref/issues/6834)
- We fixed an issue where the `.sav` file was not deleted upon exiting JabRef. [#6109](https://github.com/JabRef/jabref/issues/6109)
- We fixed a linked identifier icon inconsistency. [#6705](https://github.com/JabRef/jabref/issues/6705)
- We fixed the wrong behavior that font size changes are not reflected in dialogs. [#6039](https://github.com/JabRef/jabref/issues/6039)
- We fixed the failure to Copy citation key and link. [#5835](https://github.com/JabRef/jabref/issues/5835)
- We fixed an issue where the sort order of the entry table was reset after a restart of JabRef. [#6898](https://github.com/JabRef/jabref/pull/6898)
- We fixed an issue where no longer a warning was displayed when inserting references into LibreOffice with an invalid "ReferenceParagraphFormat". [#6907](https://github.com/JabRef/jabref/pull/60907).
- We fixed an issue where a selected field was not removed after the first click in the custom entry types dialog. [#6934](https://github.com/JabRef/jabref/issues/6934)
- We fixed an issue where a remove icon was shown for standard entry types in the custom entry types dialog. [#6906](https://github.com/JabRef/jabref/issues/6906)
- We fixed an issue where it was impossible to connect to OpenOffice/LibreOffice on Mac OSX. [#6970](https://github.com/JabRef/jabref/pull/6970)
- We fixed an issue with the python script used by browser plugins that failed to locate JabRef if not installed in its default location. [#6963](https://github.com/JabRef/jabref/pull/6963/files)
- We fixed an issue where spaces and newlines in an isbn would generate an exception. [#6456](https://github.com/JabRef/jabref/issues/6456)
- We fixed an issue where identity column header had incorrect foreground color in the Dark theme. [#6796](https://github.com/JabRef/jabref/issues/6796)
- We fixed an issue where the RIS exporter added extra blank lines.[#7007](https://github.com/JabRef/jabref/pull/7007/files)
- We fixed an issue where clicking on Collapse All button in the Search for Unlinked Local Files expanded the directory structure erroneously [#6848](https://github.com/JabRef/jabref/issues/6848)
- We fixed an issue, when pulling changes from shared database via shortcut caused creation of a new tech report [6867](https://github.com/JabRef/jabref/issues/6867)
- We fixed an issue where the JabRef GUI does not highlight the "All entries" group on start-up [#6691](https://github.com/JabRef/jabref/issues/6691)
- We fixed an issue where a custom dark theme was not applied to the entry preview tab [7068](https://github.com/JabRef/jabref/issues/7068)
- We fixed an issue where modifications to the Custom preview layout in the preferences were not saved [#6447](https://github.com/JabRef/jabref/issues/6447)
- We fixed an issue where errors from imports were not shown to the user [#7084](https://github.com/JabRef/jabref/pull/7084)
- We fixed an issue where the EndNote XML Import would fail on empty keywords tags [forum#2387](https://discourse.jabref.org/t/importing-in-unknown-format-fails-to-import-xml-library-from-bookends-export/2387)
- We fixed an issue where the color of groups of type "free search expression" not persisting after restarting the application [#6999](https://github.com/JabRef/jabref/issues/6999)
- We fixed an issue where modifications in the source tab where not saved without switching to another field before saving the library [#6622](https://github.com/JabRef/jabref/issues/6622)
- We fixed an issue where the "Document Viewer" did not show the first page of the opened pdf document and did not show the correct total number of pages [#7108](https://github.com/JabRef/jabref/issues/7108)
- We fixed an issue where the context menu was not updated after a file link was changed. [#5777](https://github.com/JabRef/jabref/issues/5777)
- We fixed an issue where the password for a shared SQL database was not remembered [#6869](https://github.com/JabRef/jabref/issues/6869)
- We fixed an issue where newly added entires were not synced to a shared SQL database [#7176](https://github.com/JabRef/jabref/issues/7176)
- We fixed an issue where the PDF-Content importer threw an exception when no DOI number is present at the first page of the PDF document [#7203](https://github.com/JabRef/jabref/issues/7203)
- We fixed an issue where groups created from aux files did not update on file changes [#6394](https://github.com/JabRef/jabref/issues/6394)
- We fixed an issue where authors that only have last names were incorrectly identified as institutes when generating citation keys [#7199](https://github.com/JabRef/jabref/issues/7199)
- We fixed an issue where institutes were incorrectly identified as universities when generating citation keys [#6942](https://github.com/JabRef/jabref/issues/6942)

### Removed

- We removed the Google Scholar fetcher and the ACM fetcher do not work due to traffic limitations [#6369](https://github.com/JabRef/jabref/issues/6369)
- We removed the menu entry "Manage external file types" because it's already in 'Preferences' dialog [#6991](https://github.com/JabRef/jabref/issues/6991)
- We removed the integrity check "Abbreviation detected" for the field journal/journaltitle in the entry editor [#3925](https://github.com/JabRef/jabref/issues/3925)

## [5.1] – 2020-08-30

### Added

- We added a new fetcher to enable users to search mEDRA DOIs [#6602](https://github.com/JabRef/jabref/issues/6602)
- We added a new fetcher to enable users to search "[Collection of Computer Science Bibliographies](https://liinwww.ira.uka.de/bibliography/index.html)". [#6638](https://github.com/JabRef/jabref/issues/6638)
- We added default values for delimiters in Add Subgroup window [#6624](https://github.com/JabRef/jabref/issues/6624)
- We improved responsiveness of general fields specification dialog window. [#6643](https://github.com/JabRef/jabref/issues/6604)
- We added support for importing ris file and load DOI [#6530](https://github.com/JabRef/jabref/issues/6530)
- We added the Library properties to a context menu on the library tabs [#6485](https://github.com/JabRef/jabref/issues/6485)
- We added a new field in the preferences in 'BibTeX key generator' for unwanted characters that can be user-specified. [#6295](https://github.com/JabRef/jabref/issues/6295)
- We added support for searching ShortScience for an entry through the user's browser. [#6018](https://github.com/JabRef/jabref/pull/6018)
- We updated EditionChecker to permit edition to start with a number. [#6144](https://github.com/JabRef/jabref/issues/6144)
- We added tooltips for most fields in the entry editor containing a short description. [#5847](https://github.com/JabRef/jabref/issues/5847)
- We added support for basic markdown in custom formatted previews [#6194](https://github.com/JabRef/jabref/issues/6194)
- We now show the number of items found and selected to import in the online search dialog. [#6248](https://github.com/JabRef/jabref/pull/6248)
- We created a new install screen for macOS. [#5759](https://github.com/JabRef/jabref/issues/5759)
- We added a new integrity check for duplicate DOIs. [koppor#339](https://github.com/koppor/jabref/issues/339)
- We implemented an option to download fulltext files while importing. [#6381](https://github.com/JabRef/jabref/pull/6381)
- We added a progress-indicator showing the average progress of background tasks to the toolbar. Clicking it reveals a pop-over with a list of running background tasks. [6443](https://github.com/JabRef/jabref/pull/6443)
- We fixed the bug when strike the delete key in the text field. [#6421](https://github.com/JabRef/jabref/issues/6421)
- We added a BibTex key modifier for truncating strings. [#3915](https://github.com/JabRef/jabref/issues/3915)
- We added support for jumping to target entry when typing letter/digit after sorting a column in maintable [#6146](https://github.com/JabRef/jabref/issues/6146)
- We added a new fetcher to enable users to search all available E-Libraries simultaneously. [koppor#369](https://github.com/koppor/jabref/issues/369)
- We added the field "entrytype" to the export sort criteria [#6531](https://github.com/JabRef/jabref/pull/6531)
- We added the possibility to change the display order of the fields in the entry editor. The order can now be configured using drag and drop in the "Customize entry types" dialog [#6152](https://github.com/JabRef/jabref/pull/6152)
- We added native support for biblatex-software [#6574](https://github.com/JabRef/jabref/issues/6574)
- We added a missing restart warning for AutoComplete in the preferences dialog. [#6351](https://github.com/JabRef/jabref/issues/6351)
- We added a note to the citation key pattern preferences dialog as a temporary workaround for a JavaFX bug, about committing changes in a table cell, if the focus is lost. [#5825](https://github.com/JabRef/jabref/issues/5825)
- We added support for customized fallback fields in bracketed patterns. [#7111](https://github.com/JabRef/jabref/issues/7111)

### Changed

- We improved the arXiv fetcher. Now it should find entries even more reliably and does no longer include the version (e.g `v1`) in the `eprint` field. [forum#1941](https://discourse.jabref.org/t/remove-version-in-arxiv-import/1941)
- We moved the group search bar and the button "New group" from bottom to top position to make it more prominent. [#6112](https://github.com/JabRef/jabref/pull/6112)
- When JabRef finds a `.sav` file without changes, there is no dialog asking for acceptance of changes anymore.
- We changed the buttons for import/export/show all/reset of preferences to smaller icon buttons in the preferences dialog. [#6130](https://github.com/JabRef/jabref/pull/6130)
- We moved the functionality "Manage field names & content" from the "Library" menu to the "Edit" menu, because it affects the selected entries and not the whole library
- We merged the functionality "Append contents from a BibTeX library into the currently viewed library" into the "Import into database" functionality. Fixes [#6049](https://github.com/JabRef/jabref/issues/6049).
- We changed the directory where fulltext downloads are stored to the directory set in the import-tab in preferences. [#6381](https://github.com/JabRef/jabref/pull/6381)
- We improved the error message for invalid jstyles. [#6303](https://github.com/JabRef/jabref/issues/6303)
- We changed the section name of 'Advanced' to 'Network' in the preferences and removed some obsolete options.[#6489](https://github.com/JabRef/jabref/pull/6489)
- We improved the context menu of the column "Linked identifiers" of the main table, by truncating their texts, if they are too long. [#6499](https://github.com/JabRef/jabref/issues/6499)
- We merged the main table tabs in the preferences dialog. [#6518](https://github.com/JabRef/jabref/pull/6518)
- We changed the command line option 'generateBibtexKeys' to the more generic term 'generateCitationKeys' while the short option remains 'g'.[#6545](https://github.com/JabRef/jabref/pull/6545)
- We improved the "Possible duplicate entries" window to remember its size and position throughout a session. [#6582](https://github.com/JabRef/jabref/issues/6582)
- We divided the toolbar into small parts, so if the application window is to small, only a part of the toolbar is moved into the chevron popup. [#6682](https://github.com/JabRef/jabref/pull/6682)
- We changed the layout for of the buttons in the Open Office side panel to ensure that the button text is always visible, specially when resizing. [#6639](https://github.com/JabRef/jabref/issues/6639)
- We merged the two new library commands in the file menu to one which always creates a new library in the default library mode. [#6359](https://github.com/JabRef/jabref/pull/6539#issuecomment-641056536)

### Fixed

- We fixed an issue where entry preview tab has no name in drop down list. [#6591](https://github.com/JabRef/jabref/issues/6591)
- We fixed to only search file links in the BIB file location directory when preferences has corresponding checkbox checked. [#5891](https://github.com/JabRef/jabref/issues/5891)
- We fixed wrong button order (Apply and Cancel) in ManageProtectedTermsDialog.
- We fixed an issue with incompatible characters at BibTeX key [#6257](https://github.com/JabRef/jabref/issues/6257)
- We fixed an issue where dash (`-`) was reported as illegal BibTeX key [#6295](https://github.com/JabRef/jabref/issues/6295)
- We greatly improved the performance of the overall application and many operations. [#5071](https://github.com/JabRef/jabref/issues/5071)
- We fixed an issue where sort by priority was broken. [#6222](https://github.com/JabRef/jabref/issues/6222)
- We fixed an issue where opening a library from the recent libraries menu was not possible. [#5939](https://github.com/JabRef/jabref/issues/5939)
- We fixed an issue with inconsistent capitalization of file extensions when downloading files. [#6115](https://github.com/JabRef/jabref/issues/6115)
- We fixed the display of language and encoding in the preferences dialog. [#6130](https://github.com/JabRef/jabref/pull/6130)
- Now the link and/or the link description in the column "linked files" of the main table gets truncated or wrapped, if too long, otherwise display issues arise. [#6178](https://github.com/JabRef/jabref/issues/6178)
- We fixed the issue that groups panel does not keep size when resizing window. [#6180](https://github.com/JabRef/jabref/issues/6180)
- We fixed an error that sometimes occurred when using the context menu. [#6085](https://github.com/JabRef/jabref/issues/6085)
- We fixed an issue where search full-text documents downloaded files with same name, overwriting existing files. [#6174](https://github.com/JabRef/jabref/pull/6174)
- We fixed an issue when importing into current library an erroneous message "import cancelled" is displayed even though import is successful. [#6266](https://github.com/JabRef/jabref/issues/6266)
- We fixed an issue where custom jstyles for Open/LibreOffice where not saved correctly. [#6170](https://github.com/JabRef/jabref/issues/6170)
- We fixed an issue where the INSPIRE fetcher was no longer working [#6229](https://github.com/JabRef/jabref/issues/6229)
- We fixed an issue where custom exports with an uppercase file extension could not be selected for "Copy...-> Export to Clipboard" [#6285](https://github.com/JabRef/jabref/issues/6285)
- We fixed the display of icon both in the main table and linked file editor. [#6169](https://github.com/JabRef/jabref/issues/6169)
- We fixed an issue where the windows installer did not create an entry in the start menu [bug report in the forum](https://discourse.jabref.org/t/error-while-fetching-from-doi/2018/3)
- We fixed an issue where only the field `abstract` and `comment` were declared as multiline fields. Other fields can now be configured in the preferences using "Do not wrap the following fields when saving" [4373](https://github.com/JabRef/jabref/issues/4373)
- We fixed an issue where JabRef switched to discrete graphics under macOS [#5935](https://github.com/JabRef/jabref/issues/5935)
- We fixed an issue where the Preferences entry preview will be unexpected modified leads to Value too long exception [#6198](https://github.com/JabRef/jabref/issues/6198)
- We fixed an issue where custom jstyles for Open/LibreOffice would only be valid if a layout line for the entry type `default` was at the end of the layout section [#6303](https://github.com/JabRef/jabref/issues/6303)
- We fixed an issue where a new entry is not shown in the library if a search is active [#6297](https://github.com/JabRef/jabref/issues/6297)
- We fixed an issue where long directory names created from patterns could create an exception. [#3915](https://github.com/JabRef/jabref/issues/3915)
- We fixed an issue where sort on numeric cases was broken. [#6349](https://github.com/JabRef/jabref/issues/6349)
- We fixed an issue where year and month fields were not cleared when converting to biblatex [#6224](https://github.com/JabRef/jabref/issues/6224)
- We fixed an issue where an "Not on FX thread" exception occured when saving on linux [#6453](https://github.com/JabRef/jabref/issues/6453)
- We fixed an issue where the library sort order was lost. [#6091](https://github.com/JabRef/jabref/issues/6091)
- We fixed an issue where brackets in regular expressions were not working. [6469](https://github.com/JabRef/jabref/pull/6469)
- We fixed an issue where multiple background task popups stacked over each other.. [#6472](https://github.com/JabRef/jabref/issues/6472)
- We fixed an issue where LaTeX citations for specific commands (\autocites) of biblatex-mla were not recognized. [#6476](https://github.com/JabRef/jabref/issues/6476)
- We fixed an issue where drag and drop was not working on empty database. [#6487](https://github.com/JabRef/jabref/issues/6487)
- We fixed an issue where the name fields were not updated after the preferences changed. [#6515](https://github.com/JabRef/jabref/issues/6515)
- We fixed an issue where "null" appeared in generated BibTeX keys. [#6459](https://github.com/JabRef/jabref/issues/6459)
- We fixed an issue where the authors' names were incorrectly displayed in the authors' column when they were bracketed. [#6465](https://github.com/JabRef/jabref/issues/6465) [#6459](https://github.com/JabRef/jabref/issues/6459)
- We fixed an issue where importing certain unlinked files would result in an exception [#5815](https://github.com/JabRef/jabref/issues/5815)
- We fixed an issue where downloaded files would be moved to a directory named after the citationkey when no file directory pattern is specified [#6589](https://github.com/JabRef/jabref/issues/6589)
- We fixed an issue with the creation of a group of cited entries which incorrectly showed the message that the library had been modified externally whenever saving the library. [#6420](https://github.com/JabRef/jabref/issues/6420)
- We fixed an issue with the creation of a group of cited entries. Now the file path to an aux file gets validated. [#6585](https://github.com/JabRef/jabref/issues/6585)
- We fixed an issue on Linux systems where the application would crash upon inotify failure. Now, the user is prompted with a warning, and given the choice to continue the session. [#6073](https://github.com/JabRef/jabref/issues/6073)
- We moved the search modifier buttons into the search bar, as they were not accessible, if autocompletion was disabled. [#6625](https://github.com/JabRef/jabref/issues/6625)
- We fixed an issue about duplicated group color indicators [#6175](https://github.com/JabRef/jabref/issues/6175)
- We fixed an issue where entries with the entry type Misc from an imported aux file would not be saved correctly to the bib file on disk [#6405](https://github.com/JabRef/jabref/issues/6405)
- We fixed an issue where percent sign ('%') was not formatted properly by the HTML formatter [#6753](https://github.com/JabRef/jabref/issues/6753)
- We fixed an issue with the [SAO/NASA Astrophysics Data System](https://docs.jabref.org/collect/import-using-online-bibliographic-database/ads) fetcher where `\textbackslash` appeared at the end of the abstract.
- We fixed an issue with the Science Direct fetcher where PDFs could not be downloaded. Fixes [#5860](https://github.com/JabRef/jabref/issues/5860)
- We fixed an issue with the Library of Congress importer.
- We fixed the [link to the external libraries listing](https://github.com/JabRef/jabref/blob/master/external-libraries.md) in the about dialog
- We fixed an issue regarding pasting on Linux. [#6293](https://github.com/JabRef/jabref/issues/6293)

### Removed

- We removed the option of the "enforce legal key". [#6295](https://github.com/JabRef/jabref/issues/6295)
- We removed the obsolete `External programs / Open PDF` section in the preferences, as the default application to open PDFs is now set in the `Manage external file types` dialog. [#6130](https://github.com/JabRef/jabref/pull/6130)
- We removed the option to configure whether a `.bib.bak` file should be generated upon save. It is now always enabled. Documentation at <https://docs.jabref.org/general/autosave>. [#6092](https://github.com/JabRef/jabref/issues/6092)
- We removed the built-in list of IEEE journal abbreviations using BibTeX strings. If you still want to use them, you have to download them separately from <https://abbrv.jabref.org>.

## [5.0] – 2020-03-06

### Changed

- Added browser integration to the snap package for firefox/chromium browsers. [#6062](https://github.com/JabRef/jabref/pull/6062)
- We reintroduced the possibility to extract references from plain text (using [GROBID](https://grobid.readthedocs.io/en/latest/)). [#5614](https://github.com/JabRef/jabref/pull/5614)
- We changed the open office panel to show buttons in rows of three instead of going straight down to save space as the button expanded out to take up unnecessary horizontal space. [#5479](https://github.com/JabRef/jabref/issues/5479)
- We cleaned up the group add/edit dialog. [#5826](https://github.com/JabRef/jabref/pull/5826)
- We reintroduced the index column. [#5844](https://github.com/JabRef/jabref/pull/5844)
- Filenames of external files can no longer contain curly braces. [#5926](https://github.com/JabRef/jabref/pull/5926)
- We made the filters more easily accessible in the integrity check dialog. [#5955](https://github.com/JabRef/jabref/pull/5955)
- We reimplemented and improved the dialog "Customize entry types". [#4719](https://github.com/JabRef/jabref/issues/4719)
- We added an [American Physical Society](https://journals.aps.org/) fetcher. [#818](https://github.com/JabRef/jabref/issues/818)
- We added possibility to enable/disable items quantity in groups. [#6042](https://github.com/JabRef/jabref/issues/6042)

### Fixed

- We fixed an issue where the command line console was always opened in the background. [#5474](https://github.com/JabRef/jabref/issues/5474)
- We fixed and issue where pdf files will not open under some KDE linux distributions when using okular. [#5253](https://github.com/JabRef/jabref/issues/5253)
- We fixed an issue where the Medline fetcher was only working when JabRef was running from source. [#5645](https://github.com/JabRef/jabref/issues/5645)
- We fixed some visual issues in the dark theme. [#5764](https://github.com/JabRef/jabref/pull/5764) [#5753](https://github.com/JabRef/jabref/issues/5753)
- We fixed an issue where non-default previews didn't handle unicode characters. [#5779](https://github.com/JabRef/jabref/issues/5779)
- We improved the performance, especially changing field values in the entry should feel smoother now. [#5843](https://github.com/JabRef/jabref/issues/5843)
- We fixed an issue where the ampersand character wasn't rendering correctly on previews. [#3840](https://github.com/JabRef/jabref/issues/3840)
- We fixed an issue where an erroneous "The library has been modified by another program" message was shown when saving. [#4877](https://github.com/JabRef/jabref/issues/4877)
- We fixed an issue where the file extension was missing after downloading a file (we now fall-back to pdf). [#5816](https://github.com/JabRef/jabref/issues/5816)
- We fixed an issue where cleaning up entries broke web URLs, if "Make paths of linked files relative (if possible)" was enabled, which resulted in various other issues subsequently. [#5861](https://github.com/JabRef/jabref/issues/5861)
- We fixed an issue where the tab "Required fields" of the entry editor did not show all required fields, if at least two of the defined required fields are linked with a logical or. [#5859](https://github.com/JabRef/jabref/issues/5859)
- We fixed several issues concerning managing external file types: Now everything is usable and fully functional. Previously, there were problems with the radio buttons, with saving the settings and with loading an input field value. Furthermore, different behavior for Windows and other operating systems was given, which was unified as well. [#5846](https://github.com/JabRef/jabref/issues/5846)
- We fixed an issue where entries containing Unicode charaters were not parsed correctly [#5899](https://github.com/JabRef/jabref/issues/5899)
- We fixed an issue where an entry containing an external filename with curly braces could not be saved. Curly braces are now longer allowed in filenames. [#5899](https://github.com/JabRef/jabref/issues/5899)
- We fixed an issue where changing the type of an entry did not update the main table [#5906](https://github.com/JabRef/jabref/issues/5906)
- We fixed an issue in the optics of the library properties, that cropped the dialog on scaled displays. [#5969](https://github.com/JabRef/jabref/issues/5969)
- We fixed an issue where changing the type of an entry did not update the main table. [#5906](https://github.com/JabRef/jabref/issues/5906)
- We fixed an issue where opening a library from the recent libraries menu was not possible. [#5939](https://github.com/JabRef/jabref/issues/5939)
- We fixed an issue where the most bottom group in the list got lost, if it was dragged on itself. [#5983](https://github.com/JabRef/jabref/issues/5983)
- We fixed an issue where changing entry type doesn't always work when biblatex source is shown. [#5905](https://github.com/JabRef/jabref/issues/5905)
- We fixed an issue where the group and the link column were not updated after changing the entry in the main table. [#5985](https://github.com/JabRef/jabref/issues/5985)
- We fixed an issue where reordering the groups was not possible after inserting an article. [#6008](https://github.com/JabRef/jabref/issues/6008)
- We fixed an issue where citation styles except the default "Preview" could not be used. [#56220](https://github.com/JabRef/jabref/issues/5622)
- We fixed an issue where a warning was displayed when the title content is made up of two sentences. [#5832](https://github.com/JabRef/jabref/issues/5832)
- We fixed an issue where an exception was thrown when adding a save action without a selected formatter in the library properties [#6069](https://github.com/JabRef/jabref/issues/6069)
- We fixed an issue where JabRef's icon was missing in the Export to clipboard Dialog. [#6286](https://github.com/JabRef/jabref/issues/6286)
- We fixed an issue when an "Abstract field" was duplicating text, when importing from RIS file (Neurons) [#6065](https://github.com/JabRef/jabref/issues/6065)
- We fixed an issue where adding the addition of a new entry was not completely validated [#6370](https://github.com/JabRef/jabref/issues/6370)
- We fixed an issue where the blue and red text colors in the Merge entries dialog were not quite visible [#6334](https://github.com/JabRef/jabref/issues/6334)
- We fixed an issue where underscore character was removed from the file name in the Recent Libraries list in File menu [#6383](https://github.com/JabRef/jabref/issues/6383)
- We fixed an issue where few keyboard shortcuts regarding new entries were missing [#6403](https://github.com/JabRef/jabref/issues/6403)

### Removed

- Ampersands are no longer escaped by default in the `bib` file. If you want to keep the current behaviour, you can use the new "Escape Ampersands" formatter as a save action. [#5869](https://github.com/JabRef/jabref/issues/5869)
- The "Merge Entries" entry was removed from the Quality Menu. Users should use the right-click menu instead. [#6021](https://github.com/JabRef/jabref/pull/6021)

## [5.0-beta] – 2019-12-15

### Changed

- We added a short DOI field formatter which shortens DOI to more human-readable form. [koppor#343](https://github.com/koppor/jabref/issues/343)
- We improved the display of group memberships by adding multiple colored bars if the entry belongs to more than one group. [#4574](https://github.com/JabRef/jabref/issues/4574)
- We added an option to show the preview as an extra tab in the entry editor (instead of in a split view). [#5244](https://github.com/JabRef/jabref/issues/5244)
- A custom Open/LibreOffice jstyle file now requires a layout line for the entry type `default` [#5452](https://github.com/JabRef/jabref/issues/5452)
- The entry editor is now open by default when JabRef starts up. [#5460](https://github.com/JabRef/jabref/issues/5460)
- Customized entry types are now serialized in alphabetical order in the bib file.
- We added a new ADS fetcher to use the new ADS API. [#4949](https://github.com/JabRef/jabref/issues/4949)
- We added support of the [X11 primary selection](https://unix.stackexchange.com/a/139193/18033) [#2389](https://github.com/JabRef/jabref/issues/2389)
- We added support to switch between biblatex and bibtex library types. [#5550](https://github.com/JabRef/jabref/issues/5550)
- We changed the save action buttons to be easier to understand. [#5565](https://github.com/JabRef/jabref/issues/5565)
- We made the columns for groups, files and uri in the main table reorderable and merged the clickable icon columns for uri, url, doi and eprint. [#5544](https://github.com/JabRef/jabref/pull/5544)
- We reduced the number of write actions performed when autosave is enabled [#5679](https://github.com/JabRef/jabref/issues/5679)
- We made the column sort order in the main table persistent [#5730](https://github.com/JabRef/jabref/pull/5730)
- When an entry is modified on disk, the change dialog now shows the merge dialog to highlight the changes [#5688](https://github.com/JabRef/jabref/pull/5688)

### Fixed

- Inherit fields from cross-referenced entries as specified by biblatex. [#5045](https://github.com/JabRef/jabref/issues/5045)
- We fixed an issue where it was no longer possible to connect to LibreOffice. [#5261](https://github.com/JabRef/jabref/issues/5261)
- The "All entries group" is no longer shown when no library is open.
- We fixed an exception which occurred when closing JabRef. [#5348](https://github.com/JabRef/jabref/issues/5348)
- We fixed an issue where JabRef reports incorrectly about customized entry types. [#5332](https://github.com/JabRef/jabref/issues/5332)
- We fixed a few problems that prevented JabFox to communicate with JabRef. [#4737](https://github.com/JabRef/jabref/issues/4737) [#4303](https://github.com/JabRef/jabref/issues/4303)
- We fixed an error where the groups containing an entry loose their highlight color when scrolling. [#5022](https://github.com/JabRef/jabref/issues/5022)
- We fixed an error where scrollbars were not shown. [#5374](https://github.com/JabRef/jabref/issues/5374)
- We fixed an error where an exception was thrown when merging entries. [#5169](https://github.com/JabRef/jabref/issues/5169)
- We fixed an error where certain metadata items were not serialized alphabetically.
- After assigning an entry to a group, the item count is now properly colored to reflect the new membership of the entry. [#3112](https://github.com/JabRef/jabref/issues/3112)
- The group panel is now properly updated when switching between libraries (or when closing/opening one). [#3142](https://github.com/JabRef/jabref/issues/3142)
- We fixed an error where the number of matched entries shown in the group pane was not updated correctly. [#4441](https://github.com/JabRef/jabref/issues/4441)
- We fixed an error where the wrong file is renamed and linked when using the "Copy, rename and link" action. [#5653](https://github.com/JabRef/jabref/issues/5653)
- We fixed a "null" error when writing XMP metadata. [#5449](https://github.com/JabRef/jabref/issues/5449)
- We fixed an issue where empty keywords lead to a strange display of automatic keyword groups. [#5333](https://github.com/JabRef/jabref/issues/5333)
- We fixed an error where the default color of a new group was white instead of dark gray. [#4868](https://github.com/JabRef/jabref/issues/4868)
- We fixed an issue where the first field in the entry editor got the focus while performing a different action (like searching). [#5084](https://github.com/JabRef/jabref/issues/5084)
- We fixed an issue where multiple entries were highlighted in the web search result after scrolling. [#5035](https://github.com/JabRef/jabref/issues/5035)
- We fixed an issue where the hover indication in the web search pane was not working. [#5277](https://github.com/JabRef/jabref/issues/5277)
- We fixed an error mentioning "javafx.controls/com.sun.javafx.scene.control" that was thrown when interacting with the toolbar.
- We fixed an error where a cleared search was restored after switching libraries. [#4846](https://github.com/JabRef/jabref/issues/4846)
- We fixed an exception which occurred when trying to open a non-existing file from the "Recent files"-menu [#5334](https://github.com/JabRef/jabref/issues/5334)
- We fixed an issues where the search highlight in the entry preview did not worked. [#5069](https://github.com/JabRef/jabref/issues/5069)
- The context menu for fields in the entry editor is back. [#5254](https://github.com/JabRef/jabref/issues/5254)
- We fixed an exception which occurred when trying to open a non-existing file from the "Recent files"-menu [#5334](https://github.com/JabRef/jabref/issues/5334)
- We fixed a problem where the "editor" information has been duplicated during saving a .bib-Database. [#5359](https://github.com/JabRef/jabref/issues/5359)
- We re-introduced the feature to switch between different preview styles. [#5221](https://github.com/JabRef/jabref/issues/5221)
- We fixed various issues (including [#5263](https://github.com/JabRef/jabref/issues/5263)) related to copying entries to the clipboard
- We fixed some display errors in the preferences dialog and replaced some of the controls [#5033](https://github.com/JabRef/jabref/pull/5033) [#5047](https://github.com/JabRef/jabref/pull/5047) [#5062](https://github.com/JabRef/jabref/pull/5062) [#5141](https://github.com/JabRef/jabref/pull/5141) [#5185](https://github.com/JabRef/jabref/pull/5185) [#5265](https://github.com/JabRef/jabref/pull/5265) [#5315](https://github.com/JabRef/jabref/pull/5315) [#5360](https://github.com/JabRef/jabref/pull/5360)
- We fixed an exception which occurred when trying to import entries without an open library. [#5447](https://github.com/JabRef/jabref/issues/5447)
- The "Automatically set file links" feature now follows symbolic links. [#5664](https://github.com/JabRef/jabref/issues/5664)
- After successful import of one or multiple bib entries the main table scrolls to the first imported entry [#5383](https://github.com/JabRef/jabref/issues/5383)
- We fixed an exception which occurred when an invalid jstyle was loaded. [#5452](https://github.com/JabRef/jabref/issues/5452)
- We fixed an issue where the command line arguments `importBibtex` and `importToOpen` did not import into the currently open library, but opened a new one. [#5537](https://github.com/JabRef/jabref/issues/5537)
- We fixed an error where the preview theme did not adapt to the "Dark" mode [#5463](https://github.com/JabRef/jabref/issues/5463)
- We fixed an issue where multiple entries were allowed in the "crossref" field [#5284](https://github.com/JabRef/jabref/issues/5284)
- We fixed an issue where the merge dialog showed the wrong text colour in "Dark" mode [#5516](https://github.com/JabRef/jabref/issues/5516)
- We fixed visibility issues with the scrollbar and group selection highlight in "Dark" mode, and enabled "Dark" mode for the OpenOffice preview in the style selection window. [#5522](https://github.com/JabRef/jabref/issues/5522)
- We fixed an issue where the author field was not correctly parsed during bibtex key-generation. [#5551](https://github.com/JabRef/jabref/issues/5551)
- We fixed an issue where notifications where shown during autosave. [#5555](https://github.com/JabRef/jabref/issues/5555)
- We fixed an issue where the side pane was not remembering its position. [#5615](https://github.com/JabRef/jabref/issues/5615)
- We fixed an issue where JabRef could not interact with [Oracle XE](https://www.oracle.com/de/database/technologies/appdev/xe.html) in the [shared SQL database setup](https://docs.jabref.org/collaborative-work/sqldatabase).
- We fixed an issue where the toolbar icons were hidden on smaller screens.
- We fixed an issue where renaming referenced files for bib entries with long titles was not possible. [#5603](https://github.com/JabRef/jabref/issues/5603)
- We fixed an issue where a window which is on an external screen gets unreachable when external screen is removed. [#5037](https://github.com/JabRef/jabref/issues/5037)
- We fixed a bug where the selection of groups was lost after drag and drop. [#2868](https://github.com/JabRef/jabref/issues/2868)
- We fixed an issue where the custom entry types didn't show the correct display name [#5651](https://github.com/JabRef/jabref/issues/5651)

### Removed

- We removed some obsolete notifications. [#5555](https://github.com/JabRef/jabref/issues/5555)
- We removed an internal step in the [ISBN-to-BibTeX fetcher](https://docs.jabref.org/import-using-publication-identifiers/isbntobibtex): The [ISBN to BibTeX Converter](https://manas.tungare.name/software/isbn-to-bibtex) by [@manastungare](https://github.com/manastungare) is not used anymore, because it is offline: "people using this tool have not been generating enough sales for Amazon."
- We removed the option to control the default drag and drop behaviour. You can use the modifier keys (like CtrL or Alt) instead.

## [5.0-alpha] – 2019-08-25

### Changed

- We added eventitle, eventdate and venue fields to `@unpublished` entry type.
- We added `@software` and `@dataSet` entry type to biblatex.
- All fields are now properly sorted alphabetically (in the subgroups of required/optional fields) when the entry is written to the bib file.
- We fixed an issue where some importers used the field `pubstatus` instead of the standard BibTeX field `pubstate`.
- We changed the latex command removal for docbook exporter. [#3838](https://github.com/JabRef/jabref/issues/3838)
- We changed the location of some fields in the entry editor (you might need to reset your preferences for these changes to come into effect)
  - Journal/Year/Month in biblatex mode -> Deprecated (if filled)
  - DOI/URL: General -> Optional
  - Internal fields like ranking, read status and priority: Other -> General
  - Moreover, empty deprecated fields are no longer shown
- Added server timezone parameter when connecting to a shared database.
- We updated the dialog for setting up general fields.
- URL field formatting is updated. All whitespace chars, located at the beginning/ending of the URL, are trimmed automatically
- We changed the behavior of the field formatting dialog such that the `bibtexkey` is not changed when formatting all fields or all text fields.
- We added a "Move file to file directory and rename file" option for simultaneously moving and renaming of document file. [#4166](https://github.com/JabRef/jabref/issues/4166)
- Use integrated graphics card instead of discrete on macOS [#4070](https://github.com/JabRef/jabref/issues/4070)
- We added a cleanup operation that detects an arXiv identifier in the note, journal or URL field and moves it to the `eprint` field.
  Because of this change, the last-used cleanup operations were reset.
- We changed the minimum required version of Java to 1.8.0_171, as this is the latest release for which the automatic Java update works. [#4093](https://github.com/JabRef/jabref/issues/4093)
- The special fields like `Printed` and `Read status` now show gray icons when the row is hovered.
- We added a button in the tab header which allows you to close the database with one click. [#494](https://github.com/JabRef/jabref/issues/494)
- Sorting in the main table now takes information from cross-referenced entries into account. [#2808](https://github.com/JabRef/jabref/issues/2808)
- If a group has a color specified, then entries matched by this group have a small colored bar in front of them in the main table.
- Change default icon for groups to a circle because a colored version of the old icon was hard to distinguish from its black counterpart.
- In the main table, the context menu appears now when you press the "context menu" button on the keyboard. [feature request in the forum](http://discourse.jabref.org/t/how-to-enable-keyboard-context-key-windows)
- We added icons to the group side panel to quickly switch between `union` and `intersection` group view mode. [#3269](https://github.com/JabRef/jabref/issues/3269).
- We use `https` for [fetching from most online bibliographic database](https://docs.jabref.org/import-using-online-bibliographic-database).
- We changed the default keyboard shortcuts for moving between entries when the entry editor is active to ̀<kbd>alt</kbd> + <kbd>up/down</kbd>.
- Opening a new file now prompts the directory of the currently selected file, instead of the directory of the last opened file.
- Window state is saved on close and restored on start.
- We made the MathSciNet fetcher more reliable.
- We added the ISBN fetcher to the list of fetcher available under "Update with bibliographic information from the web" in the entry editor toolbar.
- Files without a defined external file type are now directly opened with the default application of the operating system
- We streamlined the process to rename and move files by removing the confirmation dialogs.
- We removed the redundant new lines of markings and wrapped the summary in the File annotation tab. [#3823](https://github.com/JabRef/jabref/issues/3823)
- We add auto URL formatting when user paste link to URL field in entry editor. [koppor#254](https://github.com/koppor/jabref/issues/254)
- We added a minimum height for the entry editor so that it can no longer be hidden by accident. [#4279](https://github.com/JabRef/jabref/issues/4279)
- We added a new keyboard shortcut so that the entry editor could be closed by <kbd>Ctrl</kbd> + <kbd>E</kbd>. [#4222](https://github.com/JabRef/jabref/issues/4222)
- We added an option in the preference dialog box, that allows user to pick the dark or light theme option. [#4130](https://github.com/JabRef/jabref/issues/4130)
- We updated the Related Articles tab to accept JSON from the new version of the Mr. DLib service
- We added an option in the preference dialog box that allows user to choose behavior after dragging and dropping files in Entry Editor. [#4356](https://github.com/JabRef/jabref/issues/4356)
- We added the ability to have an export preference where previously "File"-->"Export"/"Export selected entries" would not save the user's preference[#4495](https://github.com/JabRef/jabref/issues/4495)
- We optimized the code responsible for connecting to an external database, which should lead to huge improvements in performance.
- For automatically created groups, added ability to filter groups by entry type. [#4539](https://github.com/JabRef/jabref/issues/4539)
- We added the ability to add field names from the Preferences Dialog [#4546](https://github.com/JabRef/jabref/issues/4546)
- We added the ability to change the column widths directly in the main table. [#4546](https://github.com/JabRef/jabref/issues/4546)
- We added a description of how recommendations were chosen and better error handling to Related Articles tab
- We added the ability to execute default action in dialog by using with <kbd>Ctrl</kbd> + <kbd>Enter</kbd> combination [#4496](https://github.com/JabRef/jabref/issues/4496)
- We grouped and reordered the Main Menu (File, Edit, Library, Quality, Tools, and View tabs & icons). [#4666](https://github.com/JabRef/jabref/issues/4666) [#4667](https://github.com/JabRef/jabref/issues/4667) [#4668](https://github.com/JabRef/jabref/issues/4668) [#4669](https://github.com/JabRef/jabref/issues/4669) [#4670](https://github.com/JabRef/jabref/issues/4670) [#4671](https://github.com/JabRef/jabref/issues/4671) [#4672](https://github.com/JabRef/jabref/issues/4672) [#4673](https://github.com/JabRef/jabref/issues/4673)
- We added additional modifiers (capitalize, titlecase and sentencecase) to the Bibtex key generator. [#1506](https://github.com/JabRef/jabref/issues/1506)
- We have migrated from the mysql jdbc connector to the mariadb one for better authentication scheme support. [#4746](https://github.com/JabRef/jabref/issues/4745)
- We grouped the toolbar icons and changed the Open Library and Copy icons. [#4584](https://github.com/JabRef/jabref/issues/4584)
- We added a browse button next to the path text field for aux-based groups. [#4586](https://github.com/JabRef/jabref/issues/4586)
- We changed the title of Group Dialog to "Add subgroup" from "Edit group" when we select Add subgroup option.
- We enable import button only if entries are selected. [#4755](https://github.com/JabRef/jabref/issues/4755)
- We made modifications to improve the contrast of UI elements. [#4583](https://github.com/JabRef/jabref/issues/4583)
- We added a warning for empty BibTeX keys in the entry editor. [#4440](https://github.com/JabRef/jabref/issues/4440)
- We added an option in the settings to set the default action in JabRef when right clicking on any entry in any database and selecting "Open folder". [#4763](https://github.com/JabRef/jabref/issues/4763)
- The Medline fetcher now normalizes the author names according to the BibTeX-Standard [#4345](https://github.com/JabRef/jabref/issues/4345)
- We added an option on the Linked File Viewer to rename the attached file of an entry directly on the JabRef. [#4844](https://github.com/JabRef/jabref/issues/4844)
- We added an option in the preference dialog box that allows user to enable helpful tooltips.[#3599](https://github.com/JabRef/jabref/issues/3599)
- We reworked the functionality for extracting BibTeX entries from plain text, because our used service [freecite shut down](https://library.brown.edu/libweb/freecite_notice.php). [#5206](https://github.com/JabRef/jabref/pull/5206)
- We moved the dropdown menu for selecting the push-application from the toolbar into the external application preferences. [#674](https://github.com/JabRef/jabref/issues/674)
- We removed the alphabetical ordering of the custom tabs and updated the error message when trying to create a general field with a name containing an illegal character. [#5019](https://github.com/JabRef/jabref/issues/5019)
- We added a context menu to the bib(la)tex-source-editor to copy'n'paste. [#5007](https://github.com/JabRef/jabref/pull/5007)
- We added a tool that allows searching for citations in LaTeX files. It scans directories and shows which entries are used, how many times and where.
- We added a 'LaTeX citations' tab to the entry editor, to search for citations to the active entry in the LaTeX file directory. It can be disabled in the preferences dialog.
- We added an option in preferences to allow for integers in field "edition" when running database in bibtex mode. [#4680](https://github.com/JabRef/jabref/issues/4680)
- We added the ability to use negation in export filter layouts. [#5138](https://github.com/JabRef/jabref/pull/5138)
- Focus on Name Area instead of 'OK' button whenever user presses 'Add subgroup'. [#6307](https://github.com/JabRef/jabref/issues/6307)
- We changed the behavior of merging that the entry which has "smaller" bibkey will be selected. [#7395](https://github.com/JabRef/jabref/issues/7395)

### Fixed

- We fixed an issue where JabRef died silently for the user without enough inotify instances [#4874](https://github.com/JabRef/jabref/issues/4847)
- We fixed an issue where corresponding groups are sometimes not highlighted when clicking on entries [#3112](https://github.com/JabRef/jabref/issues/3112)
- We fixed an issue where custom exports could not be selected in the 'Export (selected) entries' dialog [#4013](https://github.com/JabRef/jabref/issues/4013)
- Italic text is now rendered correctly. [#3356](https://github.com/JabRef/jabref/issues/3356)
- The entry editor no longer gets corrupted after using the source tab. [#3532](https://github.com/JabRef/jabref/issues/3532) [#3608](https://github.com/JabRef/jabref/issues/3608) [#3616](https://github.com/JabRef/jabref/issues/3616)
- We fixed multiple issues where entries did not show up after import if a search was active. [#1513](https://github.com/JabRef/jabref/issues/1513) [#3219](https://github.com/JabRef/jabref/issues/3219))
- We fixed an issue where the group tree was not updated correctly after an entry was changed. [#3618](https://github.com/JabRef/jabref/issues/3618)
- We fixed an issue where a right-click in the main table selected a wrong entry. [#3267](https://github.com/JabRef/jabref/issues/3267)
- We fixed an issue where in rare cases entries where overlayed in the main table. [#3281](https://github.com/JabRef/jabref/issues/3281)
- We fixed an issue where selecting a group messed up the focus of the main table and the entry editor. [#3367](https://github.com/JabRef/jabref/issues/3367)
- We fixed an issue where composite author names were sorted incorrectly. [#2828](https://github.com/JabRef/jabref/issues/2828)
- We fixed an issue where commands followed by `-` didn't work. [#3805](https://github.com/JabRef/jabref/issues/3805)
- We fixed an issue where a non-existing aux file in a group made it impossible to open the library. [#4735](https://github.com/JabRef/jabref/issues/4735)
- We fixed an issue where some journal names were wrongly marked as abbreviated. [#4115](https://github.com/JabRef/jabref/issues/4115)
- We fixed an issue where the custom file column were sorted incorrectly. [#3119](https://github.com/JabRef/jabref/issues/3119)
- We improved the parsing of author names whose infix is abbreviated without a dot. [#4864](https://github.com/JabRef/jabref/issues/4864)
- We fixed an issues where the entry losses focus when a field is edited and at the same time used for sorting. [#3373](https://github.com/JabRef/jabref/issues/3373)
- We fixed an issue where the menu on Mac OS was not displayed in the usual Mac-specific way. [#3146](https://github.com/JabRef/jabref/issues/3146)
- We improved the integrity check for page numbers. [#4113](https://github.com/JabRef/jabref/issues/4113) and [feature request in the forum](http://discourse.jabref.org/t/pages-field-allow-use-of-en-dash/1199)
- We fixed an issue where the order of fields in customized entry types was not saved correctly. [#4033](http://github.com/JabRef/jabref/issues/4033)
- We fixed an issue where renaming a group did not change the group name in the interface. [#3189](https://github.com/JabRef/jabref/issues/3189)
- We fixed an issue where the groups tree of the last database was still shown even after the database was already closed.
- We fixed an issue where the "Open file dialog" may disappear behind other windows. [#3410](https://github.com/JabRef/jabref/issues/3410)
- We fixed an issue where the number of entries matched was not updated correctly upon adding or removing an entry. [#3537](https://github.com/JabRef/jabref/issues/3537)
- We fixed an issue where the default icon of a group was not colored correctly.
- We fixed an issue where the first field in entry editor was not focused when adding a new entry. [#4024](https://github.com/JabRef/jabref/issues/4024)
- We reworked the "Edit file" dialog to make it resizeable and improved the workflow for adding and editing files [#2970](https://github.com/JabRef/jabref/issues/2970)
- We fixed an issue where custom name formatters were no longer found correctly. [#3531](https://github.com/JabRef/jabref/issues/3531)
- We fixed an issue where the month was not shown in the preview. [#3239](https://github.com/JabRef/jabref/issues/3239)
- Rewritten logic to detect a second jabref instance. [#4023](https://github.com/JabRef/jabref/issues/4023)
- We fixed an issue where the "Convert to BibTeX-Cleanup" moved the content of the `file` field to the `pdf` field [#4120](https://github.com/JabRef/jabref/issues/4120)
- We fixed an issue where the preview pane in entry preview in preferences wasn't showing the citation style selected [#3849](https://github.com/JabRef/jabref/issues/3849)
- We fixed an issue where the default entry preview style still contained the field `review`. The field `review` in the style is now replaced with comment to be consistent with the entry editor [#4098](https://github.com/JabRef/jabref/issues/4098)
- We fixed an issue where users were vulnerable to XXE attacks during parsing [#4229](https://github.com/JabRef/jabref/issues/4229)
- We fixed an issue where files added via the "Attach file" contextmenu of an entry were not made relative. [#4201](https://github.com/JabRef/jabref/issues/4201) and [#4241](https://github.com/JabRef/jabref/issues/4241)
- We fixed an issue where author list parser can't generate bibtex for Chinese author. [#4169](https://github.com/JabRef/jabref/issues/4169)
- We fixed an issue where the list of XMP Exclusion fields in the preferences was not be saved [#4072](https://github.com/JabRef/jabref/issues/4072)
- We fixed an issue where the ArXiv Fetcher did not support HTTP URLs [koppor#328](https://github.com/koppor/jabref/issues/328)
- We fixed an issue where only one PDF file could be imported [#4422](https://github.com/JabRef/jabref/issues/4422)
- We fixed an issue where "Move to group" would always move the first entry in the library and not the selected [#4414](https://github.com/JabRef/jabref/issues/4414)
- We fixed an issue where an older dialog appears when downloading full texts from the quality menu. [#4489](https://github.com/JabRef/jabref/issues/4489)
- We fixed an issue where right clicking on any entry in any database and selecting "Open folder" results in the NullPointer exception. [#4763](https://github.com/JabRef/jabref/issues/4763)
- We fixed an issue where option 'open terminal here' with custom command was passing the wrong argument. [#4802](https://github.com/JabRef/jabref/issues/4802)
- We fixed an issue where ranking an entry would generate an IllegalArgumentException. [#4754](https://github.com/JabRef/jabref/issues/4754)
- We fixed an issue where special characters where removed from non-label key generation pattern parts [#4767](https://github.com/JabRef/jabref/issues/4767)
- We fixed an issue where the RIS import would overwite the article date with the value of the acessed date [#4816](https://github.com/JabRef/jabref/issues/4816)
- We fixed an issue where an NullPointer exception was thrown when a referenced entry in an Open/Libre Office document was no longer present in the library. Now an error message with the reference marker of the missing entry is shown. [#4932](https://github.com/JabRef/jabref/issues/4932)
- We fixed an issue where a database exception related to a missing timezone was too big. [#4827](https://github.com/JabRef/jabref/issues/4827)
- We fixed an issue where the IEEE fetcher returned an error if no keywords were present in the result from the IEEE website [#4997](https://github.com/JabRef/jabref/issues/4997)
- We fixed an issue where the command line help text had several errors, and arguments and descriptions have been rewritten to simplify and detail them better. [#4932](https://github.com/JabRef/jabref/issues/2016)
- We fixed an issue where the same menu for changing entry type had two different sizes and weights. [#4977](https://github.com/JabRef/jabref/issues/4977)
- We fixed an issue where the "Attach file" dialog, in the right-click menu for an entry, started on the working directory instead of the user's main directory. [#4995](https://github.com/JabRef/jabref/issues/4995)
- We fixed an issue where the JabRef Icon in the macOS launchpad was not displayed correctly [#5003](https://github.com/JabRef/jabref/issues/5003)
- We fixed an issue where the "Search for unlinked local files" would throw an exception when parsing the content of a PDF-file with missing "series" information [#5128](https://github.com/JabRef/jabref/issues/5128)
- We fixed an issue where the XMP Importer would incorrectly return an empty default entry when importing pdfs [#6577](https://github.com/JabRef/jabref/issues/6577)
- We fixed an issue where opening the menu 'Library properties' marked the library as modified [#6451](https://github.com/JabRef/jabref/issues/6451)
- We fixed an issue when importing resulted in an exception [#7343](https://github.com/JabRef/jabref/issues/7343)
- We fixed an issue where the field in the Field formatter dropdown selection were sorted in random order. [#7710](https://github.com/JabRef/jabref/issues/7710)

### Removed

- The feature to "mark entries" was removed and merged with the groups functionality. For migration, a group is created for every value of the `__markedentry` field and the entry is added to this group.
- The number column was removed.
- We removed the global search feature.
- We removed the coloring of cells in the main table according to whether the field is optional/required.
- We removed the feature to find and resolve duplicate BibTeX keys (as this use case is already covered by the integrity check).
- We removed a few commands from the right-click menu that are not needed often and thus don't need to be placed that prominently:
  - Print entry preview: available through entry preview
  - All commands related to marking: marking is not yet reimplemented
  - Set/clear/append/rename fields: available through Edit menu
  - Manage keywords: available through the Edit menu
  - Copy linked files to folder: available through File menu
  - Add/move/remove from group: removed completely (functionality still available through group interface)
- We removed the option to change the column widths in the preferences dialog. [#4546](https://github.com/JabRef/jabref/issues/4546)

## Older versions

The changelog of JabRef 4.x is available at the [v4.3.1 tag](https://github.com/JabRef/jabref/blob/v4.3.1/CHANGELOG.md).
The changelog of JabRef 3.x is available at the [v3.8.2 tag](https://github.com/JabRef/jabref/blob/v3.8.2/CHANGELOG.md).
The changelog of JabRef 2.11 and all previous versions is available as [text file in the v2.11.1 tag](https://github.com/JabRef/jabref/blob/v2.11.1/CHANGELOG).

[Unreleased]: https://github.com/JabRef/jabref/compare/v5.9...HEAD
[5.9]: https://github.com/JabRef/jabref/compare/v5.8...v5.9
[5.8]: https://github.com/JabRef/jabref/compare/v5.7...v5.8
[5.7]: https://github.com/JabRef/jabref/compare/v5.6...v5.7
[5.6]: https://github.com/JabRef/jabref/compare/v5.5...v5.6
[5.5]: https://github.com/JabRef/jabref/compare/v5.4...v5.5
[5.4]: https://github.com/JabRef/jabref/compare/v5.3...v5.4
[5.3]: https://github.com/JabRef/jabref/compare/v5.2...v5.3
[5.2]: https://github.com/JabRef/jabref/compare/v5.1...v5.2
[5.1]: https://github.com/JabRef/jabref/compare/v5.0...v5.1
[5.0]: https://github.com/JabRef/jabref/compare/v5.0-beta...v5.0
[5.0-beta]: https://github.com/JabRef/jabref/compare/v5.0-alpha...v5.0-beta
[5.0-alpha]: https://github.com/JabRef/jabref/compare/v4.3...v5.0-alpha

<!-- markdownlint-disable-file MD012 MD024 MD033 --><|MERGE_RESOLUTION|>--- conflicted
+++ resolved
@@ -11,7 +11,7 @@
 
 ### Added
 
-
+- We added a field showing the BibTeX/biblatex source for added and deleted entries in the "External Changes Resolver" dialog. [#9509](https://github.com/JabRef/jabref/issues/9509)
 
 
 
@@ -45,10 +45,6 @@
 - We added a dropdown menu to let users change the library they want to import into during import. [#6177](https://github.com/JabRef/jabref/issues/6177)
 - We added the possibility to add/remove a preview style from the selected list using a double click. [#9490](https://github.com/JabRef/jabref/issues/9490)
 - We added the option to define fields as "multine" directly in the custom entry types dialog. [#6448](https://github.com/JabRef/jabref/issues/6448)
-<<<<<<< HEAD
-- We added a field showing the BibTeX/biblatex source for added and deleted entries in the "External Changes Resolver" dialog. [#9509](https://github.com/JabRef/jabref/issues/9509)
-=======
->>>>>>> 2d0e29eb
 
 ### Changed
 
