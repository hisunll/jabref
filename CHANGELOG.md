--- conflicted
+++ resolved
@@ -31,11 +31,8 @@
 - We fixed an issue where the ISBN fetcher returned the entrytype `misc` for certain ISBN numbers [#10348](https://github.com/JabRef/jabref/issues/10348)
 - We fixed a bug where an exception was raised when saving less than three export save orders in the preference. [#10157](https://github.com/JabRef/jabref/issues/10157)
 - We fixed an issue where it was possible to create a group with no name or with a group separator inside the name [#9776](https://github.com/JabRef/jabref/issues/9776)
-<<<<<<< HEAD
 - BibLaTeX's `journaltitle` is now also respected for showing the journal information. [#10397](https://github.com/JabRef/jabref/issues/10397)
-=======
 - JabRef does not hang anymore when exporting via CLI. [#10380](https://github.com/JabRef/jabref/issues/10380)
->>>>>>> 43a53cca
 
 ### Removed
 
