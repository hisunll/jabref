--- conflicted
+++ resolved
@@ -12,9 +12,6 @@
 ## [Unreleased]
 
 ### Changed
-<<<<<<< HEAD
-- Using "Look up DOIs" in the quality menu, it is possible to look up DOIs for multiple entries.
-=======
 - JabRef has a new logo! The logo was designed by "[AikTheOne](https://99designs.de/profiles/theonestudio)" - who was the winner of a design contest at 99designs.com
 - Add tab which shows the MathSciNet review website if the `MRNumber` field is present.
 - Partly switched to a new UI technology (JavaFX).
@@ -50,10 +47,10 @@
 - The `Move linked files to default file directory`-Cleanup operation respects the `File directory pattern` setting 
 - We separated the `Move file` and `Rename Pdfs` logic and context menu entries in the `General`-Tab for the Field `file` to improve the semantics
 - A scrollbar was added to the cleanup panel, as a result of issue [#2501](https://github.com/JabRef/jabref/issues/2501)
+- Using "Look up DOIs" in the quality menu, it is possible to look up DOIs for multiple entries.
 - F4 opens selected file in current JTable context not just from selected entry inside the main table [#2355](https://github.com/JabRef/jabref/issues/2355)
 - We added an option to copy the title of BibTeX entries to the clipboard through `Edit -> Copy title` (implements [#210](https://github.com/koppor/jabref/issues/210))
 - Several scrollbars were added to the preference dialog which show up when content is too large [#2559](https://github.com/JabRef/jabref/issues/2559)
->>>>>>> 86568c99
 
 ### Fixed
  - We fixed an issue where authors with multiple surnames were not presented correctly in the main table. [#2534](https://github.com/JabRef/jabref/issues/2534)
