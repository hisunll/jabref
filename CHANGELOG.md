# Changelog

All notable changes to this project will be documented in this file.
The format is based on [Keep a Changelog](https://keepachangelog.com/en/1.0.0/).
We refer to [GitHub issues](https://github.com/JabRef/jabref/issues) by using `#NUM`.
In case, there is no issue present, the pull request implementing the feature is linked.

Note that this project **does not** adhere to [Semantic Versioning](http://semver.org/).

## [Unreleased]

### Added

- We added a field showing the BibTeX/biblatex source for added and deleted entries in the "External Changes Resolver" dialog. [#9509](https://github.com/JabRef/jabref/issues/9509)
- We added a search history list in the search field's right click menu. [#7906](https://github.com/JabRef/jabref/issues/7906)
- We added a full text fetcher for IACR eprints. [#9651](https://github.com/JabRef/jabref/pull/9651)
- We added "Attach file from URL" to right-click context menu to download and store a file with the reference library. [#9646](https://github.com/JabRef/jabref/issues/9646)
- We enabled updating an existing entry with data from InspireHEP. [#9351](https://github.com/JabRef/jabref/issues/9351)
- We added a fetcher for the Bibliotheksverbund Bayern (experimental). [#9641](https://github.com/JabRef/jabref/pull/9641)
- We added support for more biblatex date formats for parsing dates [#2753](https://github.com/JabRef/issues/2753).
- We added support for multiple languages for exporting to and importing references from MS Office. [#9699](https://github.com/JabRef/jabref/issues/9699)
- We enabled scrolling in the groups list when dragging a group on another group. [#2869](https://github.com/JabRef/jabref/pull/2869)
- We added the option to automatically download online files when a new entry is created from an existing ID (e.g. DOI). The option can be disabled in the preferences under "Import and Export" [#9756](https://github.com/JabRef/jabref/issues/9756)
- We added a new Integrity check for unscaped ampersands. [koppor#585](https://github.com/koppor/jabref/issues/585)
- We added the possibility to automatically fetch entries when an IBSN is pasted on the main table [#9864](https://github.com/JabRef/jabref/issues/9864)

### Changed

- We upgraded to Lucene 9.5 for the fulltext search. The search index will be rebuild. [#9584](https://github.com/JabRef/jabref/pull/9584)
- 'Get full text' now also checks the file url. [#568](https://github.com/koppor/jabref/issues/568)
- JabRef writes a new backup file only if there is a change. Before, JabRef created a backup upon start. [#9679](https://github.com/JabRef/jabref/pull/9679)
- We modified the `Add Group` dialog to use the most recently selected group hierarchical context. [#9141](https://github.com/JabRef/jabref/issues/9141)
- We refined the 'main directory not found' error message. [#9625](https://github.com/JabRef/jabref/pull/9625)
- JabRef writes a new backup file only if there is a change. Before, JabRef created a backup upon start. [#9679](https://github.com/JabRef/jabref/pull/9679)
- Backups of libraries are not stored per JabRef version, but collected together.
- We streamlined the paths for logs and backups: The parent path fragement is always `logs` or `backups`.
- `log.txt` now contains an entry if a BibTeX entry could not be parsed.
- `log.txt` now contains debug messages. Debugging needs to be enabled explicitly. [#9678](https://github.com/JabRef/jabref/pull/9678)
- `log.txt` does not contain entries for non-found files during PDF indexing. [#9678](https://github.com/JabRef/jabref/pull/9678)
- We improved the Medline importer to correctly import ISO dates for `revised`. [#9536](https://github.com/JabRef/jabref/issues/9536)
- To avoid cluttering of the directory, We always delete the `.sav` file upon successful write. [#9675](https://github.com/JabRef/jabref/pull/9675)
- We improved the unlinking/deletion of multiple linked files of an entry using the <kbd>Delete</kbd> key. [#9473](https://github.com/JabRef/jabref/issues/9473)
- We moved the custom entry types dialog into the preferences dialog. [#9760](https://github.com/JabRef/jabref/pull/9760)
- We moved the manage content selectors dialog to the library properties. [#9768](https://github.com/JabRef/jabref/pull/9768)
- We moved the preferences menu command from the options menu to the file menu. [#9768](https://github.com/JabRef/jabref/pull/9768)
- We reorganized the order of tabs and settings in the library properties. [#9836](https://github.com/JabRef/jabref/pull/9836)
- We changed the handling of an "overflow" of authors at `[authIniN]`: JabRef uses `+` to indicate an overflow. Example: `[authIni2]` produces `A+` (instead of `AB`) for `Aachen and Berlin and Chemnitz`. [#9703](https://github.com/JabRef/jabref/pull/9703)
- We moved the preferences option to open the last edited files on startup to the 'General' tab. [#9808](https://github.com/JabRef/jabref/pull/9808)
- We split the 'Import and Export' tab into 'Web Search' and 'Export'. [#9839](https://github.com/JabRef/jabref/pull/9839)
- We improved the recognition of DOIs when pasting a link containing a DOI on the maintable [#9864](https://github.com/JabRef/jabref/issues/9864s)
<<<<<<< HEAD
- In case the library contains empty entries, they are not written to disk. [#8645](https://github.com/JabRef/jabref/issues/8645)
=======
- The formatter `remove_unicode_ligatures` is now called `replace_unicode_ligatures`. [#9890](https://github.com/JabRef/jabref/pull/9890)
>>>>>>> 7aa8052a

### Fixed

- We fixed an issue where the browser import would add ' characters before the BibTeX entry on Linux. [#9588](https://github.com/JabRef/jabref/issues/9588)
- We fixed an issue where searching for a specific term with the DOAB fetcher lead to an exception. [#9571](https://github.com/JabRef/jabref/issues/9571)
- We fixed an issue where the "Import" -> "Library to import to" did not show the correct library name if two opened libraries had the same suffix. [#9567](https://github.com/JabRef/jabref/issues/9567)
- We fixed an issue where the rpm-Version of JabRef could not be properly uninstalled and reinstalled. [#9558](https://github.com/JabRef/jabref/issues/9558), [#9603](https://github.com/JabRef/jabref/issues/9603)
- We fixed an issue where the command line export using `--exportMatches` flag does not create an output bib file. [#9581](https://github.com/JabRef/jabref/issues/9581)
- We fixed an issue where custom field in the custom entry types could not be set to mulitline. [#9609](https://github.com/JabRef/jabref/issues/9609)
- We fixed an issue where the Office XML exporter did not resolve BibTeX-Strings when exporting entries. [forum#3741](https://discourse.jabref.org/t/exporting-bibtex-constant-strings-to-ms-office-2007-xml/3741)
- We fixed an issue where the Merge Entries Toolbar configuration was not saved after hitting 'Merge Entries' button. [#9091](https://github.com/JabRef/jabref/issues/9091)
- We fixed an issue where the password is saved locally if user wants to use proxy with authentication. [#8055](https://github.com/JabRef/jabref/issues/8055)
- JabRef is now more relaxed when parsing field content: In case a field content ended with `\`, the combination `\}` was treated as plain `}`. [#9668](https://github.com/JabRef/jabref/issues/9668)
- We resolved an issue that cut off the number of group entries when it exceedet four digits. [#8797](https://github.com/JabRef/jabref/issues/8797)
- We fixed the issue where the size of the global search window was not retained after closing. [#9362](https://github.com/JabRef/jabref/issues/9362)
- We fixed an issue where the Global Search UI preview is still white in dark theme. [#9362](https://github.com/JabRef/jabref/issues/9362)
- We fixed the double paste issue when <kbd>Cmd</kbd> + <kbd>v</kbd> is pressed on 'New entry from plaintext' dialog. [#9367](https://github.com/JabRef/jabref/issues/9367)
- We fixed an issue where the pin button on the Global Search dialog was located at the bottom and not at the top. [#9362](https://github.com/JabRef/jabref/issues/9362)
- We fixed the log text color in the event log console when using dark mode. [#9732](https://github.com/JabRef/jabref/issues/9732)
- We fixed an issue where searching for unlinked files would include the current library's .bib file [#9735](https://github.com/JabRef/jabref/issues/9735)
- We fixed an issue where it was no longer possible to connect to a shared mysql database due to an exception [#9761](https://github.com/JabRef/jabref/issues/9761)
- We fixed an issue where an exception was thrown for the user after <kbd>Ctrl</kbd>+<kbd>Z</kbd> command [#9737](https://github.com/JabRef/jabref/issues/9737)
- We fixed the citation key generation for (`[authors]`, `[authshort]`, `[authorsAlpha]`, `authIniN`, `authEtAl`, `auth.etal`)[https://docs.jabref.org/setup/citationkeypatterns#special-field-markers] to handle `and others` properly. [koppor#626](https://github.com/koppor/jabref/issues/626)
- We fixed the Save/save as file type shows BIBTEX_DB instead of "Bibtex library" [#9372](https://github.com/JabRef/jabref/issues/9372)
- We fixed an issue when overwriting the owner was disabled. [#9896](https://github.com/JabRef/jabref/pull/9896)
- We fixed an issue regarding recording redundant prefixes in search history. [#9685](https://github.com/JabRef/jabref/issues/9685)
- We fixed an issue where passing a URL containing a DOI led to a "No entry found" notification. [#9821](https://github.com/JabRef/jabref/issues/9821)
- The order of save actions is now retained. [#9890](https://github.com/JabRef/jabref/pull/9890)

### Removed

- We removed the support of BibTeXML. [#9540](https://github.com/JabRef/jabref/issues/9540)
- We removed support for Markdown syntax for strikethrough and task lists in comment fields. [#9726](https://github.com/JabRef/jabref/pull/9726)
- We removed the options menu, because the two contents were moved to the File menu or the properties of the library. [#9768](https://github.com/JabRef/jabref/pull/9768)
- We removed the 'File' tab in the preferences and moved its contents to the 'Export' tab. [#9839](https://github.com/JabRef/jabref/pull/9839)




## [5.9] - 2023-01-06

### Added

- We added a dropdown menu to let users change the library they want to import into during import. [#6177](https://github.com/JabRef/jabref/issues/6177)
- We added the possibility to add/remove a preview style from the selected list using a double click. [#9490](https://github.com/JabRef/jabref/issues/9490)
- We added the option to define fields as "multine" directly in the custom entry types dialog. [#6448](https://github.com/JabRef/jabref/issues/6448)
- We changed the minWidth and the minHeight of the main window, so it won't have a width and/or a height with the value 0. [#9606](https://github.com/JabRef/jabref/issues/9606)

### Changed

- We changed database structure: in MySQL/MariaDB we renamed tables by adding a `JABREF_` prefix, and in PGSQL we moved tables in `jabref` schema. We added `VersionDBStructure` variable in `METADATA` table to indicate current version of structure, this variable is needed for automatic migration. [#9312](https://github.com/JabRef/jabref/issues/9312)
- We moved some preferences options to a new tab in the preferences dialog. [#9442](https://github.com/JabRef/jabref/pull/9308)
- We renamed "Medline abbreviation" to "dotless abbreviation". [#9504](https://github.com/JabRef/jabref/pull/9504)
- We now have more "dots" in the offered journal abbreviations. [#9504](https://github.com/JabRef/jabref/pull/9504)
- We now disable the button "Full text search" in the Searchbar by default [#9527](https://github.com/JabRef/jabref/pull/9527)

### Fixed

- The tab "deprecated fields" is shown in biblatex-mode only. [#7757](https://github.com/JabRef/jabref/issues/7757)
- In case a journal name of an IEEE journal is abbreviated, the "normal" abbreviation is used - and not the one of the IEEE BibTeX strings. [abbrv#91](https://github.com/JabRef/abbrv.jabref.org/issues/91)
- We fixed a performance issue when loading large lists of custom journal abbreviations. [#8928](https://github.com/JabRef/jabref/issues/8928)
- We fixed an issue where the last opened libraries were not remembered when a new unsaved library was open as well. [#9190](https://github.com/JabRef/jabref/issues/9190)
- We fixed an issue where no context menu for the group "All entries" was present. [forum#3682](https://discourse.jabref.org/t/how-sort-groups-a-z-not-subgroups/3682)
- We fixed an issue where extra curly braces in some fields would trigger an exception when selecting the entry or doing an integrity check. [#9475](https://github.com/JabRef/jabref/issues/9475), [#9503](https://github.com/JabRef/jabref/issues/9503)
- We fixed an issue where entering a date in the format "YYYY/MM" in the entry editor date field caused an exception. [#9492](https://github.com/JabRef/jabref/issues/9492)
- For portable versions, the `.deb` file now works on plain debian again. [#9472](https://github.com/JabRef/jabref/issues/9472)
- We fixed an issue where the download of linked online files failed after an import of entries for certain urls. [#9518](https://github.com/JabRef/jabref/issues/9518)
- We fixed an issue where an exception occurred when manually downloading a file from an URL in the entry editor. [#9521](https://github.com/JabRef/jabref/issues/9521)
- We fixed an issue with open office csv file formatting where commas in the abstract field where not escaped. [#9087][https://github.com/JabRef/jabref/issues/9087]
- We fixed an issue with deleting groups where subgroups different from the selected group were deleted. [#9281][https://github.com/JabRef/jabref/issues/9281]

## [5.8] - 2022-12-18

### Added

- We integrated a new three-way merge UI for merging entries in the Entries Merger Dialog, the Duplicate Resolver Dialog, the Entry Importer Dialog, and the External Changes Resolver Dialog. [#8945](https://github.com/JabRef/jabref/pull/8945)
- We added the ability to merge groups, keywords, comments and files when merging entries. [#9022](https://github.com/JabRef/jabref/pull/9022)
- We added a warning message next to the authors field in the merge dialog to warn users when the authors are the same but formatted differently. [#8745](https://github.com/JabRef/jabref/issues/8745)
- The default file directory of a library is used as default directory for [unlinked file lookup](https://docs.jabref.org/collect/findunlinkedfiles#link-the-pdfs-to-your-bib-library). [koppor#546](https://github.com/koppor/jabref/issues/546)
- The properties of an existing systematic literature review (SLR) can be edited. [koppor#604](https://github.com/koppor/jabref/issues/604)
- An systematic literature review (SLR) can now be started from the SLR itself. [#9131](https://github.com/JabRef/jabref/pull/9131), [koppor#601](https://github.com/koppor/jabref/issues/601)
- On startup, JabRef notifies the user if there were parsing errors during opening.
- We added support for the field `fjournal` (in `@article`) for abbreviation and unabbreviation functionalities. [#321](https://github.com/JabRef/jabref/pull/321)
- In case a backup is found, the filename of the backup is shown and one can navigate to the file. [#9311](https://github.com/JabRef/jabref/pull/9311)
- We added support for the Ukrainian and Arabic languages. [#9236](https://github.com/JabRef/jabref/pull/9236), [#9243](https://github.com/JabRef/jabref/pull/9243)

### Changed

- We improved the Citavi Importer to also import so called Knowledge-items into the field `comment` of the corresponding entry [#9025](https://github.com/JabRef/jabref/issues/9025)
- We modified the change case sub-menus and their corresponding tips (displayed when you stay long over the menu) to properly reflect exemplified cases. [#9339](https://github.com/Jabref/jabref/issues/9339)
- We call backup files `.bak` and temporary writing files now `.sav`.
- JabRef keeps 10 older versions of a `.bib` file in the [user data dir](https://github.com/harawata/appdirs#supported-directories) (instead of a single `.sav` (now: `.bak`) file in the directory of the `.bib` file)
- We improved the External Changes Resolver dialog to be more usaable. [#9021](https://github.com/JabRef/jabref/pull/9021)
- We simplified the actions to fast-resolve duplicates to 'Keep Left', 'Keep Right', 'Keep Both' and 'Keep Merged'. [#9056](https://github.com/JabRef/jabref/issues/9056)
- The fallback directory of the file folder now is the general file directory. In case there was a directory configured for a library and this directory was not found, JabRef placed the PDF next to the .bib file and not into the general file directory.
- The global default directory for storing PDFs is now the documents folder in the user's home.
- When adding or editing a subgroup it is placed w.r.t. to alphabetical ordering rather than at the end. [koppor#577](https://github.com/koppor/jabref/issues/577)
- Groups context menu now shows appropriate options depending on number of subgroups. [koppor#579](https://github.com/koppor/jabref/issues/579)
- We modified the "Delete file" dialog and added the full file path to the dialog text. The file path in the title was changed to file name only. [koppor#534](https://github.com/koppor/jabref/issues/534)
- Download from URL now automatically fills with URL from clipboard. [koppor#535](https://github.com/koppor/jabref/issues/535)
- We added HTML and Markdown files to Find Unlinked Files and removed BibTeX. [koppor#547](https://github.com/koppor/jabref/issues/547)
- ArXiv fetcher now retrieves additional data from related DOIs (both ArXiv and user-assigned). [#9170](https://github.com/JabRef/jabref/pull/9170)
- We modified the Directory of Open Access Books (DOAB) fetcher so that it will now also fetch the ISBN when possible. [#8708](https://github.com/JabRef/jabref/issues/8708)
- Genres are now mapped correctly to entry types when importing MODS files. [#9185](https://github.com/JabRef/jabref/issues/9185)
- We changed the button label from "Return to JabRef" to "Return to library" to better indicate the purpose of the action.
- We changed the color of found text from red to high-contrast colors (background: yellow; font color: purple). [koppor#552](https://github.com/koppor/jabref/issues/552)
- We fixed an issue where the wrong icon for a successful import of a bib entry was shown. [#9308](https://github.com/JabRef/jabref/pull/9308)
- We changed the messages after importing unlinked local files to past tense. [koppor#548](https://github.com/koppor/jabref/issues/548)
- We fixed an issue where the wrong icon for a successful import of a bib entry was shown [#9308](https://github.com/JabRef/jabref/pull/9308)
- In the context of the [Cleanup dialog](https://docs.jabref.org/finding-sorting-and-cleaning-entries/cleanupentries) we changed the text of the conversion of BibTeX to biblatex (and vice versa) to make it more clear. [koppor#545](https://github.com/koppor/jabref/issues/545)
- We removed wrapping of string constants when writing to a `.bib` file.
- In the context of a systematic literature review (SLR), a user can now add arbitrary data into `study.yml`. JabRef just ignores this data. [#9124](https://github.com/JabRef/jabref/pull/9124)
- In the context of a systematic literature review (SLR), we reworked the "Define study" parameters dialog. [#9123](https://github.com/JabRef/jabref/pull/9123)
- We upgraded to Lucene 9.4 for the fulltext search. The search index will be rebuild. [#9213](https://github.com/JabRef/jabref/pull/9213)
- We disabled the "change case" menu for empty fields. [#9214](https://github.com/JabRef/jabref/issues/9214)
- We disabled the conversion menu for empty fields. [#9200](https://github.com/JabRef/jabref/issues/9200)

### Fixed

- We fixed an issue where applied save actions on saving the library file would lead to the dialog "The library has been modified by another program" popping up. [#4877](https://github.com/JabRef/jabref/issues/4877)
- We fixed issues with save actions not correctly loaded when opening the library. [#9122](https://github.com/JabRef/jabref/pull/9122)
- We fixed the behavior of "Discard changes" when reopening a modified library. [#9361](https://github.com/JabRef/jabref/issues/9361)
- We fixed several bugs regarding the manual and the autosave of library files that could lead to exceptions. [#9067](https://github.com/JabRef/jabref/pull/9067), [#8448](https://github.com/JabRef/jabref/issues/8484), [#8746](https://github.com/JabRef/jabref/issues/8746), [#6684](https://github.com/JabRef/jabref/issues/6684), [#6644](https://github.com/JabRef/jabref/issues/6644), [#6102](https://github.com/JabRef/jabref/issues/6102), [#6002](https://github.com/JabRef/jabref/issues/6000)
- We fixed an issue where pdfs were re-indexed on each startup. [#9166](https://github.com/JabRef/jabref/pull/9166)
- We fixed an issue when using an unsafe character in the citation key, the auto-linking feature fails to link files. [#9267](https://github.com/JabRef/jabref/issues/9267)
- We fixed an issue where a message about changed metadata would occur on saving although nothing changed. [#9159](https://github.com/JabRef/jabref/issues/9159)
- We fixed an issue where the possibility to generate a subdatabase from an aux file was writing empty files when called from the commandline. [#9115](https://github.com/JabRef/jabref/issues/9115), [forum#3516](https://discourse.jabref.org/t/export-subdatabase-from-aux-file-on-macos-command-line/3516)
- We fixed an issue where author names with tilde accents (for example ñ) were marked as "Names are not in the standard BibTeX format". [#8071](https://github.com/JabRef/jabref/issues/8071)
- We fixed an issue where capitalize didn't capitalize words after hyphen characters. [#9157](https://github.com/JabRef/jabref/issues/9157)
- We fixed an issue where title case didn't capitalize words after en-dash characters and skip capitalization of conjunctions that comes after en-dash characters. [#9068](https://github.com/JabRef/jabref/pull/9068),[#9142](https://github.com/JabRef/jabref/pull/9142)
- We fixed an issue with the message that is displayed when fetcher returns an empty list of entries for given query. [#9195](https://github.com/JabRef/jabref/issues/9195)
- We fixed an issue where editing entry's "date" field in library mode "biblatex" causes an uncaught exception. [#8747](https://github.com/JabRef/jabref/issues/8747)
- We fixed an issue where importing from XMP would fail for certain PDFs. [#9383](https://github.com/JabRef/jabref/issues/9383)
- We fixed an issue that JabRef displayed the wrong group tree after loading. [koppor#637](https://github.com/koppor/jabref/issues/637)
- We fixed that sorting of entries in the maintable by special fields is updated immediately. [#9334](https://github.com/JabRef/jabref/issues/9334)
- We fixed the display of issue, number, eid and pages fields in the entry preview. [#8607](https://github.com/JabRef/jabref/pull/8607), [#8372](https://github.com/JabRef/jabref/issues/8372), [Koppor#514](https://github.com/koppor/jabref/issues/514), [forum#2390](https://discourse.jabref.org/t/unable-to-edit-my-bibtex-file-that-i-used-before-vers-5-1/2390), [forum#3462](https://discourse.jabref.org/t/jabref-5-6-need-help-with-export-from-jabref-to-microsoft-word-entry-preview-of-apa-7-not-rendering-correctly/3462)
- We fixed the page ranges checker to detect article numbers in the pages field (used at [Check Integrity](https://docs.jabref.org/finding-sorting-and-cleaning-entries/checkintegrity)). [#8607](https://github.com/JabRef/jabref/pull/8607)
- The [HtmlToLaTeXFormatter](https://docs.jabref.org/finding-sorting-and-cleaning-entries/saveactions#html-to-latex) keeps single `<` characters.
- We fixed a performance regression when opening large libraries. [#9041](https://github.com/JabRef/jabref/issues/9041)
- We fixed a bug where spaces are trimmed when highlighting differences in the Entries merge dialog. [koppor#371](https://github.com/koppor/jabref/issues/371)
- We fixed some visual glitches with the linked files editor field in the entry editor and increased its height. [#8823](https://github.com/JabRef/jabref/issues/8823)
- We fixed some visual inconsistencies (round corners of highlighted buttons). [#8806](https://github.com/JabRef/jabref/issues/8806)
- We fixed an issue where JabRef would not exit when a connection to a LibreOffice document was established previously and the document is still open. [#9075](https://github.com/JabRef/jabref/issues/9075)
- We fixed an issue about selecting the save order in the preferences. [#9175](https://github.com/JabRef/jabref/issues/9147)
- We fixed an issue where an exception when fetching a DOI was not logged correctly. [koppor#627](https://github.com/koppor/jabref/issues/627)
- We fixed an issue where a user could not open an attached file in a new unsaved library. [#9386](https://github.com/JabRef/jabref/issues/9386)
- We fixed a typo within a connection error message. [koppor#625](https://github.com/koppor/jabref/issues/625)
- We fixed an issue where journal abbreviations would not abbreviate journal titles with escaped ampersands (\\&). [#8948](https://github.com/JabRef/jabref/issues/8948)
- We fixed the readability of the file field in the dark theme. [#9340](https://github.com/JabRef/jabref/issues/9340)
- We fixed an issue where the 'close dialog' key binding was not closing the Preferences dialog. [#8888](https://github.com/jabref/jabref/issues/8888)
- We fixed an issue where a known journal's medline/dot-less abbreviation does not switch to the full name. [#9370](https://github.com/JabRef/jabref/issues/9370)
- We fixed an issue where hitting enter on the search field within the preferences dialog closed the dialog. [koppor#630](https://github.com/koppor/jabref/issues/630)
- We fixed the "Cleanup entries" dialog is partially visible. [#9223](https://github.com/JabRef/jabref/issues/9223)
- We fixed an issue where font size preferences did not apply correctly to preference dialog window and the menu bar. [#8386](https://github.com/JabRef/jabref/issues/8386) and [#9279](https://github.com/JabRef/jabref/issues/9279)
- We fixed the display of the "Customize Entry Types" dialog title. [#9198](https://github.com/JabRef/jabref/issues/9198)
- We fixed an issue where the CSS styles are missing in some dialogs. [#9150](https://github.com/JabRef/jabref/pull/9150)
- We fixed an issue where controls in the preferences dialog could outgrow the window. [#9017](https://github.com/JabRef/jabref/issues/9017)
- We fixed an issue where highlighted text color for entry merge dialogue was not clearly visible. [#9192](https://github.com/JabRef/jabref/issues/9192)

### Removed

- We removed "last-search-date" from the systematic literature review feature, because the last-search-date can be deducted from the git logs. [#9116](https://github.com/JabRef/jabref/pull/9116)
- We removed the [CiteseerX](https://docs.jabref.org/collect/import-using-online-bibliographic-database#citeseerx) fetcher, because the API used by JabRef is sundowned. [#9466](https://github.com/JabRef/jabref/pull/9466)

## [5.7] - 2022-08-05

### Added

- We added a fetcher for [Biodiversity Heritage Library](https://www.biodiversitylibrary.org/). [8539](https://github.com/JabRef/jabref/issues/8539)
- We added support for multiple messages in the snackbar. [#7340](https://github.com/JabRef/jabref/issues/7340)
- We added an extra option in the 'Find Unlinked Files' dialog view to ignore unnecessary files like Thumbs.db, DS_Store, etc. [koppor#373](https://github.com/koppor/jabref/issues/373)
- JabRef now writes log files. Linux: `$home/.cache/jabref/logs/version`, Windows: `%APPDATA%\..\Local\harawata\jabref\version\logs`, Mac: `Users/.../Library/Logs/jabref/version`
- We added an importer for Citavi backup files, support ".ctv5bak" and ".ctv6bak" file formats. [#8322](https://github.com/JabRef/jabref/issues/8322)
- We added a feature to drag selected entries and drop them to other opened inactive library tabs [koppor521](https://github.com/koppor/jabref/issues/521).
- We added support for the [biblatex-apa](https://github.com/plk/biblatex-apa) legal entry types `Legislation`, `Legadminmaterial`, `Jurisdiction`, `Constitution` and `Legal` [#8931](https://github.com/JabRef/jabref/issues/8931)

### Changed

- The file column in the main table now shows the corresponding defined icon for the linked file [8930](https://github.com/JabRef/jabref/issues/8930).
- We improved the color of the selected entries and the color of the summary in the Import Entries Dialog in the dark theme. [#7927](https://github.com/JabRef/jabref/issues/7927)
- We upgraded to Lucene 9.2 for the fulltext search.
  Thus, the now created search index cannot be read from older versions of JabRef anylonger.
  ⚠️ JabRef will recreate the index in a new folder for new files and this will take a long time for a huge library.
  Moreover, switching back and forth JabRef versions and meanwhile adding PDFs also requires rebuilding the index now and then.
  [#8868](https://github.com/JabRef/jabref/pull/8868)
- We improved the Latex2Unicode conversion [#8639](https://github.com/JabRef/jabref/pull/8639)
- Writing BibTeX data into a PDF (XMP) removes braces. [#8452](https://github.com/JabRef/jabref/issues/8452)
- Writing BibTeX data into a PDF (XMP) does not write the `file` field.
- Writing BibTeX data into a PDF (XMP) considers the configured keyword separator (and does not use "," as default any more)
- The Medline/Pubmed search now also supports the [default fields and operators for searching](https://docs.jabref.org/collect/import-using-online-bibliographic-database#search-syntax). [forum#3554](https://discourse.jabref.org/t/native-pubmed-search/3354)
- We improved group expansion arrow that prevent it from activating group when expanding or collapsing. [#7982](https://github.com/JabRef/jabref/issues/7982), [#3176](https://github.com/JabRef/jabref/issues/3176)
- When configured SSL certificates changed, JabRef warns the user to restart to apply the configuration.
- We improved the appearances and logic of the "Manage field names & content" dialog, and renamed it to "Automatic field editor". [#6536](https://github.com/JabRef/jabref/issues/6536)
- We improved the message explaining the options when modifying an automatic keyword group [#8911](https://github.com/JabRef/jabref/issues/8911)
- We moved the preferences option "Warn about duplicates on import" option from the tab "File" to the tab "Import and Export". [koppor#570](https://github.com/koppor/jabref/issues/570)
- When JabRef encounters `% Encoding: UTF-8` header, it is kept during writing (and not removed). [#8964](https://github.com/JabRef/jabref/pull/8964)
- We replace characters which cannot be decoded using the specified encoding by a (probably another) valid character. This happens if JabRef detects the wrong charset (e.g., UTF-8 instead of Windows 1252). One can use the [Integrity Check](https://docs.jabref.org/finding-sorting-and-cleaning-entries/checkintegrity) to find those characters.

### Fixed

- We fixed an issue where linked fails containing parts of the main file directory could not be opened. [#8991](https://github.com/JabRef/jabref/issues/8991)
- Linked files with an absolute path can be opened again. [#8991](https://github.com/JabRef/jabref/issues/8991)
- We fixed an issue where the user could not rate an entry in the main table when an entry was not yet ranked. [#5842](https://github.com/JabRef/jabref/issues/5842)
- We fixed an issue that caused JabRef to sometimes open multiple instances when "Remote Operation" is enabled. [#8653](https://github.com/JabRef/jabref/issues/8653)
- We fixed an issue where linked files with the filetype "application/pdf" in an entry were not shown with the correct PDF-Icon in the main table [8930](https://github.com/JabRef/jabref/issues/8930)
- We fixed an issue where "open folder" for linked files did not open the folder and did not select the file unter certain Linux desktop environments [#8679](https://github.com/JabRef/jabref/issues/8679), [#8849](https://github.com/JabRef/jabref/issues/8849)
- We fixed an issue where the content of a big shared database library is not shown [#8788](https://github.com/JabRef/jabref/issues/8788)
- We fixed the unnecessary horizontal scroll bar in group panel [#8467](https://github.com/JabRef/jabref/issues/8467)
- We fixed an issue where the notification bar message, icon and actions appeared to be invisible. [#8761](https://github.com/JabRef/jabref/issues/8761)
- We fixed an issue where deprecated fields tab is shown when the fields don't contain any values. [#8396](https://github.com/JabRef/jabref/issues/8396)
- We fixed an issue where an exception for DOI search occurred when the DOI contained urlencoded characters. [#8787](https://github.com/JabRef/jabref/issues/8787)
- We fixed an issue which allow us to select and open identifiers from a popup list in the maintable [#8758](https://github.com/JabRef/jabref/issues/8758), [8802](https://github.com/JabRef/jabref/issues/8802)
- We fixed an issue where the escape button had no functionality within the "Filter groups" textfield. [koppor#562](https://github.com/koppor/jabref/issues/562)
- We fixed an issue where the exception that there are invalid characters in filename. [#8786](https://github.com/JabRef/jabref/issues/8786)
- When the proxy configuration removed the proxy user/password, this change is applied immediately.
- We fixed an issue where removing several groups deletes only one of them. [#8390](https://github.com/JabRef/jabref/issues/8390)
- We fixed an issue where the Sidepane (groups, web search and open office) width is not remembered after restarting JabRef. [#8907](https://github.com/JabRef/jabref/issues/8907)
- We fixed a bug where switching between themes will cause an error/exception. [#8939](https://github.com/JabRef/jabref/pull/8939)
- We fixed a bug where files that were deleted in the source bibtex file were kept in the index. [#8962](https://github.com/JabRef/jabref/pull/8962)
- We fixed "Error while sending to JabRef" when the browser extension interacts with JabRef. [JabRef-Browser-Extension#479](https://github.com/JabRef/JabRef-Browser-Extension/issues/479)
- We fixed a bug where updating group view mode (intersection or union) requires re-selecting groups to take effect. [#6998](https://github.com/JabRef/jabref/issues/6998)
- We fixed a bug that prevented external group metadata changes from being merged. [#8873](https://github.com/JabRef/jabref/issues/8873)
- We fixed the shared database opening dialog to remember autosave folder and tick. [#7516](https://github.com/JabRef/jabref/issues/7516)
- We fixed an issue where name formatter could not be saved. [#9120](https://github.com/JabRef/jabref/issues/9120)

### Removed

- We removed the social media buttons for our Twitter and Facebook pages. [#8774](https://github.com/JabRef/jabref/issues/8774)

## [5.6] - 2022-04-25

### Added

- We enabled the user to customize the API Key for some fetchers. [#6877](https://github.com/JabRef/jabref/issues/6877)
- We added an extra option when right-clicking an entry in the Entry List to copy either the DOI or the DOI url.
- We added a fetcher for [Directory of Open Access Books (DOAB)](https://doabooks.org/) [8576](https://github.com/JabRef/jabref/issues/8576)
- We added an extra option to ask the user whether they want to open to reveal the folder holding the saved file with the file selected. [#8195](https://github.com/JabRef/jabref/issues/8195)
- We added a new section to network preferences to allow using custom SSL certificates. [#8126](https://github.com/JabRef/jabref/issues/8126)
- We improved the version check to take also beta version into account and now redirect to the right changelog for the version.
- We added two new web and fulltext fetchers: SemanticScholar and ResearchGate.
- We added notifications on success and failure when writing metadata to a PDF-file. [#8276](https://github.com/JabRef/jabref/issues/8276)
- We added a cleanup action that escapes `$` (by adding a backslash in front). [#8673](https://github.com/JabRef/jabref/issues/8673)

### Changed

- We upgraded to Lucene 9.1 for the fulltext search.
  Thus, the now created search index cannot be read from older versions of JabRef any longer.
  ⚠️ JabRef will recreate the index in a new folder for new files and this will take a long time for a huge library.
  Moreover, switching back and forth JabRef versions and meanwhile adding PDFs also requires rebuilding the index now and then.
  [#8362](https://github.com/JabRef/jabref/pull/8362)
- We changed the list of CSL styles to those that support formatting bibliographies. [#8421](https://github.com/JabRef/jabref/issues/8421) [citeproc-java#116](https://github.com/michel-kraemer/citeproc-java/issues/116)
- The CSL preview styles now also support displaying data from cross references entries that are linked via the `crossref` field. [#7378](https://github.com/JabRef/jabref/issues/7378)
- We made the Search button in Web Search wider. We also skewed the panel titles to the left. [#8397](https://github.com/JabRef/jabref/issues/8397)
- We introduced a preference to disable fulltext indexing. [#8468](https://github.com/JabRef/jabref/issues/8468)
- When exporting entries, the encoding is always UTF-8.
- When embedding BibTeX data into a PDF, the encoding is always UTF-8.
- We replaced the [OttoBib](https://en.wikipedia.org/wiki/OttoBib) fetcher by a fetcher by [OpenLibrary](https://openlibrary.org/dev/docs/api/books). [#8652](https://github.com/JabRef/jabref/issues/8652)
- We first fetch ISBN data from OpenLibrary, if nothing found, ebook.de is tried.
- We now only show a warning when exiting for tasks that will not be recovered automatically upon relaunch of JabRef. [#8468](https://github.com/JabRef/jabref/issues/8468)

### Fixed

- We fixed an issue where right clicking multiple entries and pressing "Change entry type" would only change one entry. [#8654](https://github.com/JabRef/jabref/issues/8654)
- We fixed an issue where it was no longer possible to add or delete multiple files in the `file` field in the entry editor. [#8659](https://github.com/JabRef/jabref/issues/8659)
- We fixed an issue where the author's lastname was not used for the citation key generation if it started with a lowercase letter. [#8601](https://github.com/JabRef/jabref/issues/8601)
- We fixed an issue where custom "Protected terms" files were missing after a restart of JabRef. [#8608](https://github.com/JabRef/jabref/issues/8608)
- We fixed an issue where JabRef could not start due to a missing directory for the fulltex index. [#8579](https://github.com/JabRef/jabref/issues/8579)
- We fixed an issue where long article numbers in the `pages` field would cause an exception and preventing the citation style to display. [#8381](https://github.com/JabRef/jabref/issues/8381), [citeproc-java](https://github.com/michel-kraemer/citeproc-java/issues/114)
- We fixed an issue where online links in the file field were not detected correctly and could produce an exception. [#8150](https://github.com/JabRef/jabref/issues/8510)
- We fixed an issue where an exception could occur when saving the preferences [#7614](https://github.com/JabRef/jabref/issues/7614)
- We fixed an issue where "Copy DOI url" in the right-click menu of the Entry List would just copy the DOI and not the DOI url. [#8389](https://github.com/JabRef/jabref/issues/8389)
- We fixed an issue where opening the console from the drop-down menu would cause an exception. [#8466](https://github.com/JabRef/jabref/issues/8466)
- We fixed an issue when reading non-UTF-8 encoded. When no encoding header is present, the encoding is now detected from the file content (and the preference option is disregarded). [#8417](https://github.com/JabRef/jabref/issues/8417)
- We fixed an issue where pasting a URL was replacing `+` signs by spaces making the URL unreachable. [#8448](https://github.com/JabRef/jabref/issues/8448)
- We fixed an issue where creating subsidiary files from aux files created with some versions of biblatex would produce incorrect results. [#8513](https://github.com/JabRef/jabref/issues/8513)
- We fixed an issue where opening the changelog from withing JabRef led to a 404 error. [#8563](https://github.com/JabRef/jabref/issues/8563)
- We fixed an issue where not all found unlinked local files were imported correctly due to some race condition. [#8444](https://github.com/JabRef/jabref/issues/8444)
- We fixed an issue where Merge entries dialog exceeds screen boundaries.
- We fixed an issue where the app lags when selecting an entry after a fresh start. [#8446](https://github.com/JabRef/jabref/issues/8446)
- We fixed an issue where no citationkey was generated on import, pasting a doi or an entry on the main table. [8406](https://github.com/JabRef/jabref/issues/8406), [koppor#553](https://github.com/koppor/jabref/issues/553)
- We fixed an issue where accent search does not perform consistently. [#6815](https://github.com/JabRef/jabref/issues/6815)
- We fixed an issue where the incorrect entry was selected when "New Article" is pressed while search filters are active. [#8674](https://github.com/JabRef/jabref/issues/8674)
- We fixed an issue where "Write BibTeXEntry metadata to PDF" button remains enabled while writing to PDF is in-progress. [#8691](https://github.com/JabRef/jabref/issues/8691)

### Removed

- We removed the option to copy CSL Citation styles data as `XSL_FO`, `ASCIIDOC`, and `RTF` as these have not been working since a long time and are no longer supported in the external library used for processing the styles. [#7378](https://github.com/JabRef/jabref/issues/7378)
- We removed the option to configure the default encoding. The default encoding is now hard-coded to the modern UTF-8 encoding.

## [5.5] - 2022-01-17

### Changed

- We integrated the external file types dialog directly inside the preferences. [#8341](https://github.com/JabRef/jabref/pull/8341)
- We disabled the add group button color change after adding 10 new groups. [#8051](https://github.com/JabRef/jabref/issues/8051)
- We inverted the logic for resolving [BibTeX strings](https://docs.jabref.org/advanced/strings). This helps to keep `#` chars. By default String resolving is only activated for a couple of standard fields. The list of fields can be modified in the preferences. [#7010](https://github.com/JabRef/jabref/issues/7010), [#7102](https://github.com/JabRef/jabref/issues/7012), [#8303](https://github.com/JabRef/jabref/issues/8303)
- We moved the search box in preview preferences closer to the available citation styles list. [#8370](https://github.com/JabRef/jabref/pull/8370)
- Changing the preference to show the preview panel as a separate tab now has effect without restarting JabRef. [#8370](https://github.com/JabRef/jabref/pull/8370)
- We enabled switching themes in JabRef without the need to restart JabRef. [#7335](https://github.com/JabRef/jabref/pull/7335)
- We added support for the field `day`, `rights`, `coverage` and `language` when reading XMP data in Dublin Core format. [#8491](https://github.com/JabRef/jabref/issues/8491)

### Fixed

- We fixed an issue where the preferences for "Search and store files relative to library file location" where ignored when the "Main file directory" field was not empty [#8385](https://github.com/JabRef/jabref/issues/8385)
- We fixed an issue where `#`chars in certain fields would be interpreted as BibTeX strings [#7010](https://github.com/JabRef/jabref/issues/7010), [#7102](https://github.com/JabRef/jabref/issues/7012), [#8303](https://github.com/JabRef/jabref/issues/8303)
- We fixed an issue where the fulltext search on an empty library with no documents would lead to an exception [koppor#522](https://github.com/koppor/jabref/issues/522)
- We fixed an issue where clicking on "Accept changes" in the merge dialog would lead to an exception [forum#2418](https://discourse.jabref.org/t/the-library-has-been-modified-by-another-program/2418/8)
- We fixed an issue where clicking on headings in the entry preview could lead to an exception. [#8292](https://github.com/JabRef/jabref/issues/8292)
- We fixed an issue where IntegrityCheck used the system's character encoding instead of the one set by the library or in preferences [#8022](https://github.com/JabRef/jabref/issues/8022)
- We fixed an issue about empty metadata in library properties when called from the right click menu. [#8358](https://github.com/JabRef/jabref/issues/8358)
- We fixed an issue where someone could add a duplicate field in the customize entry type dialog. [#8194](https://github.com/JabRef/jabref/issues/8194)
- We fixed a typo in the library properties tab: "String constants". There, one can configure [BibTeX string constants](https://docs.jabref.org/advanced/strings).
- We fixed an issue when writing a non-UTF-8 encoded file: The header is written again. [#8417](https://github.com/JabRef/jabref/issues/8417)
- We fixed an issue where folder creation during systemic literature review failed due to an illegal fetcher name. [#8552](https://github.com/JabRef/jabref/pull/8552)

## [5.4] - 2021-12-20

### Added

- We added confirmation dialog when user wants to close a library where any empty entries are detected. [#8096](https://github.com/JabRef/jabref/issues/8096)
- We added import support for CFF files. [#7945](https://github.com/JabRef/jabref/issues/7945)
- We added the option to copy the DOI of an entry directly from the context menu copy submenu. [#7826](https://github.com/JabRef/jabref/issues/7826)
- We added a fulltext search feature. [#2838](https://github.com/JabRef/jabref/pull/2838)
- We improved the deduction of bib-entries from imported fulltext pdfs. [#7947](https://github.com/JabRef/jabref/pull/7947)
- We added unprotect_terms to the list of bracketed pattern modifiers [#7826](https://github.com/JabRef/jabref/pull/7960)
- We added a dialog that allows to parse metadata from linked pdfs. [#7929](https://github.com/JabRef/jabref/pull/7929)
- We added an icon picker in group edit dialog. [#6142](https://github.com/JabRef/jabref/issues/6142)
- We added a preference to Opt-In to JabRef's online metadata extraction service (Grobid) usage. [#8002](https://github.com/JabRef/jabref/pull/8002)
- We readded the possibility to display the search results of all databases ("Global Search"). It is shown in a separate window. [#4096](https://github.com/JabRef/jabref/issues/4096)
- We readded the possibility to keep the search string when switching tabs. It is implemented by a toggle button. [#4096](https://github.com/JabRef/jabref/issues/4096#issuecomment-575986882)
- We allowed the user to also preview the available citation styles in the preferences besides the selected ones [#8108](https://github.com/JabRef/jabref/issues/8108)
- We added an option to search the available citation styles by name in the preferences [#8108](https://github.com/JabRef/jabref/issues/8108)
- We added an option to generate bib-entries from ID through a popover in the toolbar. [#4183](https://github.com/JabRef/jabref/issues/4183)
- We added a menu option in the right click menu of the main table tabs to display the library properties. [#6527](https://github.com/JabRef/jabref/issues/6527)
- When a `.bib` file ("library") was saved successfully, a notification is shown

### Changed

- Local library settings may overwrite the setting "Search and store files relative to library file location" [#8179](https://github.com/JabRef/jabref/issues/8179)
- The option "Fit table horizontally on screen" in the "Entry table" preferences is now disabled by default [#8148](https://github.com/JabRef/jabref/pull/8148)
- We improved the preferences and descriptions in the "Linked files" preferences tab [#8148](https://github.com/JabRef/jabref/pull/8148)
- We slightly changed the layout of the Journal tab in the preferences for ui consistency. [#7937](https://github.com/JabRef/jabref/pull/7937)
- The JabRefHost on Windows now writes a temporary file and calls `-importToOpen` instead of passing the bibtex via `-importBibtex`. [#7374](https://github.com/JabRef/jabref/issues/7374), [JabRef Browser Ext #274](https://github.com/JabRef/JabRef-Browser-Extension/issues/274)
- We reordered some entries in the right-click menu of the main table. [#6099](https://github.com/JabRef/jabref/issues/6099)
- We merged the barely used ImportSettingsTab and the CustomizationTab in the preferences into one single tab and moved the option to allow Integers in Edition Fields in Bibtex-Mode to the EntryEditor tab. [#7849](https://github.com/JabRef/jabref/pull/7849)
- We moved the export order in the preferences from `File` to `Import and Export`. [#7935](https://github.com/JabRef/jabref/pull/7935)
- We reworked the export order in the preferences and the save order in the library preferences. You can now set more than three sort criteria in your library preferences. [#7935](https://github.com/JabRef/jabref/pull/7935)
- The metadata-to-pdf actions now also embeds the bibfile to the PDF. [#8037](https://github.com/JabRef/jabref/pull/8037)
- The snap was updated to use the core20 base and to use lzo compression for better startup performance [#8109](https://github.com/JabRef/jabref/pull/8109)
- We moved the union/intersection view button in the group sidepane to the left of the other controls. [#8202](https://github.com/JabRef/jabref/pull/8202)
- We improved the Drag and Drop behavior in the "Customize Entry Types" Dialog [#6338](https://github.com/JabRef/jabref/issues/6338)
- When determining the URL of an ArXiV eprint, the URL now points to the version [#8149](https://github.com/JabRef/jabref/pull/8149)
- We Included all standard fields with citation key when exporting to Old OpenOffice/LibreOffice Calc Format [#8176](https://github.com/JabRef/jabref/pull/8176)
- In case the database is encoded with `UTF8`, the `% Encoding` marker is not written anymore
- The written `.bib` file has the same line endings [#390](https://github.com/koppor/jabref/issues/390)
- The written `.bib` file always has a final line break
- The written `.bib` file keeps the newline separator of the loaded `.bib` file
- We present options to manually enter an article or return to the New Entry menu when the fetcher DOI fails to find an entry for an ID [#7870](https://github.com/JabRef/jabref/issues/7870)
- We trim white space and non-ASCII characters from DOI [#8127](https://github.com/JabRef/jabref/issues/8127)
- The duplicate checker now inspects other fields in case no difference in the required and optional fields are found.
- We reworked the library properties dialog and integrated the `Library > Preamble`, `Library > Citation key pattern` and `Library > String constants dialogs` [#8264](https://github.com/JabRef/jabref/pulls/8264)
- We improved the startup time of JabRef by switching from the logging library `log4j2` to `tinylog` [#8007](https://github.com/JabRef/jabref/issues/8007)

### Fixed

- We fixed an issue where an exception occurred when pasting an entry with a publication date-range of the form 1910/1917 [#7864](https://github.com/JabRef/jabref/issues/7864)
- We fixed an issue where an exception occurred when a preview style was edited and afterwards another preview style selected. [#8280](https://github.com/JabRef/jabref/issues/8280)
- We fixed an issue where the actions to move a file to a directory were incorrectly disabled. [#7908](https://github.com/JabRef/jabref/issues/7908)
- We fixed an issue where an exception occurred when a linked online file was edited in the entry editor [#8008](https://github.com/JabRef/jabref/issues/8008)
- We fixed an issue when checking for a new version when JabRef is used behind a corporate proxy. [#7884](https://github.com/JabRef/jabref/issues/7884)
- We fixed some icons that were drawn in the wrong color when JabRef used a custom theme. [#7853](https://github.com/JabRef/jabref/issues/7853)
- We fixed an issue where the `Aux file` on `Edit group` doesn't support relative sub-directories path to import. [#7719](https://github.com/JabRef/jabref/issues/7719).
- We fixed an issue where it was impossible to add or modify groups. [#7912](https://github.com/JabRef/jabref/pull/793://github.com/JabRef/jabref/pull/7921)
- We fixed an issue about the visible side pane components being out of sync with the view menu. [#8115](https://github.com/JabRef/jabref/issues/8115)
- We fixed an issue where the side pane would not close when all its components were closed. [#8082](https://github.com/JabRef/jabref/issues/8082)
- We fixed an issue where exported entries from a Citavi bib containing URLs could not be imported [#7892](https://github.com/JabRef/jabref/issues/7882)
- We fixed an issue where the icons in the search bar had the same color, toggled as well as untoggled. [#8014](https://github.com/JabRef/jabref/pull/8014)
- We fixed an issue where typing an invalid UNC path into the "Main file directory" text field caused an error. [#8107](https://github.com/JabRef/jabref/issues/8107)
- We fixed an issue where "Open Folder" didn't select the file on macOS in Finder [#8130](https://github.com/JabRef/jabref/issues/8130)
- We fixed an issue where importing PDFs resulted in an uncaught exception [#8143](https://github.com/JabRef/jabref/issues/8143)
- We fixed "The library has been modified by another program" showing up when line breaks change [#4877](https://github.com/JabRef/jabref/issues/4877)
- The default directory of the "LaTeX Citations" tab is now the directory of the currently opened database (and not the directory chosen at the last open file dialog or the last database save) [koppor#538](https://github.com/koppor/jabref/issues/538)
- When writing a bib file, the `NegativeArraySizeException` should not occur [#8231](https://github.com/JabRef/jabref/issues/8231) [#8265](https://github.com/JabRef/jabref/issues/8265)
- We fixed an issue where some menu entries were available without entries selected. [#4795](https://github.com/JabRef/jabref/issues/4795)
- We fixed an issue where right-clicking on a tab and selecting close will close the focused tab even if it is not the tab we right-clicked [#8193](https://github.com/JabRef/jabref/pull/8193)
- We fixed an issue where selecting a citation style in the preferences would sometimes produce an exception [#7860](https://github.com/JabRef/jabref/issues/7860)
- We fixed an issue where an exception would occur when clicking on a DOI link in the preview pane [#7706](https://github.com/JabRef/jabref/issues/7706)
- We fixed an issue where XMP and embedded BibTeX export would not work [#8278](https://github.com/JabRef/jabref/issues/8278)
- We fixed an issue where the XMP and embedded BibTeX import of a file containing multiple schemas failed [#8278](https://github.com/JabRef/jabref/issues/8278)
- We fixed an issue where writing embedded BibTeX import fails due to write protection or bibtex already being present [#8332](https://github.com/JabRef/jabref/pull/8332)
- We fixed an issue where pdf-paths and the pdf-indexer could get out of sync [#8182](https://github.com/JabRef/jabref/issues/8182)
- We fixed an issue where Status-Logger error messages appeared during the startup of JabRef [#5475](https://github.com/JabRef/jabref/issues/5475)

### Removed

- We removed two orphaned preferences options [#8164](https://github.com/JabRef/jabref/pull/8164)
- We removed the functionality of the `--debug` commandline options. Use the java command line switch `-Dtinylog.level=debug` for debug output instead. [#8226](https://github.com/JabRef/jabref/pull/8226)

## [5.3] – 2021-07-05

### Added

- We added a progress counter to the title bar in Possible Duplicates dialog window. [#7366](https://github.com/JabRef/jabref/issues/7366)
- We added new "Customization" tab to the preferences which includes option to choose a custom address for DOI access. [#7337](https://github.com/JabRef/jabref/issues/7337)
- We added zbmath to the public databases from which the bibliographic information of an existing entry can be updated. [#7437](https://github.com/JabRef/jabref/issues/7437)
- We showed to the find Unlinked Files Dialog the date of the files' most recent modification. [#4652](https://github.com/JabRef/jabref/issues/4652)
- We added to the find Unlinked Files function a filter to show only files based on date of last modification (Last Year, Last Month, Last Week, Last Day). [#4652](https://github.com/JabRef/jabref/issues/4652)
- We added to the find Unlinked Files function a filter that sorts the files based on the date of last modification(Sort by Newest, Sort by Oldest First). [#4652](https://github.com/JabRef/jabref/issues/4652)
- We added the possibility to add a new entry via its zbMath ID (zbMATH can be chosen as ID type in the "Select entry type" window). [#7202](https://github.com/JabRef/jabref/issues/7202)
- We added the extension support and the external application support (For Texshow, Texmaker and LyX) to the flatpak [#7248](https://github.com/JabRef/jabref/pull/7248)
- We added some symbols and keybindings to the context menu in the entry editor. [#7268](https://github.com/JabRef/jabref/pull/7268)
- We added keybindings for setting and clearing the read status. [#7264](https://github.com/JabRef/jabref/issues/7264)
- We added two new fields to track the creation and most recent modification date and time for each entry. [koppor#130](https://github.com/koppor/jabref/issues/130)
- We added a feature that allows the user to copy highlighted text in the preview window. [#6962](https://github.com/JabRef/jabref/issues/6962)
- We added a feature that allows you to create new BibEntry via paste arxivId [#2292](https://github.com/JabRef/jabref/issues/2292)
- We added support for conducting automated and systematic literature search across libraries and git support for persistence [#369](https://github.com/koppor/jabref/issues/369)
- We added a add group functionality at the bottom of the side pane. [#4682](https://github.com/JabRef/jabref/issues/4682)
- We added a feature that allows the user to choose whether to trust the target site when unable to find a valid certification path from the file download site. [#7616](https://github.com/JabRef/jabref/issues/7616)
- We added a feature that allows the user to open all linked files of multiple selected entries by "Open file" option. [#6966](https://github.com/JabRef/jabref/issues/6966)
- We added a keybinding preset for new entries. [#7705](https://github.com/JabRef/jabref/issues/7705)
- We added a select all button for the library import function. [#7786](https://github.com/JabRef/jabref/issues/7786)
- We added a search feature for journal abbreviations. [#7804](https://github.com/JabRef/jabref/pull/7804)
- We added auto-key-generation progress to the background task list. [#7267](https://github.com/JabRef/jabref/issues/72)
- We added the option to write XMP metadata to pdfs from the CLI. [7814](https://github.com/JabRef/jabref/pull/7814)

### Changed

- The export to MS Office XML now exports the author field as `Inventor` if the bibtex entry type is `patent` [#7830](https://github.com/JabRef/jabref/issues/7830)
- We changed the EndNote importer to import the field `label` to the corresponding bibtex field `endnote-label` [forum#2734](https://discourse.jabref.org/t/importing-endnote-label-field-to-jabref-from-xml-file/2734)
- The keywords added via "Manage content selectors" are now displayed in alphabetical order. [#3791](https://github.com/JabRef/jabref/issues/3791)
- We improved the "Find unlinked files" dialog to show import results for each file. [#7209](https://github.com/JabRef/jabref/pull/7209)
- The content of the field `timestamp` is migrated to `creationdate`. In case one configured "udpate timestampe", it is migrated to `modificationdate`. [koppor#130](https://github.com/koppor/jabref/issues/130)
- The JabRef specific meta-data content in the main field such as priorities (prio1, prio2, ...) are migrated to their respective fields. They are removed from the keywords. [#6840](https://github.com/jabref/jabref/issues/6840)
- We fixed an issue where groups generated from authors' last names did not include all entries of the authors' [#5833](https://github.com/JabRef/jabref/issues/5833)
- The export to MS Office XML now uses the month name for the field `MonthAcessed` instead of the two digit number [#7354](https://github.com/JabRef/jabref/issues/7354)
- We included some standalone dialogs from the options menu in the main preference dialog and fixed some visual issues in the preferences dialog. [#7384](https://github.com/JabRef/jabref/pull/7384)
- We improved the linking of the `python3` interpreter via the shebang to dynamically use the systems default Python. Related to [JabRef-Browser-Extension #177](https://github.com/JabRef/JabRef-Browser-Extension/issues/177)
- Automatically found pdf files now have the linking button to the far left and uses a link icon with a plus instead of a briefcase. The file name also has lowered opacity(70%) until added. [#3607](https://github.com/JabRef/jabref/issues/3607)
- We simplified the select entry type form by splitting it into two parts ("Recommended" and "Others") based on internal usage data. [#6730](https://github.com/JabRef/jabref/issues/6730)
- We improved the submenu list by merging the'Remove group' having two options, with or without subgroups. [#4682](https://github.com/JabRef/jabref/issues/4682)
- The export to MS Office XML now uses the month name for the field `Month` instead of the two digit number [forum#2685](https://discourse.jabref.org/t/export-month-as-text-not-number/2685)
- We reintroduced missing default keybindings for new entries. [#7346](https://github.com/JabRef/jabref/issues/7346) [#7439](https://github.com/JabRef/jabref/issues/7439)
- Lists of available fields are now sorted alphabetically. [#7716](https://github.com/JabRef/jabref/issues/7716)
- The tooltip of the search field explaining the search is always shown. [#7279](https://github.com/JabRef/jabref/pull/7279)
- We rewrote the ACM fetcher to adapt to the new interface. [#5804](https://github.com/JabRef/jabref/issues/5804)
- We moved the select/collapse buttons in the unlinked files dialog into a context menu. [#7383](https://github.com/JabRef/jabref/issues/7383)
- We fixed an issue where journal abbreviations containing curly braces were not recognized [#7773](https://github.com/JabRef/jabref/issues/7773)

### Fixed

- We fixed an issue where some texts (e.g. descriptions) in dialogs could not be translated [#7854](https://github.com/JabRef/jabref/issues/7854)
- We fixed an issue where import hangs for ris files with "ER - " [#7737](https://github.com/JabRef/jabref/issues/7737)
- We fixed an issue where getting bibliograhpic data from DOI or another identifer did not respect the library mode (BibTeX/biblatex)[#1018](https://github.com/JabRef/jabref/issues/6267)
- We fixed an issue where importing entries would not respect the library mode (BibTeX/biblatex)[#1018](https://github.com/JabRef/jabref/issues/1018)
- We fixed an issue where an exception occurred when importing entries from a web search [#7606](https://github.com/JabRef/jabref/issues/7606)
- We fixed an issue where the table column sort order was not properly stored and resulted in unsorted eports [#7524](https://github.com/JabRef/jabref/issues/7524)
- We fixed an issue where the value of the field `school` or `institution` would be printed twice in the HTML Export [forum#2634](https://discourse.jabref.org/t/problem-with-exporting-techreport-phdthesis-mastersthesis-to-html/2634)
- We fixed an issue preventing to connect to a shared database. [#7570](https://github.com/JabRef/jabref/pull/7570)
- We fixed an issue preventing files from being dragged & dropped into an empty library. [#6851](https://github.com/JabRef/jabref/issues/6851)
- We fixed an issue where double-click onto PDF in file list under the 'General' tab section should just open the file. [#7465](https://github.com/JabRef/jabref/issues/7465)
- We fixed an issue where the dark theme did not extend to a group's custom color picker. [#7481](https://github.com/JabRef/jabref/issues/7481)
- We fixed an issue where choosing the fields on which autocompletion should not work in "Entry editor" preferences had no effect. [#7320](https://github.com/JabRef/jabref/issues/7320)
- We fixed an issue where the "Normalize page numbers" formatter did not replace en-dashes or em-dashes with a hyphen-minus sign. [#7239](https://github.com/JabRef/jabref/issues/7239)
- We fixed an issue with the style of highlighted check boxes while searching in preferences. [#7226](https://github.com/JabRef/jabref/issues/7226)
- We fixed an issue where the option "Move file to file directory" was disabled in the entry editor for all files [#7194](https://github.com/JabRef/jabref/issues/7194)
- We fixed an issue where application dialogs were opening in the wrong display when using multiple screens [#7273](https://github.com/JabRef/jabref/pull/7273)
- We fixed an issue where the "Find unlinked files" dialog would freeze JabRef on importing. [#7205](https://github.com/JabRef/jabref/issues/7205)
- We fixed an issue where the "Find unlinked files" would stop importing when importing a single file failed. [#7206](https://github.com/JabRef/jabref/issues/7206)
- We fixed an issue where JabRef froze for a few seconds in MacOS when DNS resolution timed out. [#7441](https://github.com/JabRef/jabref/issues/7441)
- We fixed an issue where an exception would be displayed for previewing and preferences when a custom theme has been configured but is missing [#7177](https://github.com/JabRef/jabref/issues/7177)
- We fixed an issue where URLs in `file` fields could not be handled on Windows. [#7359](https://github.com/JabRef/jabref/issues/7359)
- We fixed an issue where the regex based file search miss-interpreted specific symbols. [#4342](https://github.com/JabRef/jabref/issues/4342)
- We fixed an issue where the Harvard RTF exporter used the wrong default file extension. [4508](https://github.com/JabRef/jabref/issues/4508)
- We fixed an issue where the Harvard RTF exporter did not use the new authors formatter and therefore did not export "organization" authors correctly. [4508](https://github.com/JabRef/jabref/issues/4508)
- We fixed an issue where the field `urldate` was not exported to the corresponding fields `YearAccessed`, `MonthAccessed`, `DayAccessed` in MS Office XML [#7354](https://github.com/JabRef/jabref/issues/7354)
- We fixed an issue where the password for a shared SQL database was only remembered if it was the same as the username [#6869](https://github.com/JabRef/jabref/issues/6869)
- We fixed an issue where some custom exports did not use the new authors formatter and therefore did not export authors correctly [#7356](https://github.com/JabRef/jabref/issues/7356)
- We fixed an issue where alt+keyboard shortcuts do not work [#6994](https://github.com/JabRef/jabref/issues/6994)
- We fixed an issue about the file link editor did not allow to change the file name according to the default pattern after changing an entry. [#7525](https://github.com/JabRef/jabref/issues/7525)
- We fixed an issue where the file path is invisible in dark theme. [#7382](https://github.com/JabRef/jabref/issues/7382)
- We fixed an issue where the secondary sorting is not working for some special fields. [#7015](https://github.com/JabRef/jabref/issues/7015)
- We fixed an issue where changing the font size makes the font size field too small. [#7085](https://github.com/JabRef/jabref/issues/7085)
- We fixed an issue with TexGroups on Linux systems, where the modification of an aux-file did not trigger an auto-update for TexGroups. Furthermore, the detection of file modifications is now more reliable. [#7412](https://github.com/JabRef/jabref/pull/7412)
- We fixed an issue where the Unicode to Latex formatter produced wrong results for characters with a codepoint higher than Character.MAX_VALUE. [#7387](https://github.com/JabRef/jabref/issues/7387)
- We fixed an issue where a non valid value as font size results in an uncaught exception. [#7415](https://github.com/JabRef/jabref/issues/7415)
- We fixed an issue where "Merge citations" in the Openoffice/Libreoffice integration panel did not have a corresponding opposite. [#7454](https://github.com/JabRef/jabref/issues/7454)
- We fixed an issue where drag and drop of bib files for opening resulted in uncaught exceptions [#7464](https://github.com/JabRef/jabref/issues/7464)
- We fixed an issue where columns shrink in width when we try to enlarge JabRef window. [#6818](https://github.com/JabRef/jabref/issues/6818)
- We fixed an issue where Content selector does not seem to work for custom fields. [#6819](https://github.com/JabRef/jabref/issues/6819)
- We fixed an issue where font size of the preferences dialog does not update with the rest of the GUI. [#7416](https://github.com/JabRef/jabref/issues/7416)
- We fixed an issue in which a linked online file consisting of a web page was saved as an invalid pdf file upon being downloaded. The user is now notified when downloading a linked file results in an HTML file. [#7452](https://github.com/JabRef/jabref/issues/7452)
- We fixed an issue where opening BibTex file (doubleclick) from Folder with spaces not working. [#6487](https://github.com/JabRef/jabref/issues/6487)
- We fixed the header title in the Add Group/Subgroup Dialog box. [#4682](https://github.com/JabRef/jabref/issues/4682)
- We fixed an issue with saving large `.bib` files [#7265](https://github.com/JabRef/jabref/issues/7265)
- We fixed an issue with very large page numbers [#7590](https://github.com/JabRef/jabref/issues/7590)
- We fixed an issue where the file extension is missing on saving the library file on linux [#7451](https://github.com/JabRef/jabref/issues/7451)
- We fixed an issue with opacity of disabled icon-buttons [#7195](https://github.com/JabRef/jabref/issues/7195)
- We fixed an issue where journal abbreviations in UTF-8 were not recognized [#5850](https://github.com/JabRef/jabref/issues/5850)
- We fixed an issue where the article title with curly brackets fails to download the arXiv link (pdf file). [#7633](https://github.com/JabRef/jabref/issues/7633)
- We fixed an issue with toggle of special fields does not work for sorted entries [#7016](https://github.com/JabRef/jabref/issues/7016)
- We fixed an issue with the default path of external application. [#7641](https://github.com/JabRef/jabref/issues/7641)
- We fixed an issue where urls must be embedded in a style tag when importing EndNote style Xml files. Now it can parse url with or without a style tag. [#6199](https://github.com/JabRef/jabref/issues/6199)
- We fixed an issue where the article title with colon fails to download the arXiv link (pdf file). [#7660](https://github.com/JabRef/issues/7660)
- We fixed an issue where the keybinding for delete entry did not work on the main table [7580](https://github.com/JabRef/jabref/pull/7580)
- We fixed an issue where the RFC fetcher is not compatible with the draft [7305](https://github.com/JabRef/jabref/issues/7305)
- We fixed an issue where duplicate files (both file names and contents are the same) is downloaded and add to linked files [#6197](https://github.com/JabRef/jabref/issues/6197)
- We fixed an issue where changing the appearance of the preview tab did not trigger a restart warning. [#5464](https://github.com/JabRef/jabref/issues/5464)
- We fixed an issue where editing "Custom preview style" triggers exception. [#7526](https://github.com/JabRef/jabref/issues/7526)
- We fixed the [SAO/NASA Astrophysics Data System](https://docs.jabref.org/collect/import-using-online-bibliographic-database#sao-nasa-astrophysics-data-system) fetcher. [#7867](https://github.com/JabRef/jabref/pull/7867)
- We fixed an issue where a title with multiple applied formattings in EndNote was not imported correctly [forum#2734](https://discourse.jabref.org/t/importing-endnote-label-field-to-jabref-from-xml-file/2734)
- We fixed an issue where a `report` in EndNote was imported as `article` [forum#2734](https://discourse.jabref.org/t/importing-endnote-label-field-to-jabref-from-xml-file/2734)
- We fixed an issue where the field `publisher` in EndNote was not imported in JabRef [forum#2734](https://discourse.jabref.org/t/importing-endnote-label-field-to-jabref-from-xml-file/2734)

### Removed

- We removed add group button beside the filter group tab. [#4682](https://github.com/JabRef/jabref/issues/4682)

## [5.2] – 2020-12-24

### Added

- We added a validation to check if the current database location is shared, preventing an exception when Pulling Changes From Shared Database. [#6959](https://github.com/JabRef/jabref/issues/6959)
- We added a query parser and mapping layer to enable conversion of queries formulated in simplified lucene syntax by the user into api queries. [#6799](https://github.com/JabRef/jabref/pull/6799)
- We added some basic functionality to customise the look of JabRef by importing a css theme file. [#5790](https://github.com/JabRef/jabref/issues/5790)
- We added connection check function in network preference setting [#6560](https://github.com/JabRef/jabref/issues/6560)
- We added support for exporting to YAML. [#6974](https://github.com/JabRef/jabref/issues/6974)
- We added a DOI format and organization check to detect [American Physical Society](https://journals.aps.org/) journals to copy the article ID to the page field for cases where the page numbers are missing. [#7019](https://github.com/JabRef/jabref/issues/7019)
- We added an error message in the New Entry dialog that is shown in case the fetcher did not find anything . [#7000](https://github.com/JabRef/jabref/issues/7000)
- We added a new formatter to output shorthand month format. [#6579](https://github.com/JabRef/jabref/issues/6579)
- We added support for the new Microsoft Edge browser in all platforms. [#7056](https://github.com/JabRef/jabref/pull/7056)
- We reintroduced emacs/bash-like keybindings. [#6017](https://github.com/JabRef/jabref/issues/6017)
- We added a feature to provide automated cross library search using a cross library query language. This provides support for the search step of systematic literature reviews (SLRs). [koppor#369](https://github.com/koppor/jabref/issues/369)

### Changed

- We changed the default preferences for OpenOffice/LibreOffice integration to automatically sync the bibliography when inserting new citations in a OpenOffic/LibreOffice document. [#6957](https://github.com/JabRef/jabref/issues/6957)
- We restructured the 'File' tab and extracted some parts into the 'Linked files' tab [#6779](https://github.com/JabRef/jabref/pull/6779)
- JabRef now offers journal lists from <https://abbrv.jabref.org>. JabRef the lists which use a dot inside the abbreviations. [#5749](https://github.com/JabRef/jabref/pull/5749)
- We removed two useless preferences in the groups preferences dialog. [#6836](https://github.com/JabRef/jabref/pull/6836)
- Synchronization of SpecialFields to keywords is now disabled by default. [#6621](https://github.com/JabRef/jabref/issues/6621)
- JabRef no longer opens the entry editor with the first entry on startup [#6855](https://github.com/JabRef/jabref/issues/6855)
- We completed the rebranding of `bibtexkey` as `citationkey` which was started in JabRef 5.1.
- JabRef no longer opens the entry editor with the first entry on startup [#6855](https://github.com/JabRef/jabref/issues/6855)
- Fetch by ID: (long) "SAO/NASA Astrophysics Data System" replaced by (short) "SAO/NASA ADS" [#6876](https://github.com/JabRef/jabref/pull/6876)
- We changed the title of the window "Manage field names and content" to have the same title as the corresponding menu item [#6895](https://github.com/JabRef/jabref/pull/6895)
- We renamed the menus "View -> Previous citation style" and "View -> Next citation style" into "View -> Previous preview style" and "View -> Next preview style" and renamed the "Preview" style to "Customized preview style". [#6899](https://github.com/JabRef/jabref/pull/6899)
- We changed the default preference option "Search and store files relative to library file location" to on, as this seems to be a more intuitive behaviour. [#6863](https://github.com/JabRef/jabref/issues/6863)
- We changed the title of the window "Manage field names and content": to have the same title as the corresponding menu item [#6895](https://github.com/JabRef/jabref/pull/6895)
- We improved the detection of "short" DOIs [6880](https://github.com/JabRef/jabref/issues/6880)
- We improved the duplicate detection when identifiers like DOI or arxiv are semantiaclly the same, but just syntactically differ (e.g. with or without http(s):// prefix). [#6707](https://github.com/JabRef/jabref/issues/6707)
- We improved JabRef start up time [6057](https://github.com/JabRef/jabref/issues/6057)
- We changed in the group interface "Generate groups from keywords in a BibTeX field" by "Generate groups from keywords in the following field". [#6983](https://github.com/JabRef/jabref/issues/6983)
- We changed the name of a group type from "Searching for keywords" to "Searching for a keyword". [6995](https://github.com/JabRef/jabref/pull/6995)
- We changed the way JabRef displays the title of a tab and of the window. [4161](https://github.com/JabRef/jabref/issues/4161)
- We changed connect timeouts for server requests to 30 seconds in general and 5 seconds for GROBID server (special) and improved user notifications on connection issues. [7026](https://github.com/JabRef/jabref/pull/7026)
- We changed the order of the library tab context menu items. [#7171](https://github.com/JabRef/jabref/issues/7171)
- We changed the way linked files are opened on Linux to use the native openFile method, compatible with confined packages. [7037](https://github.com/JabRef/jabref/pull/7037)
- We refined the entry preview to show the full names of authors and editors, to list the editor only if no author is present, have the year earlier. [#7083](https://github.com/JabRef/jabref/issues/7083)

### Fixed

- We fixed an issue changing the icon link_variation_off that is not meaningful. [#6834](https://github.com/JabRef/jabref/issues/6834)
- We fixed an issue where the `.sav` file was not deleted upon exiting JabRef. [#6109](https://github.com/JabRef/jabref/issues/6109)
- We fixed a linked identifier icon inconsistency. [#6705](https://github.com/JabRef/jabref/issues/6705)
- We fixed the wrong behavior that font size changes are not reflected in dialogs. [#6039](https://github.com/JabRef/jabref/issues/6039)
- We fixed the failure to Copy citation key and link. [#5835](https://github.com/JabRef/jabref/issues/5835)
- We fixed an issue where the sort order of the entry table was reset after a restart of JabRef. [#6898](https://github.com/JabRef/jabref/pull/6898)
- We fixed an issue where no longer a warning was displayed when inserting references into LibreOffice with an invalid "ReferenceParagraphFormat". [#6907](https://github.com/JabRef/jabref/pull/60907).
- We fixed an issue where a selected field was not removed after the first click in the custom entry types dialog. [#6934](https://github.com/JabRef/jabref/issues/6934)
- We fixed an issue where a remove icon was shown for standard entry types in the custom entry types dialog. [#6906](https://github.com/JabRef/jabref/issues/6906)
- We fixed an issue where it was impossible to connect to OpenOffice/LibreOffice on Mac OSX. [#6970](https://github.com/JabRef/jabref/pull/6970)
- We fixed an issue with the python script used by browser plugins that failed to locate JabRef if not installed in its default location. [#6963](https://github.com/JabRef/jabref/pull/6963/files)
- We fixed an issue where spaces and newlines in an isbn would generate an exception. [#6456](https://github.com/JabRef/jabref/issues/6456)
- We fixed an issue where identity column header had incorrect foreground color in the Dark theme. [#6796](https://github.com/JabRef/jabref/issues/6796)
- We fixed an issue where the RIS exporter added extra blank lines.[#7007](https://github.com/JabRef/jabref/pull/7007/files)
- We fixed an issue where clicking on Collapse All button in the Search for Unlinked Local Files expanded the directory structure erroneously [#6848](https://github.com/JabRef/jabref/issues/6848)
- We fixed an issue, when pulling changes from shared database via shortcut caused creation of a new tech report [6867](https://github.com/JabRef/jabref/issues/6867)
- We fixed an issue where the JabRef GUI does not highlight the "All entries" group on start-up [#6691](https://github.com/JabRef/jabref/issues/6691)
- We fixed an issue where a custom dark theme was not applied to the entry preview tab [7068](https://github.com/JabRef/jabref/issues/7068)
- We fixed an issue where modifications to the Custom preview layout in the preferences were not saved [#6447](https://github.com/JabRef/jabref/issues/6447)
- We fixed an issue where errors from imports were not shown to the user [#7084](https://github.com/JabRef/jabref/pull/7084)
- We fixed an issue where the EndNote XML Import would fail on empty keywords tags [forum#2387](https://discourse.jabref.org/t/importing-in-unknown-format-fails-to-import-xml-library-from-bookends-export/2387)
- We fixed an issue where the color of groups of type "free search expression" not persisting after restarting the application [#6999](https://github.com/JabRef/jabref/issues/6999)
- We fixed an issue where modifications in the source tab where not saved without switching to another field before saving the library [#6622](https://github.com/JabRef/jabref/issues/6622)
- We fixed an issue where the "Document Viewer" did not show the first page of the opened pdf document and did not show the correct total number of pages [#7108](https://github.com/JabRef/jabref/issues/7108)
- We fixed an issue where the context menu was not updated after a file link was changed. [#5777](https://github.com/JabRef/jabref/issues/5777)
- We fixed an issue where the password for a shared SQL database was not remembered [#6869](https://github.com/JabRef/jabref/issues/6869)
- We fixed an issue where newly added entires were not synced to a shared SQL database [#7176](https://github.com/JabRef/jabref/issues/7176)
- We fixed an issue where the PDF-Content importer threw an exception when no DOI number is present at the first page of the PDF document [#7203](https://github.com/JabRef/jabref/issues/7203)
- We fixed an issue where groups created from aux files did not update on file changes [#6394](https://github.com/JabRef/jabref/issues/6394)
- We fixed an issue where authors that only have last names were incorrectly identified as institutes when generating citation keys [#7199](https://github.com/JabRef/jabref/issues/7199)
- We fixed an issue where institutes were incorrectly identified as universities when generating citation keys [#6942](https://github.com/JabRef/jabref/issues/6942)

### Removed

- We removed the Google Scholar fetcher and the ACM fetcher do not work due to traffic limitations [#6369](https://github.com/JabRef/jabref/issues/6369)
- We removed the menu entry "Manage external file types" because it's already in 'Preferences' dialog [#6991](https://github.com/JabRef/jabref/issues/6991)
- We removed the integrity check "Abbreviation detected" for the field journal/journaltitle in the entry editor [#3925](https://github.com/JabRef/jabref/issues/3925)

## [5.1] – 2020-08-30

### Added

- We added a new fetcher to enable users to search mEDRA DOIs [#6602](https://github.com/JabRef/jabref/issues/6602)
- We added a new fetcher to enable users to search "[Collection of Computer Science Bibliographies](https://liinwww.ira.uka.de/bibliography/index.html)". [#6638](https://github.com/JabRef/jabref/issues/6638)
- We added default values for delimiters in Add Subgroup window [#6624](https://github.com/JabRef/jabref/issues/6624)
- We improved responsiveness of general fields specification dialog window. [#6643](https://github.com/JabRef/jabref/issues/6604)
- We added support for importing ris file and load DOI [#6530](https://github.com/JabRef/jabref/issues/6530)
- We added the Library properties to a context menu on the library tabs [#6485](https://github.com/JabRef/jabref/issues/6485)
- We added a new field in the preferences in 'BibTeX key generator' for unwanted characters that can be user-specified. [#6295](https://github.com/JabRef/jabref/issues/6295)
- We added support for searching ShortScience for an entry through the user's browser. [#6018](https://github.com/JabRef/jabref/pull/6018)
- We updated EditionChecker to permit edition to start with a number. [#6144](https://github.com/JabRef/jabref/issues/6144)
- We added tooltips for most fields in the entry editor containing a short description. [#5847](https://github.com/JabRef/jabref/issues/5847)
- We added support for basic markdown in custom formatted previews [#6194](https://github.com/JabRef/jabref/issues/6194)
- We now show the number of items found and selected to import in the online search dialog. [#6248](https://github.com/JabRef/jabref/pull/6248)
- We created a new install screen for macOS. [#5759](https://github.com/JabRef/jabref/issues/5759)
- We added a new integrity check for duplicate DOIs. [koppor#339](https://github.com/koppor/jabref/issues/339)
- We implemented an option to download fulltext files while importing. [#6381](https://github.com/JabRef/jabref/pull/6381)
- We added a progress-indicator showing the average progress of background tasks to the toolbar. Clicking it reveals a pop-over with a list of running background tasks. [6443](https://github.com/JabRef/jabref/pull/6443)
- We fixed the bug when strike the delete key in the text field. [#6421](https://github.com/JabRef/jabref/issues/6421)
- We added a BibTex key modifier for truncating strings. [#3915](https://github.com/JabRef/jabref/issues/3915)
- We added support for jumping to target entry when typing letter/digit after sorting a column in maintable [#6146](https://github.com/JabRef/jabref/issues/6146)
- We added a new fetcher to enable users to search all available E-Libraries simultaneously. [koppor#369](https://github.com/koppor/jabref/issues/369)
- We added the field "entrytype" to the export sort criteria [#6531](https://github.com/JabRef/jabref/pull/6531)
- We added the possibility to change the display order of the fields in the entry editor. The order can now be configured using drag and drop in the "Customize entry types" dialog [#6152](https://github.com/JabRef/jabref/pull/6152)
- We added native support for biblatex-software [#6574](https://github.com/JabRef/jabref/issues/6574)
- We added a missing restart warning for AutoComplete in the preferences dialog. [#6351](https://github.com/JabRef/jabref/issues/6351)
- We added a note to the citation key pattern preferences dialog as a temporary workaround for a JavaFX bug, about committing changes in a table cell, if the focus is lost. [#5825](https://github.com/JabRef/jabref/issues/5825)
- We added support for customized fallback fields in bracketed patterns. [#7111](https://github.com/JabRef/jabref/issues/7111)

### Changed

- We improved the arXiv fetcher. Now it should find entries even more reliably and does no longer include the version (e.g `v1`) in the `eprint` field. [forum#1941](https://discourse.jabref.org/t/remove-version-in-arxiv-import/1941)
- We moved the group search bar and the button "New group" from bottom to top position to make it more prominent. [#6112](https://github.com/JabRef/jabref/pull/6112)
- When JabRef finds a `.sav` file without changes, there is no dialog asking for acceptance of changes anymore.
- We changed the buttons for import/export/show all/reset of preferences to smaller icon buttons in the preferences dialog. [#6130](https://github.com/JabRef/jabref/pull/6130)
- We moved the functionality "Manage field names & content" from the "Library" menu to the "Edit" menu, because it affects the selected entries and not the whole library
- We merged the functionality "Append contents from a BibTeX library into the currently viewed library" into the "Import into database" functionality. Fixes [#6049](https://github.com/JabRef/jabref/issues/6049).
- We changed the directory where fulltext downloads are stored to the directory set in the import-tab in preferences. [#6381](https://github.com/JabRef/jabref/pull/6381)
- We improved the error message for invalid jstyles. [#6303](https://github.com/JabRef/jabref/issues/6303)
- We changed the section name of 'Advanced' to 'Network' in the preferences and removed some obsolete options.[#6489](https://github.com/JabRef/jabref/pull/6489)
- We improved the context menu of the column "Linked identifiers" of the main table, by truncating their texts, if they are too long. [#6499](https://github.com/JabRef/jabref/issues/6499)
- We merged the main table tabs in the preferences dialog. [#6518](https://github.com/JabRef/jabref/pull/6518)
- We changed the command line option 'generateBibtexKeys' to the more generic term 'generateCitationKeys' while the short option remains 'g'.[#6545](https://github.com/JabRef/jabref/pull/6545)
- We improved the "Possible duplicate entries" window to remember its size and position throughout a session. [#6582](https://github.com/JabRef/jabref/issues/6582)
- We divided the toolbar into small parts, so if the application window is to small, only a part of the toolbar is moved into the chevron popup. [#6682](https://github.com/JabRef/jabref/pull/6682)
- We changed the layout for of the buttons in the Open Office side panel to ensure that the button text is always visible, specially when resizing. [#6639](https://github.com/JabRef/jabref/issues/6639)
- We merged the two new library commands in the file menu to one which always creates a new library in the default library mode. [#6359](https://github.com/JabRef/jabref/pull/6539#issuecomment-641056536)

### Fixed

- We fixed an issue where entry preview tab has no name in drop down list. [#6591](https://github.com/JabRef/jabref/issues/6591)
- We fixed to only search file links in the BIB file location directory when preferences has corresponding checkbox checked. [#5891](https://github.com/JabRef/jabref/issues/5891)
- We fixed wrong button order (Apply and Cancel) in ManageProtectedTermsDialog.
- We fixed an issue with incompatible characters at BibTeX key [#6257](https://github.com/JabRef/jabref/issues/6257)
- We fixed an issue where dash (`-`) was reported as illegal BibTeX key [#6295](https://github.com/JabRef/jabref/issues/6295)
- We greatly improved the performance of the overall application and many operations. [#5071](https://github.com/JabRef/jabref/issues/5071)
- We fixed an issue where sort by priority was broken. [#6222](https://github.com/JabRef/jabref/issues/6222)
- We fixed an issue where opening a library from the recent libraries menu was not possible. [#5939](https://github.com/JabRef/jabref/issues/5939)
- We fixed an issue with inconsistent capitalization of file extensions when downloading files. [#6115](https://github.com/JabRef/jabref/issues/6115)
- We fixed the display of language and encoding in the preferences dialog. [#6130](https://github.com/JabRef/jabref/pull/6130)
- Now the link and/or the link description in the column "linked files" of the main table gets truncated or wrapped, if too long, otherwise display issues arise. [#6178](https://github.com/JabRef/jabref/issues/6178)
- We fixed the issue that groups panel does not keep size when resizing window. [#6180](https://github.com/JabRef/jabref/issues/6180)
- We fixed an error that sometimes occurred when using the context menu. [#6085](https://github.com/JabRef/jabref/issues/6085)
- We fixed an issue where search full-text documents downloaded files with same name, overwriting existing files. [#6174](https://github.com/JabRef/jabref/pull/6174)
- We fixed an issue when importing into current library an erroneous message "import cancelled" is displayed even though import is successful. [#6266](https://github.com/JabRef/jabref/issues/6266)
- We fixed an issue where custom jstyles for Open/LibreOffice where not saved correctly. [#6170](https://github.com/JabRef/jabref/issues/6170)
- We fixed an issue where the INSPIRE fetcher was no longer working [#6229](https://github.com/JabRef/jabref/issues/6229)
- We fixed an issue where custom exports with an uppercase file extension could not be selected for "Copy...-> Export to Clipboard" [#6285](https://github.com/JabRef/jabref/issues/6285)
- We fixed the display of icon both in the main table and linked file editor. [#6169](https://github.com/JabRef/jabref/issues/6169)
- We fixed an issue where the windows installer did not create an entry in the start menu [bug report in the forum](https://discourse.jabref.org/t/error-while-fetching-from-doi/2018/3)
- We fixed an issue where only the field `abstract` and `comment` were declared as multiline fields. Other fields can now be configured in the preferences using "Do not wrap the following fields when saving" [4373](https://github.com/JabRef/jabref/issues/4373)
- We fixed an issue where JabRef switched to discrete graphics under macOS [#5935](https://github.com/JabRef/jabref/issues/5935)
- We fixed an issue where the Preferences entry preview will be unexpected modified leads to Value too long exception [#6198](https://github.com/JabRef/jabref/issues/6198)
- We fixed an issue where custom jstyles for Open/LibreOffice would only be valid if a layout line for the entry type `default` was at the end of the layout section [#6303](https://github.com/JabRef/jabref/issues/6303)
- We fixed an issue where a new entry is not shown in the library if a search is active [#6297](https://github.com/JabRef/jabref/issues/6297)
- We fixed an issue where long directory names created from patterns could create an exception. [#3915](https://github.com/JabRef/jabref/issues/3915)
- We fixed an issue where sort on numeric cases was broken. [#6349](https://github.com/JabRef/jabref/issues/6349)
- We fixed an issue where year and month fields were not cleared when converting to biblatex [#6224](https://github.com/JabRef/jabref/issues/6224)
- We fixed an issue where an "Not on FX thread" exception occurred when saving on linux [#6453](https://github.com/JabRef/jabref/issues/6453)
- We fixed an issue where the library sort order was lost. [#6091](https://github.com/JabRef/jabref/issues/6091)
- We fixed an issue where brackets in regular expressions were not working. [6469](https://github.com/JabRef/jabref/pull/6469)
- We fixed an issue where multiple background task popups stacked over each other.. [#6472](https://github.com/JabRef/jabref/issues/6472)
- We fixed an issue where LaTeX citations for specific commands (`\autocite`s) of biblatex-mla were not recognized. [#6476](https://github.com/JabRef/jabref/issues/6476)
- We fixed an issue where drag and drop was not working on empty database. [#6487](https://github.com/JabRef/jabref/issues/6487)
- We fixed an issue where the name fields were not updated after the preferences changed. [#6515](https://github.com/JabRef/jabref/issues/6515)
- We fixed an issue where "null" appeared in generated BibTeX keys. [#6459](https://github.com/JabRef/jabref/issues/6459)
- We fixed an issue where the authors' names were incorrectly displayed in the authors' column when they were bracketed. [#6465](https://github.com/JabRef/jabref/issues/6465) [#6459](https://github.com/JabRef/jabref/issues/6459)
- We fixed an issue where importing certain unlinked files would result in an exception [#5815](https://github.com/JabRef/jabref/issues/5815)
- We fixed an issue where downloaded files would be moved to a directory named after the citationkey when no file directory pattern is specified [#6589](https://github.com/JabRef/jabref/issues/6589)
- We fixed an issue with the creation of a group of cited entries which incorrectly showed the message that the library had been modified externally whenever saving the library. [#6420](https://github.com/JabRef/jabref/issues/6420)
- We fixed an issue with the creation of a group of cited entries. Now the file path to an aux file gets validated. [#6585](https://github.com/JabRef/jabref/issues/6585)
- We fixed an issue on Linux systems where the application would crash upon inotify failure. Now, the user is prompted with a warning, and given the choice to continue the session. [#6073](https://github.com/JabRef/jabref/issues/6073)
- We moved the search modifier buttons into the search bar, as they were not accessible, if autocompletion was disabled. [#6625](https://github.com/JabRef/jabref/issues/6625)
- We fixed an issue about duplicated group color indicators [#6175](https://github.com/JabRef/jabref/issues/6175)
- We fixed an issue where entries with the entry type Misc from an imported aux file would not be saved correctly to the bib file on disk [#6405](https://github.com/JabRef/jabref/issues/6405)
- We fixed an issue where percent sign ('%') was not formatted properly by the HTML formatter [#6753](https://github.com/JabRef/jabref/issues/6753)
- We fixed an issue with the [SAO/NASA Astrophysics Data System](https://docs.jabref.org/collect/import-using-online-bibliographic-database/ads) fetcher where `\textbackslash` appeared at the end of the abstract.
- We fixed an issue with the Science Direct fetcher where PDFs could not be downloaded. Fixes [#5860](https://github.com/JabRef/jabref/issues/5860)
- We fixed an issue with the Library of Congress importer.
- We fixed the [link to the external libraries listing](https://github.com/JabRef/jabref/blob/master/external-libraries.md) in the about dialog
- We fixed an issue regarding pasting on Linux. [#6293](https://github.com/JabRef/jabref/issues/6293)

### Removed

- We removed the option of the "enforce legal key". [#6295](https://github.com/JabRef/jabref/issues/6295)
- We removed the obsolete `External programs / Open PDF` section in the preferences, as the default application to open PDFs is now set in the `Manage external file types` dialog. [#6130](https://github.com/JabRef/jabref/pull/6130)
- We removed the option to configure whether a `.bib.bak` file should be generated upon save. It is now always enabled. Documentation at <https://docs.jabref.org/general/autosave>. [#6092](https://github.com/JabRef/jabref/issues/6092)
- We removed the built-in list of IEEE journal abbreviations using BibTeX strings. If you still want to use them, you have to download them separately from <https://abbrv.jabref.org>.

## [5.0] – 2020-03-06

### Changed

- Added browser integration to the snap package for firefox/chromium browsers. [#6062](https://github.com/JabRef/jabref/pull/6062)
- We reintroduced the possibility to extract references from plain text (using [GROBID](https://grobid.readthedocs.io/en/latest/)). [#5614](https://github.com/JabRef/jabref/pull/5614)
- We changed the open office panel to show buttons in rows of three instead of going straight down to save space as the button expanded out to take up unnecessary horizontal space. [#5479](https://github.com/JabRef/jabref/issues/5479)
- We cleaned up the group add/edit dialog. [#5826](https://github.com/JabRef/jabref/pull/5826)
- We reintroduced the index column. [#5844](https://github.com/JabRef/jabref/pull/5844)
- Filenames of external files can no longer contain curly braces. [#5926](https://github.com/JabRef/jabref/pull/5926)
- We made the filters more easily accessible in the integrity check dialog. [#5955](https://github.com/JabRef/jabref/pull/5955)
- We reimplemented and improved the dialog "Customize entry types". [#4719](https://github.com/JabRef/jabref/issues/4719)
- We added an [American Physical Society](https://journals.aps.org/) fetcher. [#818](https://github.com/JabRef/jabref/issues/818)
- We added possibility to enable/disable items quantity in groups. [#6042](https://github.com/JabRef/jabref/issues/6042)

### Fixed

- We fixed an issue where the command line console was always opened in the background. [#5474](https://github.com/JabRef/jabref/issues/5474)
- We fixed and issue where pdf files will not open under some KDE linux distributions when using okular. [#5253](https://github.com/JabRef/jabref/issues/5253)
- We fixed an issue where the Medline fetcher was only working when JabRef was running from source. [#5645](https://github.com/JabRef/jabref/issues/5645)
- We fixed some visual issues in the dark theme. [#5764](https://github.com/JabRef/jabref/pull/5764) [#5753](https://github.com/JabRef/jabref/issues/5753)
- We fixed an issue where non-default previews didn't handle unicode characters. [#5779](https://github.com/JabRef/jabref/issues/5779)
- We improved the performance, especially changing field values in the entry should feel smoother now. [#5843](https://github.com/JabRef/jabref/issues/5843)
- We fixed an issue where the ampersand character wasn't rendering correctly on previews. [#3840](https://github.com/JabRef/jabref/issues/3840)
- We fixed an issue where an erroneous "The library has been modified by another program" message was shown when saving. [#4877](https://github.com/JabRef/jabref/issues/4877)
- We fixed an issue where the file extension was missing after downloading a file (we now fall-back to pdf). [#5816](https://github.com/JabRef/jabref/issues/5816)
- We fixed an issue where cleaning up entries broke web URLs, if "Make paths of linked files relative (if possible)" was enabled, which resulted in various other issues subsequently. [#5861](https://github.com/JabRef/jabref/issues/5861)
- We fixed an issue where the tab "Required fields" of the entry editor did not show all required fields, if at least two of the defined required fields are linked with a logical or. [#5859](https://github.com/JabRef/jabref/issues/5859)
- We fixed several issues concerning managing external file types: Now everything is usable and fully functional. Previously, there were problems with the radio buttons, with saving the settings and with loading an input field value. Furthermore, different behavior for Windows and other operating systems was given, which was unified as well. [#5846](https://github.com/JabRef/jabref/issues/5846)
- We fixed an issue where entries containing Unicode charaters were not parsed correctly [#5899](https://github.com/JabRef/jabref/issues/5899)
- We fixed an issue where an entry containing an external filename with curly braces could not be saved. Curly braces are now longer allowed in filenames. [#5899](https://github.com/JabRef/jabref/issues/5899)
- We fixed an issue where changing the type of an entry did not update the main table [#5906](https://github.com/JabRef/jabref/issues/5906)
- We fixed an issue in the optics of the library properties, that cropped the dialog on scaled displays. [#5969](https://github.com/JabRef/jabref/issues/5969)
- We fixed an issue where changing the type of an entry did not update the main table. [#5906](https://github.com/JabRef/jabref/issues/5906)
- We fixed an issue where opening a library from the recent libraries menu was not possible. [#5939](https://github.com/JabRef/jabref/issues/5939)
- We fixed an issue where the most bottom group in the list got lost, if it was dragged on itself. [#5983](https://github.com/JabRef/jabref/issues/5983)
- We fixed an issue where changing entry type doesn't always work when biblatex source is shown. [#5905](https://github.com/JabRef/jabref/issues/5905)
- We fixed an issue where the group and the link column were not updated after changing the entry in the main table. [#5985](https://github.com/JabRef/jabref/issues/5985)
- We fixed an issue where reordering the groups was not possible after inserting an article. [#6008](https://github.com/JabRef/jabref/issues/6008)
- We fixed an issue where citation styles except the default "Preview" could not be used. [#56220](https://github.com/JabRef/jabref/issues/5622)
- We fixed an issue where a warning was displayed when the title content is made up of two sentences. [#5832](https://github.com/JabRef/jabref/issues/5832)
- We fixed an issue where an exception was thrown when adding a save action without a selected formatter in the library properties [#6069](https://github.com/JabRef/jabref/issues/6069)
- We fixed an issue where JabRef's icon was missing in the Export to clipboard Dialog. [#6286](https://github.com/JabRef/jabref/issues/6286)
- We fixed an issue when an "Abstract field" was duplicating text, when importing from RIS file (Neurons) [#6065](https://github.com/JabRef/jabref/issues/6065)
- We fixed an issue where adding the addition of a new entry was not completely validated [#6370](https://github.com/JabRef/jabref/issues/6370)
- We fixed an issue where the blue and red text colors in the Merge entries dialog were not quite visible [#6334](https://github.com/JabRef/jabref/issues/6334)
- We fixed an issue where underscore character was removed from the file name in the Recent Libraries list in File menu [#6383](https://github.com/JabRef/jabref/issues/6383)
- We fixed an issue where few keyboard shortcuts regarding new entries were missing [#6403](https://github.com/JabRef/jabref/issues/6403)

### Removed

- Ampersands are no longer escaped by default in the `bib` file. If you want to keep the current behaviour, you can use the new "Escape Ampersands" formatter as a save action. [#5869](https://github.com/JabRef/jabref/issues/5869)
- The "Merge Entries" entry was removed from the Quality Menu. Users should use the right-click menu instead. [#6021](https://github.com/JabRef/jabref/pull/6021)

## [5.0-beta] – 2019-12-15

### Changed

- We added a short DOI field formatter which shortens DOI to more human-readable form. [koppor#343](https://github.com/koppor/jabref/issues/343)
- We improved the display of group memberships by adding multiple colored bars if the entry belongs to more than one group. [#4574](https://github.com/JabRef/jabref/issues/4574)
- We added an option to show the preview as an extra tab in the entry editor (instead of in a split view). [#5244](https://github.com/JabRef/jabref/issues/5244)
- A custom Open/LibreOffice jstyle file now requires a layout line for the entry type `default` [#5452](https://github.com/JabRef/jabref/issues/5452)
- The entry editor is now open by default when JabRef starts up. [#5460](https://github.com/JabRef/jabref/issues/5460)
- Customized entry types are now serialized in alphabetical order in the bib file.
- We added a new ADS fetcher to use the new ADS API. [#4949](https://github.com/JabRef/jabref/issues/4949)
- We added support of the [X11 primary selection](https://unix.stackexchange.com/a/139193/18033) [#2389](https://github.com/JabRef/jabref/issues/2389)
- We added support to switch between biblatex and bibtex library types. [#5550](https://github.com/JabRef/jabref/issues/5550)
- We changed the save action buttons to be easier to understand. [#5565](https://github.com/JabRef/jabref/issues/5565)
- We made the columns for groups, files and uri in the main table reorderable and merged the clickable icon columns for uri, url, doi and eprint. [#5544](https://github.com/JabRef/jabref/pull/5544)
- We reduced the number of write actions performed when autosave is enabled [#5679](https://github.com/JabRef/jabref/issues/5679)
- We made the column sort order in the main table persistent [#5730](https://github.com/JabRef/jabref/pull/5730)
- When an entry is modified on disk, the change dialog now shows the merge dialog to highlight the changes [#5688](https://github.com/JabRef/jabref/pull/5688)

### Fixed

- Inherit fields from cross-referenced entries as specified by biblatex. [#5045](https://github.com/JabRef/jabref/issues/5045)
- We fixed an issue where it was no longer possible to connect to LibreOffice. [#5261](https://github.com/JabRef/jabref/issues/5261)
- The "All entries group" is no longer shown when no library is open.
- We fixed an exception which occurred when closing JabRef. [#5348](https://github.com/JabRef/jabref/issues/5348)
- We fixed an issue where JabRef reports incorrectly about customized entry types. [#5332](https://github.com/JabRef/jabref/issues/5332)
- We fixed a few problems that prevented JabFox to communicate with JabRef. [#4737](https://github.com/JabRef/jabref/issues/4737) [#4303](https://github.com/JabRef/jabref/issues/4303)
- We fixed an error where the groups containing an entry loose their highlight color when scrolling. [#5022](https://github.com/JabRef/jabref/issues/5022)
- We fixed an error where scrollbars were not shown. [#5374](https://github.com/JabRef/jabref/issues/5374)
- We fixed an error where an exception was thrown when merging entries. [#5169](https://github.com/JabRef/jabref/issues/5169)
- We fixed an error where certain metadata items were not serialized alphabetically.
- After assigning an entry to a group, the item count is now properly colored to reflect the new membership of the entry. [#3112](https://github.com/JabRef/jabref/issues/3112)
- The group panel is now properly updated when switching between libraries (or when closing/opening one). [#3142](https://github.com/JabRef/jabref/issues/3142)
- We fixed an error where the number of matched entries shown in the group pane was not updated correctly. [#4441](https://github.com/JabRef/jabref/issues/4441)
- We fixed an error where the wrong file is renamed and linked when using the "Copy, rename and link" action. [#5653](https://github.com/JabRef/jabref/issues/5653)
- We fixed a "null" error when writing XMP metadata. [#5449](https://github.com/JabRef/jabref/issues/5449)
- We fixed an issue where empty keywords lead to a strange display of automatic keyword groups. [#5333](https://github.com/JabRef/jabref/issues/5333)
- We fixed an error where the default color of a new group was white instead of dark gray. [#4868](https://github.com/JabRef/jabref/issues/4868)
- We fixed an issue where the first field in the entry editor got the focus while performing a different action (like searching). [#5084](https://github.com/JabRef/jabref/issues/5084)
- We fixed an issue where multiple entries were highlighted in the web search result after scrolling. [#5035](https://github.com/JabRef/jabref/issues/5035)
- We fixed an issue where the hover indication in the web search pane was not working. [#5277](https://github.com/JabRef/jabref/issues/5277)
- We fixed an error mentioning "javafx.controls/com.sun.javafx.scene.control" that was thrown when interacting with the toolbar.
- We fixed an error where a cleared search was restored after switching libraries. [#4846](https://github.com/JabRef/jabref/issues/4846)
- We fixed an exception which occurred when trying to open a non-existing file from the "Recent files"-menu [#5334](https://github.com/JabRef/jabref/issues/5334)
- We fixed an issues where the search highlight in the entry preview did not worked. [#5069](https://github.com/JabRef/jabref/issues/5069)
- The context menu for fields in the entry editor is back. [#5254](https://github.com/JabRef/jabref/issues/5254)
- We fixed an exception which occurred when trying to open a non-existing file from the "Recent files"-menu [#5334](https://github.com/JabRef/jabref/issues/5334)
- We fixed a problem where the "editor" information has been duplicated during saving a .bib-Database. [#5359](https://github.com/JabRef/jabref/issues/5359)
- We re-introduced the feature to switch between different preview styles. [#5221](https://github.com/JabRef/jabref/issues/5221)
- We fixed various issues (including [#5263](https://github.com/JabRef/jabref/issues/5263)) related to copying entries to the clipboard
- We fixed some display errors in the preferences dialog and replaced some of the controls [#5033](https://github.com/JabRef/jabref/pull/5033) [#5047](https://github.com/JabRef/jabref/pull/5047) [#5062](https://github.com/JabRef/jabref/pull/5062) [#5141](https://github.com/JabRef/jabref/pull/5141) [#5185](https://github.com/JabRef/jabref/pull/5185) [#5265](https://github.com/JabRef/jabref/pull/5265) [#5315](https://github.com/JabRef/jabref/pull/5315) [#5360](https://github.com/JabRef/jabref/pull/5360)
- We fixed an exception which occurred when trying to import entries without an open library. [#5447](https://github.com/JabRef/jabref/issues/5447)
- The "Automatically set file links" feature now follows symbolic links. [#5664](https://github.com/JabRef/jabref/issues/5664)
- After successful import of one or multiple bib entries the main table scrolls to the first imported entry [#5383](https://github.com/JabRef/jabref/issues/5383)
- We fixed an exception which occurred when an invalid jstyle was loaded. [#5452](https://github.com/JabRef/jabref/issues/5452)
- We fixed an issue where the command line arguments `importBibtex` and `importToOpen` did not import into the currently open library, but opened a new one. [#5537](https://github.com/JabRef/jabref/issues/5537)
- We fixed an error where the preview theme did not adapt to the "Dark" mode [#5463](https://github.com/JabRef/jabref/issues/5463)
- We fixed an issue where multiple entries were allowed in the "crossref" field [#5284](https://github.com/JabRef/jabref/issues/5284)
- We fixed an issue where the merge dialog showed the wrong text colour in "Dark" mode [#5516](https://github.com/JabRef/jabref/issues/5516)
- We fixed visibility issues with the scrollbar and group selection highlight in "Dark" mode, and enabled "Dark" mode for the OpenOffice preview in the style selection window. [#5522](https://github.com/JabRef/jabref/issues/5522)
- We fixed an issue where the author field was not correctly parsed during bibtex key-generation. [#5551](https://github.com/JabRef/jabref/issues/5551)
- We fixed an issue where notifications where shown during autosave. [#5555](https://github.com/JabRef/jabref/issues/5555)
- We fixed an issue where the side pane was not remembering its position. [#5615](https://github.com/JabRef/jabref/issues/5615)
- We fixed an issue where JabRef could not interact with [Oracle XE](https://www.oracle.com/de/database/technologies/appdev/xe.html) in the [shared SQL database setup](https://docs.jabref.org/collaborative-work/sqldatabase).
- We fixed an issue where the toolbar icons were hidden on smaller screens.
- We fixed an issue where renaming referenced files for bib entries with long titles was not possible. [#5603](https://github.com/JabRef/jabref/issues/5603)
- We fixed an issue where a window which is on an external screen gets unreachable when external screen is removed. [#5037](https://github.com/JabRef/jabref/issues/5037)
- We fixed a bug where the selection of groups was lost after drag and drop. [#2868](https://github.com/JabRef/jabref/issues/2868)
- We fixed an issue where the custom entry types didn't show the correct display name [#5651](https://github.com/JabRef/jabref/issues/5651)

### Removed

- We removed some obsolete notifications. [#5555](https://github.com/JabRef/jabref/issues/5555)
- We removed an internal step in the [ISBN-to-BibTeX fetcher](https://docs.jabref.org/import-using-publication-identifiers/isbntobibtex): The [ISBN to BibTeX Converter](https://manas.tungare.name/software/isbn-to-bibtex) by [@manastungare](https://github.com/manastungare) is not used anymore, because it is offline: "people using this tool have not been generating enough sales for Amazon."
- We removed the option to control the default drag and drop behaviour. You can use the modifier keys (like CtrL or Alt) instead.

## [5.0-alpha] – 2019-08-25

### Changed

- We added eventitle, eventdate and venue fields to `@unpublished` entry type.
- We added `@software` and `@dataSet` entry type to biblatex.
- All fields are now properly sorted alphabetically (in the subgroups of required/optional fields) when the entry is written to the bib file.
- We fixed an issue where some importers used the field `pubstatus` instead of the standard BibTeX field `pubstate`.
- We changed the latex command removal for docbook exporter. [#3838](https://github.com/JabRef/jabref/issues/3838)
- We changed the location of some fields in the entry editor (you might need to reset your preferences for these changes to come into effect)
  - Journal/Year/Month in biblatex mode -> Deprecated (if filled)
  - DOI/URL: General -> Optional
  - Internal fields like ranking, read status and priority: Other -> General
  - Moreover, empty deprecated fields are no longer shown
- Added server timezone parameter when connecting to a shared database.
- We updated the dialog for setting up general fields.
- URL field formatting is updated. All whitespace chars, located at the beginning/ending of the URL, are trimmed automatically
- We changed the behavior of the field formatting dialog such that the `bibtexkey` is not changed when formatting all fields or all text fields.
- We added a "Move file to file directory and rename file" option for simultaneously moving and renaming of document file. [#4166](https://github.com/JabRef/jabref/issues/4166)
- Use integrated graphics card instead of discrete on macOS [#4070](https://github.com/JabRef/jabref/issues/4070)
- We added a cleanup operation that detects an arXiv identifier in the note, journal or URL field and moves it to the `eprint` field.
  Because of this change, the last-used cleanup operations were reset.
- We changed the minimum required version of Java to 1.8.0_171, as this is the latest release for which the automatic Java update works. [#4093](https://github.com/JabRef/jabref/issues/4093)
- The special fields like `Printed` and `Read status` now show gray icons when the row is hovered.
- We added a button in the tab header which allows you to close the database with one click. [#494](https://github.com/JabRef/jabref/issues/494)
- Sorting in the main table now takes information from cross-referenced entries into account. [#2808](https://github.com/JabRef/jabref/issues/2808)
- If a group has a color specified, then entries matched by this group have a small colored bar in front of them in the main table.
- Change default icon for groups to a circle because a colored version of the old icon was hard to distinguish from its black counterpart.
- In the main table, the context menu appears now when you press the "context menu" button on the keyboard. [feature request in the forum](http://discourse.jabref.org/t/how-to-enable-keyboard-context-key-windows)
- We added icons to the group side panel to quickly switch between `union` and `intersection` group view mode. [#3269](https://github.com/JabRef/jabref/issues/3269).
- We use `https` for [fetching from most online bibliographic database](https://docs.jabref.org/import-using-online-bibliographic-database).
- We changed the default keyboard shortcuts for moving between entries when the entry editor is active to ̀<kbd>alt</kbd> + <kbd>up/down</kbd>.
- Opening a new file now prompts the directory of the currently selected file, instead of the directory of the last opened file.
- Window state is saved on close and restored on start.
- We made the MathSciNet fetcher more reliable.
- We added the ISBN fetcher to the list of fetcher available under "Update with bibliographic information from the web" in the entry editor toolbar.
- Files without a defined external file type are now directly opened with the default application of the operating system
- We streamlined the process to rename and move files by removing the confirmation dialogs.
- We removed the redundant new lines of markings and wrapped the summary in the File annotation tab. [#3823](https://github.com/JabRef/jabref/issues/3823)
- We add auto URL formatting when user paste link to URL field in entry editor. [koppor#254](https://github.com/koppor/jabref/issues/254)
- We added a minimum height for the entry editor so that it can no longer be hidden by accident. [#4279](https://github.com/JabRef/jabref/issues/4279)
- We added a new keyboard shortcut so that the entry editor could be closed by <kbd>Ctrl</kbd> + <kbd>E</kbd>. [#4222](https://github.com/JabRef/jabref/issues/4222)
- We added an option in the preference dialog box, that allows user to pick the dark or light theme option. [#4130](https://github.com/JabRef/jabref/issues/4130)
- We updated the Related Articles tab to accept JSON from the new version of the Mr. DLib service
- We added an option in the preference dialog box that allows user to choose behavior after dragging and dropping files in Entry Editor. [#4356](https://github.com/JabRef/jabref/issues/4356)
- We added the ability to have an export preference where previously "File"-->"Export"/"Export selected entries" would not save the user's preference[#4495](https://github.com/JabRef/jabref/issues/4495)
- We optimized the code responsible for connecting to an external database, which should lead to huge improvements in performance.
- For automatically created groups, added ability to filter groups by entry type. [#4539](https://github.com/JabRef/jabref/issues/4539)
- We added the ability to add field names from the Preferences Dialog [#4546](https://github.com/JabRef/jabref/issues/4546)
- We added the ability to change the column widths directly in the main table. [#4546](https://github.com/JabRef/jabref/issues/4546)
- We added a description of how recommendations were chosen and better error handling to Related Articles tab
- We added the ability to execute default action in dialog by using with <kbd>Ctrl</kbd> + <kbd>Enter</kbd> combination [#4496](https://github.com/JabRef/jabref/issues/4496)
- We grouped and reordered the Main Menu (File, Edit, Library, Quality, Tools, and View tabs & icons). [#4666](https://github.com/JabRef/jabref/issues/4666) [#4667](https://github.com/JabRef/jabref/issues/4667) [#4668](https://github.com/JabRef/jabref/issues/4668) [#4669](https://github.com/JabRef/jabref/issues/4669) [#4670](https://github.com/JabRef/jabref/issues/4670) [#4671](https://github.com/JabRef/jabref/issues/4671) [#4672](https://github.com/JabRef/jabref/issues/4672) [#4673](https://github.com/JabRef/jabref/issues/4673)
- We added additional modifiers (capitalize, titlecase and sentencecase) to the Bibtex key generator. [#1506](https://github.com/JabRef/jabref/issues/1506)
- We have migrated from the mysql jdbc connector to the mariadb one for better authentication scheme support. [#4746](https://github.com/JabRef/jabref/issues/4745)
- We grouped the toolbar icons and changed the Open Library and Copy icons. [#4584](https://github.com/JabRef/jabref/issues/4584)
- We added a browse button next to the path text field for aux-based groups. [#4586](https://github.com/JabRef/jabref/issues/4586)
- We changed the title of Group Dialog to "Add subgroup" from "Edit group" when we select Add subgroup option.
- We enable import button only if entries are selected. [#4755](https://github.com/JabRef/jabref/issues/4755)
- We made modifications to improve the contrast of UI elements. [#4583](https://github.com/JabRef/jabref/issues/4583)
- We added a warning for empty BibTeX keys in the entry editor. [#4440](https://github.com/JabRef/jabref/issues/4440)
- We added an option in the settings to set the default action in JabRef when right clicking on any entry in any database and selecting "Open folder". [#4763](https://github.com/JabRef/jabref/issues/4763)
- The Medline fetcher now normalizes the author names according to the BibTeX-Standard [#4345](https://github.com/JabRef/jabref/issues/4345)
- We added an option on the Linked File Viewer to rename the attached file of an entry directly on the JabRef. [#4844](https://github.com/JabRef/jabref/issues/4844)
- We added an option in the preference dialog box that allows user to enable helpful tooltips.[#3599](https://github.com/JabRef/jabref/issues/3599)
- We reworked the functionality for extracting BibTeX entries from plain text, because our used service [freecite shut down](https://library.brown.edu/libweb/freecite_notice.php). [#5206](https://github.com/JabRef/jabref/pull/5206)
- We moved the dropdown menu for selecting the push-application from the toolbar into the external application preferences. [#674](https://github.com/JabRef/jabref/issues/674)
- We removed the alphabetical ordering of the custom tabs and updated the error message when trying to create a general field with a name containing an illegal character. [#5019](https://github.com/JabRef/jabref/issues/5019)
- We added a context menu to the bib(la)tex-source-editor to copy'n'paste. [#5007](https://github.com/JabRef/jabref/pull/5007)
- We added a tool that allows searching for citations in LaTeX files. It scans directories and shows which entries are used, how many times and where.
- We added a 'LaTeX citations' tab to the entry editor, to search for citations to the active entry in the LaTeX file directory. It can be disabled in the preferences dialog.
- We added an option in preferences to allow for integers in field "edition" when running database in bibtex mode. [#4680](https://github.com/JabRef/jabref/issues/4680)
- We added the ability to use negation in export filter layouts. [#5138](https://github.com/JabRef/jabref/pull/5138)
- Focus on Name Area instead of 'OK' button whenever user presses 'Add subgroup'. [#6307](https://github.com/JabRef/jabref/issues/6307)
- We changed the behavior of merging that the entry which has "smaller" bibkey will be selected. [#7395](https://github.com/JabRef/jabref/issues/7395)

### Fixed

- We fixed an issue where JabRef died silently for the user without enough inotify instances [#4874](https://github.com/JabRef/jabref/issues/4847)
- We fixed an issue where corresponding groups are sometimes not highlighted when clicking on entries [#3112](https://github.com/JabRef/jabref/issues/3112)
- We fixed an issue where custom exports could not be selected in the 'Export (selected) entries' dialog [#4013](https://github.com/JabRef/jabref/issues/4013)
- Italic text is now rendered correctly. [#3356](https://github.com/JabRef/jabref/issues/3356)
- The entry editor no longer gets corrupted after using the source tab. [#3532](https://github.com/JabRef/jabref/issues/3532) [#3608](https://github.com/JabRef/jabref/issues/3608) [#3616](https://github.com/JabRef/jabref/issues/3616)
- We fixed multiple issues where entries did not show up after import if a search was active. [#1513](https://github.com/JabRef/jabref/issues/1513) [#3219](https://github.com/JabRef/jabref/issues/3219))
- We fixed an issue where the group tree was not updated correctly after an entry was changed. [#3618](https://github.com/JabRef/jabref/issues/3618)
- We fixed an issue where a right-click in the main table selected a wrong entry. [#3267](https://github.com/JabRef/jabref/issues/3267)
- We fixed an issue where in rare cases entries where overlayed in the main table. [#3281](https://github.com/JabRef/jabref/issues/3281)
- We fixed an issue where selecting a group messed up the focus of the main table and the entry editor. [#3367](https://github.com/JabRef/jabref/issues/3367)
- We fixed an issue where composite author names were sorted incorrectly. [#2828](https://github.com/JabRef/jabref/issues/2828)
- We fixed an issue where commands followed by `-` didn't work. [#3805](https://github.com/JabRef/jabref/issues/3805)
- We fixed an issue where a non-existing aux file in a group made it impossible to open the library. [#4735](https://github.com/JabRef/jabref/issues/4735)
- We fixed an issue where some journal names were wrongly marked as abbreviated. [#4115](https://github.com/JabRef/jabref/issues/4115)
- We fixed an issue where the custom file column were sorted incorrectly. [#3119](https://github.com/JabRef/jabref/issues/3119)
- We improved the parsing of author names whose infix is abbreviated without a dot. [#4864](https://github.com/JabRef/jabref/issues/4864)
- We fixed an issues where the entry losses focus when a field is edited and at the same time used for sorting. [#3373](https://github.com/JabRef/jabref/issues/3373)
- We fixed an issue where the menu on Mac OS was not displayed in the usual Mac-specific way. [#3146](https://github.com/JabRef/jabref/issues/3146)
- We improved the integrity check for page numbers. [#4113](https://github.com/JabRef/jabref/issues/4113) and [feature request in the forum](http://discourse.jabref.org/t/pages-field-allow-use-of-en-dash/1199)
- We fixed an issue where the order of fields in customized entry types was not saved correctly. [#4033](http://github.com/JabRef/jabref/issues/4033)
- We fixed an issue where renaming a group did not change the group name in the interface. [#3189](https://github.com/JabRef/jabref/issues/3189)
- We fixed an issue where the groups tree of the last database was still shown even after the database was already closed.
- We fixed an issue where the "Open file dialog" may disappear behind other windows. [#3410](https://github.com/JabRef/jabref/issues/3410)
- We fixed an issue where the number of entries matched was not updated correctly upon adding or removing an entry. [#3537](https://github.com/JabRef/jabref/issues/3537)
- We fixed an issue where the default icon of a group was not colored correctly.
- We fixed an issue where the first field in entry editor was not focused when adding a new entry. [#4024](https://github.com/JabRef/jabref/issues/4024)
- We reworked the "Edit file" dialog to make it resizeable and improved the workflow for adding and editing files [#2970](https://github.com/JabRef/jabref/issues/2970)
- We fixed an issue where custom name formatters were no longer found correctly. [#3531](https://github.com/JabRef/jabref/issues/3531)
- We fixed an issue where the month was not shown in the preview. [#3239](https://github.com/JabRef/jabref/issues/3239)
- Rewritten logic to detect a second jabref instance. [#4023](https://github.com/JabRef/jabref/issues/4023)
- We fixed an issue where the "Convert to BibTeX-Cleanup" moved the content of the `file` field to the `pdf` field [#4120](https://github.com/JabRef/jabref/issues/4120)
- We fixed an issue where the preview pane in entry preview in preferences wasn't showing the citation style selected [#3849](https://github.com/JabRef/jabref/issues/3849)
- We fixed an issue where the default entry preview style still contained the field `review`. The field `review` in the style is now replaced with comment to be consistent with the entry editor [#4098](https://github.com/JabRef/jabref/issues/4098)
- We fixed an issue where users were vulnerable to XXE attacks during parsing [#4229](https://github.com/JabRef/jabref/issues/4229)
- We fixed an issue where files added via the "Attach file" contextmenu of an entry were not made relative. [#4201](https://github.com/JabRef/jabref/issues/4201) and [#4241](https://github.com/JabRef/jabref/issues/4241)
- We fixed an issue where author list parser can't generate bibtex for Chinese author. [#4169](https://github.com/JabRef/jabref/issues/4169)
- We fixed an issue where the list of XMP Exclusion fields in the preferences was not be saved [#4072](https://github.com/JabRef/jabref/issues/4072)
- We fixed an issue where the ArXiv Fetcher did not support HTTP URLs [koppor#328](https://github.com/koppor/jabref/issues/328)
- We fixed an issue where only one PDF file could be imported [#4422](https://github.com/JabRef/jabref/issues/4422)
- We fixed an issue where "Move to group" would always move the first entry in the library and not the selected [#4414](https://github.com/JabRef/jabref/issues/4414)
- We fixed an issue where an older dialog appears when downloading full texts from the quality menu. [#4489](https://github.com/JabRef/jabref/issues/4489)
- We fixed an issue where right clicking on any entry in any database and selecting "Open folder" results in the NullPointer exception. [#4763](https://github.com/JabRef/jabref/issues/4763)
- We fixed an issue where option 'open terminal here' with custom command was passing the wrong argument. [#4802](https://github.com/JabRef/jabref/issues/4802)
- We fixed an issue where ranking an entry would generate an IllegalArgumentException. [#4754](https://github.com/JabRef/jabref/issues/4754)
- We fixed an issue where special characters where removed from non-label key generation pattern parts [#4767](https://github.com/JabRef/jabref/issues/4767)
- We fixed an issue where the RIS import would overwite the article date with the value of the acessed date [#4816](https://github.com/JabRef/jabref/issues/4816)
- We fixed an issue where an NullPointer exception was thrown when a referenced entry in an Open/Libre Office document was no longer present in the library. Now an error message with the reference marker of the missing entry is shown. [#4932](https://github.com/JabRef/jabref/issues/4932)
- We fixed an issue where a database exception related to a missing timezone was too big. [#4827](https://github.com/JabRef/jabref/issues/4827)
- We fixed an issue where the IEEE fetcher returned an error if no keywords were present in the result from the IEEE website [#4997](https://github.com/JabRef/jabref/issues/4997)
- We fixed an issue where the command line help text had several errors, and arguments and descriptions have been rewritten to simplify and detail them better. [#4932](https://github.com/JabRef/jabref/issues/2016)
- We fixed an issue where the same menu for changing entry type had two different sizes and weights. [#4977](https://github.com/JabRef/jabref/issues/4977)
- We fixed an issue where the "Attach file" dialog, in the right-click menu for an entry, started on the working directory instead of the user's main directory. [#4995](https://github.com/JabRef/jabref/issues/4995)
- We fixed an issue where the JabRef Icon in the macOS launchpad was not displayed correctly [#5003](https://github.com/JabRef/jabref/issues/5003)
- We fixed an issue where the "Search for unlinked local files" would throw an exception when parsing the content of a PDF-file with missing "series" information [#5128](https://github.com/JabRef/jabref/issues/5128)
- We fixed an issue where the XMP Importer would incorrectly return an empty default entry when importing pdfs [#6577](https://github.com/JabRef/jabref/issues/6577)
- We fixed an issue where opening the menu 'Library properties' marked the library as modified [#6451](https://github.com/JabRef/jabref/issues/6451)
- We fixed an issue when importing resulted in an exception [#7343](https://github.com/JabRef/jabref/issues/7343)
- We fixed an issue where the field in the Field formatter dropdown selection were sorted in random order. [#7710](https://github.com/JabRef/jabref/issues/7710)

### Removed

- The feature to "mark entries" was removed and merged with the groups functionality. For migration, a group is created for every value of the `__markedentry` field and the entry is added to this group.
- The number column was removed.
- We removed the global search feature.
- We removed the coloring of cells in the main table according to whether the field is optional/required.
- We removed the feature to find and resolve duplicate BibTeX keys (as this use case is already covered by the integrity check).
- We removed a few commands from the right-click menu that are not needed often and thus don't need to be placed that prominently:
  - Print entry preview: available through entry preview
  - All commands related to marking: marking is not yet reimplemented
  - Set/clear/append/rename fields: available through Edit menu
  - Manage keywords: available through the Edit menu
  - Copy linked files to folder: available through File menu
  - Add/move/remove from group: removed completely (functionality still available through group interface)
- We removed the option to change the column widths in the preferences dialog. [#4546](https://github.com/JabRef/jabref/issues/4546)

## Older versions

The changelog of JabRef 4.x is available at the [v4.3.1 tag](https://github.com/JabRef/jabref/blob/v4.3.1/CHANGELOG.md).
The changelog of JabRef 3.x is available at the [v3.8.2 tag](https://github.com/JabRef/jabref/blob/v3.8.2/CHANGELOG.md).
The changelog of JabRef 2.11 and all previous versions is available as [text file in the v2.11.1 tag](https://github.com/JabRef/jabref/blob/v2.11.1/CHANGELOG).

[Unreleased]: https://github.com/JabRef/jabref/compare/v5.9...HEAD
[5.9]: https://github.com/JabRef/jabref/compare/v5.8...v5.9
[5.8]: https://github.com/JabRef/jabref/compare/v5.7...v5.8
[5.7]: https://github.com/JabRef/jabref/compare/v5.6...v5.7
[5.6]: https://github.com/JabRef/jabref/compare/v5.5...v5.6
[5.5]: https://github.com/JabRef/jabref/compare/v5.4...v5.5
[5.4]: https://github.com/JabRef/jabref/compare/v5.3...v5.4
[5.3]: https://github.com/JabRef/jabref/compare/v5.2...v5.3
[5.2]: https://github.com/JabRef/jabref/compare/v5.1...v5.2
[5.1]: https://github.com/JabRef/jabref/compare/v5.0...v5.1
[5.0]: https://github.com/JabRef/jabref/compare/v5.0-beta...v5.0
[5.0-beta]: https://github.com/JabRef/jabref/compare/v5.0-alpha...v5.0-beta
[5.0-alpha]: https://github.com/JabRef/jabref/compare/v4.3...v5.0-alpha

<!-- markdownlint-disable-file MD012 MD024 MD033 --><|MERGE_RESOLUTION|>--- conflicted
+++ resolved
@@ -48,11 +48,8 @@
 - We moved the preferences option to open the last edited files on startup to the 'General' tab. [#9808](https://github.com/JabRef/jabref/pull/9808)
 - We split the 'Import and Export' tab into 'Web Search' and 'Export'. [#9839](https://github.com/JabRef/jabref/pull/9839)
 - We improved the recognition of DOIs when pasting a link containing a DOI on the maintable [#9864](https://github.com/JabRef/jabref/issues/9864s)
-<<<<<<< HEAD
 - In case the library contains empty entries, they are not written to disk. [#8645](https://github.com/JabRef/jabref/issues/8645)
-=======
 - The formatter `remove_unicode_ligatures` is now called `replace_unicode_ligatures`. [#9890](https://github.com/JabRef/jabref/pull/9890)
->>>>>>> 7aa8052a
 
 ### Fixed
 
