# Changelog
All notable changes to this project will be documented in this file.
This project **does not** adhere to [Semantic Versioning](http://semver.org/).
This file tries to follow the conventions proposed by [keepachangelog.com](http://keepachangelog.com/).
Here, the categories "Changed" for added and changed functionality,
"Fixed" for fixed functionality, and
"Removed" for removed functionality are used.

We refer to [GitHub issues](https://github.com/JabRef/jabref/issues) by using `#NUM`.

## [Unreleased]

### Changed
- We made the font size in the entry editor and group panel customizable by "Menu and label font size". [#3034](https://github.com/JabRef/jabref/issues/3034)
- If fetched article is already in database, then the entry merge dialog is shown.
- An error message is now displayed if you try to create a group containing the keyword separator or if there is already a group with the same name. [#3075](https://github.com/JabRef/jabref/issues/3075) and [#1495](https://github.com/JabRef/jabref/issues/1495)
<<<<<<< HEAD
- The FileAnnotationsTab was re-implemented in JavaFx. [#3082](https://github.com/JabRef/jabref/pull/3082)
=======
- Integrity warnings are now directly displayed in the entry editor.
>>>>>>> 025374e6

### Fixed

- We fixed an issue where the fetcher for the Astrophysics Data System (ADS) added some non-bibtex data to the entry returned from the search [#3035](https://github.com/JabRef/jabref/issues/3035)
- We improved the auto completion so that minor changes are not added as suggestions. [#2998](https://github.com/JabRef/jabref/issues/2998)
- We readded the undo mechanism for changes in the entry editor [#2973](https://github.com/JabRef/jabref/issues/2973)
- We fixed an issue where assigning an entry via drag and drop to a group caused JabRef to stop/freeze completely [#3036](https://github.com/JabRef/jabref/issues/3036)
- We fixed the shortcut <kbd>Ctrl</kbd>+<kbd>F</kbd> for the search field.
- We fixed an issue where the preferences could not be imported without a restart of JabRef [#3064](https://github.com/JabRef/jabref/issues/3064)
- We fixed an issue where <kbd>DEL</kbd>, <kbd>Ctrl</kbd>+<kbd>C</kbd>, <kbd>Ctrl</kbd>+<kbd>V</kbd> and <kbd>Ctrl</kbd>+<kbd>A</kbd> in the search field triggered corresponding actions in the main table [#3067](https://github.com/JabRef/jabref/issues/3067)
- We fixed an issue where JabRef freezed when editing an assigned file in the `General`-Tab [#2930, comment](https://github.com/JabRef/jabref/issues/2930#issuecomment-311050976)
<<<<<<< HEAD

=======
- We fixed an issue where a file could not be assigned to an existing entry via the entry context menu action `Attach file` [#3080](https://github.com/JabRef/jabref/issues/3080)
- We fixed an issue where entry editor was not focused after opening up. [#3052](https://github.com/JabRef/jabref/issues/3052)
- We fixed an issue where changes in the source tab were not stored when selecting a new entry. [#3086](https://github.com/JabRef/jabref/issues/3086)
- We fixed an issue where the other tab was not updated when fields where changed in the source tab. [#3063](https://github.com/JabRef/jabref/issues/3063)
- We fixed an issue where the source tab was not updated after fetching data by DOI. [#3103](https://github.com/JabRef/jabref/issues/3103)
>>>>>>> 025374e6
### Removed



















































## [4.0-beta2] – 2017-07-18

### Changed
- We moved the `adsurl` field to `url` field when fetching with the ADS fetcher.
- We continued to improve the new groups interface:
  - You can now again select multiple groups (and a few related settings were added to the preferences) [#2786](https://github.com/JabRef/jabref/issues/2786).
  - We further improved performance of group operations, especially of the new filter feature [#2852](https://github.com/JabRef/jabref/issues/2852).
  - It is now possible to resort groups using drag & drop [#2785](https://github.com/JabRef/jabref/issues/2785).
- The entry editor got a fresh coat of paint:
  - Homogenize the size of text fields.
  - The buttons were changed to icons.
  - Completely new interface to add or modify linked files.
  - Removed the hidden feature that a double click in the editor inserted the current date.
  - Complete new implementation of the the auto complete feature.
- All authors and editors are separated using semicolons when exporting to csv. [#2762](https://github.com/JabRef/jabref/issues/2762)
- Improved wording of "Show recommendations: into "Show 'Related Articles' tab" in the preferences
- We added integration of the Library of Congress catalog as a fetcher based on the [LCCN identifier](https://en.wikipedia.org/wiki/Library_of_Congress_Control_Number). [Feature request 636 in the forum](http://discourse.jabref.org/t/loc-marc-mods-connection/636)
- The integrity check for person names now also tests that the names are specified in one of the standard BibTeX formats.
- Links in the Recommended Articles tab (Mr.DLib), when clicked, are now opened in the system's default browser. [2931](https://github.com/JabRef/jabref/issues/2931)
- We improved the duplicate checker such that different editions of the same publication are not marked as duplicates. [2960](https://github.com/JabRef/jabref/issues/2960)

### Fixed
- We fixed a bug that leaves .sav file after SaveAs [#2947](https://github.com/JabRef/jabref/issues/2947)
- We fixed the function "Edit - Copy BibTeX key and link" to pass a hyperlink rather than an HTML statement.
- We fixed the adding of a new entry from DOI which led to a connection error. The DOI resolution now uses HTTPS to protect the user's privacy.[#2879](https://github.com/JabRef/jabref/issues/2897)
- We fixed the IEEE Xplore web search functionality [#2789](https://github.com/JabRef/jabref/issues/2789)
- We fixed an error in the CrossRef fetcher that occurred if one of the fetched entries had no title
- We fixed an issue that prevented new entries to be automatically assigned to the currently selected group [#2783](https://github.com/JabRef/jabref/issues/2783).
- We fixed a bug that only allowed parsing positive timezones from a FileAnnotation [#2839](https://github.com/JabRef/jabref/issues/2839)
- We fixed a bug that did not allow the correct re-export of the MS-Office XML field `msbib-accessed` with a different date format [#2859](https://github.com/JabRef/jabref/issues/2859).
- We fixed some bugs that prevented the display of FileAnnotations that were created using the Foxit Reader. [#2839, comment](https://github.com/JabRef/jabref/issues/2839#issuecomment-302058227).
- We fixed an error that prevented the FileAnnotation tab to load when the entry had no bibtexkey [#2903](https://github.com/JabRef/jabref/issues/2903).
- We fixed a bug which which could result in an exception when opening/saving files from/to a nonexistent directory [#2917](https://github.com/JabRef/jabref/issues/2917).
- We fixed a bug where recursive RegExpBased search found a file in a subdirectory multiple times and non-recursive RegExpBased search erroneously found files in subdirectories.
- We fixed a bug where new groups information was not stored on save [#2932](https://github.com/JabRef/jabref/issues/2932)
- We fixed a bug where the language files for Brazilian Portugese could not be loaded and the GUI localization remained in English [#1128](https://github.com/JabRef/jabref/issues/1182)
- We fixed a bug where the database was not marked as dirty when entries or groups were changed [#2787](https://github.com/JabRef/jabref/issues/2787)
- We fixed a bug where editors in the DocBook export were not exported [#3020](https://github.com/JabRef/jabref/issues/3020)
- We fixed a bug where the source tab was not updated when one the fields was changed [#2888](https://github.com/JabRef/jabref/issues/2888)
- We restored the original functionality that when browsing through the MainTable, the Entry Editor remembers which tab was opened before [#2896](https://github.com/JabRef/jabref/issues/2896)

## [4.0-beta] – 2017-04-17

### Changed
- JabRef has a new logo! The logo was designed by "[AikTheOne](https://99designs.de/profiles/theonestudio)" - who was the winner of a design contest at 99designs.com
- Partly switched to a new UI technology ([JavaFX]).
  - Redesigned group panel.
    - Number of matched entries is always shown.
    - The background color of the hit counter signals whether the group contains all/any of the entries selected in the main table.
    - Added a possibility to filter the groups panel [#1904](https://github.com/JabRef/jabref/issues/1904)
    - Removed edit mode.
    - Removed the following commands in the right-click menu:
      - Expand/collapse subtree
      - Move up/down/left/right
    - Remove option to "highlight overlapping groups"
    - Moved the option to "Gray out non-hits" / "Hide non-hits" to the preferences
    - Removed the following options from the group preferences:
      - Show icons (icons can now be customized)
      - Show dynamic groups in italics (dynamic groups are not treated specially now)
      - Initially show groups tree expanded (always true now)
    - Expansion status of groups are saved across sessions. [#1428](https://github.com/JabRef/jabref/issues/1428)
  - Redesigned about dialog.
  - Redesigned key bindings dialog.
  - Redesigned journal abbreviations dialog.
  - New error console.
  - All file dialogs now use the native file selector of the OS. [#1711](https://github.com/JabRef/jabref/issues/1711)
- We added a few properties to a group:
    - Icon (with customizable color) that is shown in the groups panel (implements a [feature request in the forum](http://discourse.jabref.org/t/assign-colors-to-groups/321)).
    - Description text that is shown on mouse hover (implements old feature requests [489](https://sourceforge.net/p/jabref/feature-requests/489/) and [818](https://sourceforge.net/p/jabref/feature-requests/818/))
- We introduced "automatic groups" that automatically create subgroups based on a certain criteria (e.g., a subgroup for every author or keyword) and supports hierarchies. Implements [91](https://sourceforge.net/p/jabref/feature-requests/91/), [398](https://sourceforge.net/p/jabref/feature-requests/398/), [#1173](https://github.com/JabRef/jabref/issues/1173) and [#628](https://github.com/JabRef/jabref/issues/628).
- We added a document viewer which allows you to have a glance at your PDF documents directly from within JabRef.
- Using "Look up document identifier" in the quality menu, it is possible to look up DOIs, ArXiv ids and other identifiers for multiple entries.
- Comments in PDF files can now be displayed inside JabRef in a separate tab
- We separated the `Move file` and `Rename Pdfs` logic and context menu entries in the `General`-Tab for the Field `file` to improve the semantics
- We integrated support for the [paper recommender system Mr.DLib](http://help.jabref.org/en/EntryEditor#related-articles-tab) in a new tab in the entry editor.
- We renamed "database" to "library" to have a real distinction to SQL databases ("shared database") and `bib` files ("library"). [#2095](https://github.com/JabRef/jabref/issues/2095)
- We improved the UI customization possibilities:
    - It is now possible to customize the colors and the size of the icons (implements a [feature request in the forum](http://discourse.jabref.org/t/menu-and-buttons-with-a-dark-theme/405)).
    - Resizing the menu and label sizes has been improved.
    - Font sizes can now be increased <kbd>Ctrl</kbd> + <kbd>Plus</kbd>, decreased <kbd>Ctrl</kbd> + <kbd>Minus</kbd>, and reset to default <kbd>CTRL</kbd> + <kbd>0</kbd>.
- <kbd>F4</kbd> opens selected file in current JTable context not just from selected entry inside the main table [#2355](https://github.com/JabRef/jabref/issues/2355)
- We are happy to welcome [CrossRef](https://www.crossref.org/) as a new member of our fetcher family. [#2455](https://github.com/JabRef/jabref/issues/2455)
- We added MathSciNet as a ID-based fetcher in the `BibTeX -> New entry` dialog (implements a [feature request in the forum](http://discourse.jabref.org/t/allow-to-search-by-mr-number-mathscinet))
- Add tab which shows the MathSciNet review website if the `MRNumber` field is present.
- A scrollbar was added to the cleanup panel, as a result of issue [#2501](https://github.com/JabRef/jabref/issues/2501)
- Several scrollbars were added to the preference dialog which show up when content is too large [#2559](https://github.com/JabRef/jabref/issues/2559)
- We fixed and improved the auto detection of the [OpenOffice and LibreOffice connection](http://help.jabref.org/en/OpenOfficeIntegration)
- We added an option to copy the title of BibTeX entries to the clipboard through `Edit -> Copy title` (implements [#210](https://github.com/koppor/jabref/issues/210))
- The `Move linked files to default file directory`-Cleanup operation respects the `File directory pattern` setting
- We removed the ordinals-to-superscript formatter from the recommendations for biblatex save actions [#2596](https://github.com/JabRef/jabref/issues/2596)
- Improved MS-Office Import/Export
  - Improved author handling
  - The `day` part of the biblatex `date` field is now exported to the corresponding `day` field. [#2691](https://github.com/JabRef/jabref/issues/2691)
  - Entries with a single corporate author are now correctly exported to the corresponding `corporate` author field. [#1497](https://github.com/JabRef/jabref/issues/1497)
  - Now exports the field `volumes` and `pubstate`.
- The integrity checker reports now if a journal is not found in the abbreviation list
- JabRef will now no longer delete meta data it does not know, but keeps such entries and tries to keep their formatting as far as possible.
- Switch to the [latex2unicode library](https://github.com/tomtung/latex2unicode) for converting LaTeX to unicode
- Single underscores are not converted during the LaTeX to unicode conversion, which does not follow the rules of LaTeX, but is what users require. [#2664](https://github.com/JabRef/jabref/issues/2664)
- The bibtexkey field is not converted to unicode

### Fixed
 - ArXiV fetcher now checks similarity of entry when using DOI retrieval to avoid false positives [#2575](https://github.com/JabRef/jabref/issues/2575)
 - We fixed an issue of duplicate keys after using a fetcher, e.g., DOI or ISBN [#2867](https://github.com/JabRef/jabref/issues/2687)
 - We fixed an issue that prevented multiple parallel JabRef instances from terminating gracefully. [#2698](https://github.com/JabRef/jabref/issues/2698)
 - We fixed an issue where authors with multiple surnames were not presented correctly in the main table. [#2534](https://github.com/JabRef/jabref/issues/2534)
 - Repairs the handling of apostrophes in the LaTeX to unicode conversion. [#2500](https://github.com/JabRef/jabref/issues/2500)
 - Fix import of journal title in RIS format. [#2506](https://github.com/JabRef/jabref/issues/2506)
 - We fixed the export of the `number` field in MS-Office XML export. [#2509](https://github.com/JabRef/jabref/issues/2509)
 - The field `issue` is now always exported to the corresponding `issue` field in MS-Office XML.
 - We fixed the import of MS-Office XML files, when the `month` field contained an invalid value.
 - We fixed an issue with repeated escaping of the %-sign when running the LaTeXCleanup more than once. [#2451](https://github.com/JabRef/jabref/issues/2451)
 - Sciencedirect/Elsevier fetcher is now able to scrape new HTML structure [#2576](https://github.com/JabRef/jabref/issues/2576)
 - Fixed the synchronization logic of keywords and special fields and vice versa [#2580](https://github.com/JabRef/jabref/issues/2580)
 - We fixed an exception that prevented JabRef from starting in rare cases [bug report in the forum](http://discourse.jabref.org/t/jabref-not-opening/476).
 - We fixed an unhandled exception when saving an entry containing unbalanced braces [#2571](https://github.com/JabRef/jabref/issues/2571)
 - Fixed a display issue when removing a group with a long name [#1407](https://github.com/JabRef/jabref/issues/1407)
 - We fixed an issue where the "find unlinked files" functionality threw an error when only one PDF was imported but not assigned to an entry [#2577](https://github.com/JabRef/jabref/issues/2577)
 - We fixed issue where escaped braces were incorrectly counted when calculating brace balance in a field [#2561](https://github.com/JabRef/jabref/issues/2561)
 - We fixed an issue introduced with Version 3.8.2 where executing the `Rename PDFs`-cleanup operation moved the files to the file directory. [#2526](https://github.com/JabRef/jabref/issues/2526)
 - We improved the performance when opening a big library that still used the old groups format. Fixes an [issue raised in the forum](http://discourse.jabref.org/t/v3-8-2-x64-windows-problem-saving-large-bib-libraries/456).
 - We fixed an issue where the `Move linked files to default file directory`- cleanup operation did not move the files to the location of the bib-file. [#2454](https://github.com/JabRef/jabref/issues/2454)
 - We fixed an issue where executing `Move file` on a selected file in the `general`-tab could overwrite an existing file. [#2385](https://github.com/JabRef/jabref/issues/2358)
 - We fixed an issue with importing groups and subgroups [#2600](https://github.com/JabRef/jabref/issues/2600)
 - Fixed an issue where title-related key patterns did not correspond to the documentation. [#2604](https://github.com/JabRef/jabref/issues/2604) [#2589](https://github.com/JabRef/jabref/issues/2589)
 - We fixed an issue which prohibited the citation export to external programs on MacOS. [#2613](https://github.com/JabRef/jabref/issues/2613)
 - We fixed an issue where the file folder could not be changed when running `Get fulltext` in the `general`-tab. [#2572](https://github.com/JabRef/jabref/issues/2572)
 - Newly created libraries no longer have the executable bit set under POSIX/Linux systems. The file permissions are now set to `664 (-rw-rw-r--)`. [#2635](https://github.com/JabRef/jabref/issues/#2635)
 - Fixed an issue where names were split inconsistently with the BibTeX conventions [#2652](https://github.com/JabRef/jabref/issues/2652)
 - <kbd>Ctrl</kbd> + <kbd>A</kbd> now correctly selects all entries again. [#2615](https://github.com/JabRef/jabref/issues/#2615)
 - We fixed an issue where the dialog for selecting the main file directory in the preferences opened the wrong folder
 - OpenOffice text formatting now handles nested tags properly [#2483](https://github.com/JabRef/jabref/issues/#2483)
 - The group selection is no longer lost when switching tabs [#1104](https://github.com/JabRef/jabref/issues/1104)


## [3.8.2] – 2017-01-29

### Changed
- Added the option to update bibliographic information from DOI to the sidebar of the entryeditor. Implements [#2432](https://github.com/JabRef/jabref/issues/2432).
- The default shortcut for "Cleanup entries" is now <kbd>Alt</kbd> + <kbd>F8</kbd> since <kbd>F8</kbd> alone did not work.
  Please [reset your key bindings](http://help.jabref.org/en/CustomKeyBindings) to get <kbd>Alt</kbd> + <kbd>F8</kbd> as default.
  Fixes [#2251](https://github.com/JabRef/jabref/issues/2251).

### Fixed
- The formatter for normalizing pages now also can treat ACM pages such as `2:1--2:33`.
- Backslashes in content selectors are now correctly escaped. Fixes [#2426](https://github.com/JabRef/jabref/issues/2426).
- Non-ISO timestamp settings prevented the opening of the entry editor. Fixes [#2447](https://github.com/JabRef/jabref/issues/2447).
- When pressing <kbd>Ctrl</kbd> + <kbd>F</kbd> and the searchbar is already focused, the text will be selected.
- LaTeX symbols are now displayed as Unicode for the author column in the main table. `'n` and `\'{n}` are parsed correctly. Fixes [#2458](https://github.com/JabRef/jabref/issues/2458).
- If one deleted the current query it was not saved (every basepanel can have its own query). Fixes [#2468](https://github.com/JabRef/jabref/issues/2468).
- The [ACM fetcher](https://help.jabref.org/en/ACMPortal) does no longer add HTML code to the bib-file. Fixes [#2472](https://github.com/JabRef/jabref/issues/2472).
- When [finding unlinked files](https://help.jabref.org/en/FindUnlinkedFiles), JabRef does not freeze any more. Fixes [#2309]()https://github.com/JabRef/jabref/issues/2309).
- Collapse and expand all buttons in the group assignment dialog no longer lead to a crash of JabRef.
- The aux export command line function does no longer add duplicates of references that were resolved via `crossref`. Fixes [#2475](https://github.com/JabRef/jabref/issues/2475).
- When the database is changed externally, JabRef is no longer prevented from an orderly shutdown. Fixes [#2486](https://github.com/JabRef/jabref/issues/2486).
- Parsing of damaged metadata is now more robust and reports a more detailed error message. Fixes [#2477](https://github.com/JabRef/jabref/issues/2477).
- Dynamic groups with regular expression can be edited again. Fixes [#2481](https://github.com/JabRef/jabref/issues/2481).


## [3.8.1] – 2016-12-24

### Changed
- When [adding a new entry](https://help.jabref.org/en/BaseFrame#adding-a-new-entry), one can select "title" to create a full BibTeX entry based on a title.
- When [editing](https://help.jabref.org/en/EntryEditor) an article, the tab "Optional fields" now shows "ISSN".
- When editing a book, the tab "Optional fields" now shows "ISBN".
- When using "Copy citation (HTML)" and pasting into a text editor, plain text is always pasted.
- When using the "Download from URL" functionality, one is not limited to http(s) URLs, but can, for instance, enter ftp URLs.
- When using the "Look up full text documents" functionality, JabRef warns more explicitly about multiple requests.
- The entry received from DOI does no longer contain the DOI as URL. Implements [#2417](https://github.com/JabRef/jabref/issues/2417).
- We use following parameters for the JVM on Windows and OSX: `-XX:+UseG1GC -XX:+UseStringDeduplication -XX:StringTableSize=1000003`.

### Fixed
- Clicking on "Get Fulltext" button sets links correctly for the entry being edited. Fixes [#2391](https://github.com/JabRef/jabref/issues/2391).
- The [integrity check](https://help.jabref.org/en/CheckIntegrity) now determines the set of biblatex-only fields differently. Fixes [#2390](https://github.com/JabRef/jabref/issues/2390).
- The integrity check filter works again. Fixes [#2406](https://github.com/JabRef/jabref/issues/2406).
- The [ArXiv fetcher](http://help.jabref.org/en/arXiv) also accepts identifiers that include the "arXiv:" prefix. Fixes [#2427](https://github.com/JabRef/jabref/issues/2427).
- We fixed an issue where groups containing brackets were not working properly. Fixes [#2394](https://github.com/JabRef/jabref/issues/2394).
- Closing of subtrees in the groups panel using "close subtree" is working again. Fixes [#2319](https://github.com/JabRef/jabref/issues/2319).
- We fixed issues with the [timestamp](http://help.jabref.org/en/TimeStamp) field. However, clearing with the clear button is not possible if timestamp format does not match the current settings. Fixes [#2403](https://github.com/JabRef/jabref/issues/2403).
- The proxy settings are now also applied to HTTPS connections. Fixes [#2249](https://github.com/JabRef/jabref/issues/2249).


## [3.8] – 2016-12-16

### Changed
- Bibliographic information from web resources can now be used to complete existing entries.
  This functionality can be accessed via a new button in the entry editor.
- URLs can now be passed as arguments to the `-import` and `-importToOpen` command line options.
  The referenced file is downloaded and then imported as usual.
- We added integrity check to detect all bibtex keys which deviate from their generation pattern [#2206](https://github.com/JabRef/jabref/issues/2206)
- We added an integrity check that detects invalid DOIs [#1445](https://github.com/JabRef/jabref/issues/1445)
- We enhanced the integrity checks testing for biblatex-only fields to be aware of more fields (e.g., `location`).
- ISBNs not available at [ebook.de](https://www.ebook.de) are now resolved using <https://bibtex.chimbori.com/>. [#684](https://github.com/JabRef/jabref/issues/684)
- When using the ISBN fetcher, the names are now correctly rendered in BibTeX. [#2343](https://github.com/JabRef/jabref/issues/2343)
- We display both the field name `journaltitle` and `journal` in biblatex mode as `journaltitle` only was causing headaches. [#2209](https://github.com/JabRef/jabref/issues/2209)
- We changed the order of the cleanup operations so that the generated file name corresponds to the cleaned-up fields. [#1441](https://github.com/JabRef/jabref/issues/1441)
- Files can now be moved to subfolders named by a custom format pattern, e.g., based on `entrytype`.
  The pattern can be specified in the settings like the filename pattern. [#1092](https://github.com/JabRef/jabref/issues/1092)
- [#2375](https://github.com/JabRef/jabref/issues/2375) 'LaTeXCleanup' action does now escape % signs inside BibTeX fields
- Add the possibility to copy citations of multiple entries to the clipboard
- Custom EntryTypes are now stored independently for BibTeX and biblatex mode.
  - Upon the first start of JabRef 3.8 old entry type customizations will be converted to custom types for the set default database mode (BibTeX if not changed to biblatex)
- Upon opening a file with customized entry types it is now possible to choose which customizations should be stored in local preferences.
- The default emacs executable name on linux changed from `gnuclient` to `emacsclient`.
  [feature-request 433](https://sourceforge.net/p/jabref/feature-requests/433/)
- Replaces manual thread management with cached thread pool
- Windows and OSX binaries are now signed with a certificate.

### Fixed
- We fixed various problems with customized entry types:
  - Resetting the preferences now also resets custom entry types. [#2261](https://github.com/JabRef/jabref/issues/2261)
  - Importing preferences does no longer duplicate custom entry types. [#772](https://github.com/JabRef/jabref/issues/772)
  - Potenial problems upon resetting to defaults should be fixed. [#772](https://github.com/JabRef/jabref/issues/772)
  - Customized standard types (such as `@article`) are no longer listed as "custom" type in "New Entry" dialog.
  - Applying changes in the "Custom Entry Types" dialog is now faster. [#2318](https://github.com/JabRef/jabref/issues/2318)
- We fixed a few groups related issues:
  - "Remove entries from group" no longer removes entries from groups with similar names. [#2334](https://github.com/JabRef/jabref/issues/2334)
  - If an entry's group field contains 'a b' it is no longer considered a member the groups 'a', 'b', and 'a b'. [1873](https://github.com/JabRef/jabref/issues/1873)
  - Reading and writing now works for groups that contain special escaped characters in their names. [1681](https://github.com/JabRef/jabref/issues/1681)
- Fixed [#2221](https://github.com/JabRef/jabref/issues/2221): Customizable field content selectors due to popular demand. Content selectors now avoid duplicate words.
- We fixed an issue which prevented JabRef from closing using the "Quit" menu command. [#2336](https://github.com/JabRef/jabref/issues/2336)
- We fixed an issue where the file permissions of the .bib-file were changed upon saving [#2279](https://github.com/JabRef/jabref/issues/2279).
- We fixed an issue which prevented that a database was saved successfully if JabRef failed to generate new BibTeX-keys [#2285](https://github.com/JabRef/jabref/issues/2285).
- Update check now correctly notifies about new release if development version is used. [#2298](https://github.com/JabRef/jabref/issues/2298)
- Fixed [#2311](https://github.com/JabRef/jabref/issues/2311): The DBLP fetcher has been rewritten and is working again.
- Fixed [#2273](https://github.com/JabRef/jabref/issues/2273): Export via commandline in no-gui mode is now working again.
- We fixed an issue when JabRef restores its session and a shared database was used: The error message "No suitable driver found" will not appear.
- We fixed an issue which caused a metadata loss on reconnection to shared database. [#2219](https://github.com/JabRef/jabref/issues/2219)
- We fixed an issue which caused an internal error when leaving the file path field empty and connecting to a shared database.
- We fixed an issue where the biblatex Cleanup did not move the contents of the fields `year` and `month` to the field `date`. [#2335](https://github.com/JabRef/jabref/issues/2335)
- Fixed [#2378](https://github.com/JabRef/jabref/issues/2378): Saving of the Backup-Option in the Preferences does now work.
- We fixed an issue which prevented the preference dialog to open on systems with Java 9.


## [3.7] – 2016-11-14

### Changed
- Implementation of eventbased autosave and backup functionality and file synchronization for shared DBs. Related to [#344](https://github.com/JabRef/jabref/issues/344)
- Source tab in the entry editor displays "biblatex Source" when using biblatex mode
- [koppor#171](https://github.com/koppor/jabref/issues/171): Add Shortcuts to context menu
- Add session restoring functionality for shared database. Related to [#1703](https://github.com/JabRef/jabref/issues/1703)
- Implementation of LiveUpdate for PostgreSQL & Oracle systems. Related to [#970](https://github.com/JabRef/jabref/issues/970).
- [koppor#31](https://github.com/koppor/jabref/issues/31): Number column in the main table is always Left aligned
- Added support for [1.0.1 CitationStyles](http://citationstyles.org/)
- You can set and cycle between different preview styles (including CitationStyles)
- Added fetcher for [MathSciNet](http://www.ams.org/mathscinet), [zbMATH](https://www.zbmath.org/) and [Astrophysics Data System](http://www.adsabs.harvard.edu/)
- Improved search:
  - Search queries consisting of a normal query and a field-based query are now supported (for example, `JabRef AND author == you`)
  - Implemented [#825](https://github.com/JabRef/jabref/issues/825): Search Bar across all bib files instead each having its own
  - Implemented [#573](https://github.com/JabRef/jabref/issues/573): Add key shortcut for global search (<kbd>Ctrl</kbd> + <kbd>Shift</kbd> + <kbd>F</kbd>, if the searchfield is empty it will be focused instead)
  - The search result Window will now show which entry belongs to which bib file
  - The search result Window will now remember its location
  - The search result Window won't stay on top anymore if the main Window is focused and will be present in the taskbar
  - The user can jump from the searchbar to the maintable  with <kbd>Ctrl</kbd> + <kbd>Enter</kbd>
  - Implemented [#573 (comment)](https://github.com/JabRef/jabref/issues/573#issuecomment-232284156): Added shortcut: closing the search result window with <kbd>Ctrl</kbd> + <kbd>W</kbd>
- Added integrity check for fields with BibTeX keys, e.g., `crossref` and `related`, to check that the key exists
- Fields linking to other entries (e.g., `crossref` and `related`) have now specialized editors in the entry editor. Check the tabs "Other fields" and "General".
- [#1496](https://github.com/JabRef/jabref/issues/1496) Keep track of which entry a downloaded file belongs to
- Made it possible to download multiple entries in one action
- [#1506](https://github.com/JabRef/jabref/issues/1506) It is possible to apply two new key modifier `title_case` for Title Case, `capitalize` for Capitalized first character of each word (difference is that title case will leave prepositions etc in lower case), and `sentence_case` for normal sentence case (first word capitalized). In addition `lower_case` and `upper_case` can be used instead of `lower` and `upper`.
- Added two new pseudo-fields for search: `anykeyword` to search for a specific keyword and `anyfield` to search in all fields (useful in combination with search in specific fields)
- [#1813](https://github.com/JabRef/jabref/issues/1813) Import/Export preferences dialog default directory set to working directory
- [#1897](https://github.com/JabRef/jabref/issues/1897) Implemented integrity check for `year` field: Last four nonpunctuation characters should be numerals
- Address in MS-Office 2007 xml format is now imported as `location`
- [#1912](https://github.com/JabRef/jabref/issues/1912) Implemented integrity check for `edition` field: Should have the first letter capitalized (BibTeX), Should contain an integer or a literal (biblatex)
- The dialog for choosing new entries additionally supports ID-based entry generation. For instance, when searching for a DOI or ISBN, you have to press <kbd>Ctrl</kbd> + <kbd>N</kbd> instead of using the web search (<kbd>Alt</kbd> + <kbd>4</kbd>).
- `number` field is now exported as `number` field in MS-Office 2007 xml format, if no `issue` field is present and the entry type is not `patent`
- `note` field is now exported as `comments` field in MS-Office 2007 xml format
- `comments` field in MS-Office 2007 xml format is now imported as `note` field
- [#463](https://github.com/JabRef/jabref/issues/463): Disable menu-item and toolbar-buttons while no database is open
- Implemented integrity check for `note` and `howpublished` field: Should have the first letter capitalized (BibTeX)
- <kbd>Pos1</kbd> / <kbd>Home</kbd> now select the first/last entry in the main table and the search result frame.
- <kbd>Up</kbd> / <kbd>Down</kbd> / <kbd>Tab</kbd> / <kbd>Shift</kbd> + <kbd>Tab</kbd> in the search result frame have now the same functionality as in the main  table.
- Importer for MODS format added
- [#2012](https://github.com/JabRef/jabref/issues/2012) Implemented integrity check for `month` field: Should be an integer or normalized (biblatex), Should be normalized (BibTeX)
- [#1779](https://github.com/JabRef/jabref/issues/1779) Implemented integrity check for `bibtexkey` field: Empty BibTeX key
- Prohibit more than one connections to the same shared database.
- Implemented integrity check for `journaltitle` field: biblatex field only (BibTeX)
- [#463](https://github.com/JabRef/jabref/issues/463): Disable certain menu items, toolbar buttons and context menu items while multiple entries are selected
- [#490](https://github.com/JabRef/jabref/issues/490) Added right click menu to main table and entry editor to allow copying doi url
- [#549](https://github.com/JabRef/jabref/issues/549) Added new shortcut to copy the BibTeX key as a hyperlink to its url to the clipboard
- Complete vietnam language translation in menu
- Generalize German translation of database into "Datenbank"
- Improve language quality of the German translation of shared database
- Change "Recent files" to "Recent databases" to keep the file menu consistent
- Customized importer files need to be slightly changed since the class `ImportFormat` was renamed to `Importer`
- [koppor/#97] (https://github.com/koppor/jabref/issues/97): When importing preferences, the explorer will start where the preferences are last exported
- [koppor#5](https://github.com/koppor/jabref/issues/5) When entries are found while dropping a pdf with xmp meta data the found entries will be displayed in the import dialog
- [koppor#61](https://github.com/koppor/jabref/issues/61) Display gray background text in "Author" and "Editor" field to assist newcomers
- Updated Vietnamese translation
- Added greyed-out suggestion for `year`/`date`/`url` fields
- [#1908](https://github.com/JabRef/jabref/issues/1908) Add a shortcut for check integrity <kbd>Ctrl</kbd> + <kbd>F8</kbd>
- When creatig an entry based on an ISBN, but the ISBN is not available on ebook.de, the error message is now more clear.

### Fixed
- Fixed problem where closing brackets could not be used as texts in layout arguments
- Fixed NullPointerException when opening search result window for an untitled database
- Fixed selecting an entry out of multiple duplicates
- Entries in the SearchResultPanel will be shown correctly (Latex to Unicode)
- Suggestions in the autocomplete will be shown correctly (Latex to Unicode)
- Selecting an entry in the search result Window will now select the correct entry in the bib file
- Suggestions in the autocomplete (search) are now in Unicode
- Entries in the SearchResultDialog are now converted to Unicode
- Fixed NullPointerException when opening search result window for an untitled database
- Fixed entry table traversal with Tab (no column traversal thus no double jump)
- Fixed: When searching the first match will be selected if the current selection is no match
- Fixed [koppor#160](https://github.com/koppor/jabref/issues/160): Tooltips now working in the main table
- Fixed [koppor/#128](https://github.com/koppor/jabref/issues/128): Sensible default settings for "Enable save actions" and "Cleanup"
- Fixed loop when pulling changes (shared database) when current selected field has changed
- Fixed field `key` field is not exported to MS-Office 2008 xml format
- Fixed field `location` containing only city is not exported correctly to MS-Office 2007 xml format
- Fixed close action of entry editor not working after parsing error corrected
- Fixed RTFChars would only use "?" for characters with unicode over the value of 127, now it uses the base character (é -> e instead of ?)
- Fixed download files failed silently when an invalid directory is selected
- Fixed InvalidBackgroundColor flickering with <kbd>Ctrl</kbd> + <kbd>S</kbd> and File > Save database
- Fixed file menu displays wrong hotkey in the German translation
- Fixed [#617](https://github.com/JabRef/jabref/issues/617): `Enter` in global search opens the selected entry & `Enter` in search dialog window opens the selected entry
- Fixed [#1181](https://github.com/JabRef/jabref/issues/1181) and [#1504](https://github.com/JabRef/jabref/issues/1504): Improved "Normalize to BibTeX name format": Support separated names with commas and colons. Considered name affixes such as "Jr".
- Fixed [#1235](https://github.com/JabRef/jabref/issues/1235): Modified Key bindings do not work correctly
- Fixed [#1542](https://github.com/JabRef/jabref/issues/1542): Improved error messages when using fetcher
- Fixed [#1663](https://github.com/JabRef/jabref/issues/1663): Better multi-monitor support
- Fixed [#1757](https://github.com/JabRef/jabref/issues/1757): Crash after saving illegal argument in entry editor
- Fixed [#1808](https://github.com/JabRef/jabref/issues/1808): Font preference dialog now keeps changes
- Fixed [#1882](https://github.com/JabRef/jabref/issues/1882): Crash after saving illegal bibtexkey in entry editor
- Fixed [#1937](https://github.com/JabRef/jabref/issues/1937): If no help page for the current chosen language exists, the english help page will be shown
- Fixed [#1949](https://github.com/JabRef/jabref/issues/1949): Error message directs to the wrong preference tab
- Fixed [#1958](https://github.com/JabRef/jabref/issues/1958): Verbatim fields are no longer checked for HTML encoded characters by integrity checks
- Fixed [#1993](https://github.com/JabRef/jabref/issues/1993): Various optimizations regarding search performance
- Fixed [#2021](https://github.com/JabRef/jabref/issues/2021): All filetypes can be selected on MacOS again
- Fixed [#2054](https://github.com/JabRef/jabref/issues/2054): Ignoring a new version now works as expected
- Fixed [#2060](https://github.com/JabRef/jabref/issues/2060): Medline fetcher now imports data in UTF-8 encoding
- Fixed [#2064](https://github.com/JabRef/jabref/issues/2064): Not all `other fields` are shown on entry change of same type
- Fixed [#2089](https://github.com/JabRef/jabref/issues/2089): Fixed faulty cite key generation
- Fixed [#2090](https://github.com/JabRef/jabref/issues/#2090): If special fields were not selected, two menu item separator were shown
- Fixed [#2092](https://github.com/JabRef/jabref/issues/2092): "None"-button in date picker clears the date field
- Fixed [#2104](https://github.com/JabRef/jabref/issues/#2104): Crash after saving BibTeX source with parsing error
- Fixed [#2109](https://github.com/JabRef/jabref/issues/#2109): <kbd>Ctrl</kbd> + <kbd>S</kbd> doesn't trigger parsing error message
- Fixed [#2200](https://github.com/JabRef/jabref/issues/#2200): Sorting now uses the same unicode representation that is also used for showing the content in the maintable
- Fixed [#2201](https://github.com/JabRef/jabref/issues/#2201) and [#1825](https://github.com/JabRef/jabref/issues/#1825): Status of the Group panel is saved and reused for next startup of JabRef
- Fixed [#2228](https://github.com/JabRef/jabref/issues/2228): Fixed Medline fetcher no longer working. The fetcher now uses `https` for fetching

### Removed
- Removed 2nd preview style
- The non-supported feature of being able to define file directories for any extension is removed. Still, it should work for older databases using the legacy `ps` and `pdf` fields, although we strongly encourage using the `file` field.
- Automatic migration for the `evastar_pdf` field is removed.
- We removed the customizable "content selectors" since they are replaced by the auto-completion feature
- Removed optional fields from `other fields` (BibTeX), Removed deprecated fields from `other fields` (biblatex)


## [3.6] – 2016-08-26

### Changed
- [#462](https://github.com/JabRef/jabref/issues/462) Extend the OpenConsoleFeature by offering a selection between default terminal emulator and configurable command execution.
- [#970](https://github.com/JabRef/jabref/issues/970): Implementation of shared database support (full system) with event based synchronization for MySQL, PostgreSQL and Oracle database systems.
- [#1026](https://github.com/JabRef/jabref/issues/1026) JabRef does no longer delete user comments outside of BibTeX entries and strings
- [#1225](https://github.com/JabRef/jabref/issues/1225): Hotkeys are now consistent
- [#1249](https://github.com/JabRef/jabref/issues/1249) Date layout formatter added
- [#1345](https://github.com/JabRef/jabref/issues/1345) Cleanup ISSN
- [#1516](https://github.com/JabRef/jabref/issues/1516) Selected field names are written in uppercase in the entry editor
- [#1751](https://github.com/JabRef/jabref/issues/1751) Added tooltip to web search button
- [#1758](https://github.com/JabRef/jabref/issues/1758) Added a button to open Database Properties dialog help
- [#1841](https://github.com/JabRef/jabref/issues/1841) The "etal"-string in the Authors layout formatter can now be empty
- Added EntryTypeFormatter to add camel casing to entry type in layouts, e.g., InProceedings
- Added print entry preview to the right click menu
- Added links to JabRef internet resources
- Added integrity check to avoid non-ASCII characters in BibTeX files
- Added ISBN integrity checker
- Added filter to not show selected integrity checks
- Automatically generated group names are now converted from LaTeX to Unicode
- Enhance the entry customization dialog to give better visual feedback
- Externally fetched information can be merged for entries with an ISBN
- Externally fetched information can be merged for entries with an ArXiv eprint
- File open dialogs now use default extensions as primary file filter
- For developers: Moved the bst package into logic. This requires the regeneration of antlr sources, execute: `gradlew generateSource`
- It is now possible to generate a new BIB database from the citations in an OpenOffice/LibreOffice document
- It is now possible to add your own lists of protected terms, see Options -> Manage protected terms
- Improve focus of the maintable after a sidepane gets closed (Before it would focus the toolbar or it would focus the wrong entry)
- Table row height is adjusted on Windows which is useful for high resolution displays
- The field name in the layout files for entry type is changed from `bibtextype` to `entrytype`. Please update your existing files as support for `bibtextype` will be removed eventually.
- The contents of `crossref` and `related` will be automatically updated if a linked entry changes key
- The information shown in the main table now resolves crossrefs and strings and it can be shown which fields are resolved in this way (Preferences -> Appearance -> Color codes for resolved fields)
- The formatting of the main table is based on the actual field shown when using e.g. `title/author`
- The arXiv fetcher now also supports free-text search queries
- Undo/redo are enabled/disabled and show the action in the tool tip
- Unified dialogs for opening/saving files

### Fixed
- Fixed [#636](https://github.com/JabRef/jabref/issues/636): DOI in export filters
- Fixed [#1257](https://github.com/JabRef/jabref/issues/1324): Preferences for the BibTeX key generator set in a version prior to 3.2 are now migrated automatically to the new version
- Fixed [#1264](https://github.com/JabRef/jabref/issues/1264): S with caron does not render correctly
- Fixed [#1288](https://github.com/JabRef/jabref/issues/1288): Newly opened bib-file is not focused
- Fixed [#1321](https://github.com/JabRef/jabref/issues/1321): LaTeX commands in fields not displayed in the list of references
- Fixed [#1324](https://github.com/JabRef/jabref/issues/1324): Save-Dialog for Lookup fulltext document now opens in the specified working directory
- Fixed [#1499](https://github.com/JabRef/jabref/issues/1499): {} braces are now treated correctly in in author/editor
- Fixed [#1527](https://github.com/JabRef/jabref/issues/1527): 'Get BibTeX data from DOI' Removes Marking
- Fixed [#1519](https://github.com/JabRef/jabref/issues/1519): The word "Seiten" is automatically removed when fetching info from ISBN
- Fixed [#1531](https://github.com/JabRef/jabref/issues/1531): `\relax` can be used for abbreviation of author names
- Fixed [#1554](https://github.com/JabRef/jabref/issues/1554): Import dialog is no longer hidden behind main window
- Fixed [#1592](https://github.com/JabRef/jabref/issues/1592): LibreOffice: wrong numbers in citation labels
- Fixed [#1609](https://github.com/JabRef/jabref/issues/1324): Adding a file to an entry opened dialog in the parent folder of the working directory
- Fixed [#1632](https://github.com/JabRef/jabref/issues/1632): User comments (`@Comment`) with or without brackets are now kept
- Fixed [#1639](https://github.com/JabRef/jabref/issues/1639): Google Scholar fetching works again.
- Fixed [#1643](https://github.com/JabRef/jabref/issues/1643): Searching with double quotes in a specific field ignores the last character
- Fixed [#1669](https://github.com/JabRef/jabref/issues/1669): Dialog for manual connection to OpenOffice/LibreOffice works again on Linux
- Fixed [#1682](https://github.com/JabRef/jabref/issues/1682): An entry now must have a BibTeX key to be cited in OpenOffice/LibreOffice
- Fixed [#1687](https://github.com/JabRef/jabref/issues/1687): "month" field ascending/descending sorting swapped
- Fixed [#1716](https://github.com/JabRef/jabref/issues/1716): `@`-Symbols stored in BibTeX fields no longer break the database
- Fixed [#1750](https://github.com/JabRef/jabref/issues/1750): biblatex `date` field is now correctly exported as `year` in MS-Office 2007 xml format
- Fixed [#1760](https://github.com/JabRef/jabref/issues/1760): Preview updated correctly when selecting a single entry after selecting multiple entries
- Fixed [#1771](https://github.com/JabRef/jabref/issues/1771): Show all supported import types as default
- Fixed [#1804](https://github.com/JabRef/jabref/issues/1804): Integrity check no longer removes URL field by mistake
- Fixed: LaTeX characters in author names are now converted to Unicode before export in MS-Office 2007 xml format
- Fixed: `volume`, `journaltitle`, `issue` and `number`(for patents) fields are now exported correctly in MS-Office 2007 xml format
- Fixed NullPointerException when clicking OK without specifying a field name in set/clear/rename fields
- Fixed IndexOutOfBoundsException when trying to download a full text document without selecting an entry
- Fixed NullPointerException when trying to set a special field or mark an entry through the menu without having an open database
- Fixed NullPointerException when trying to synchronize file field with an entry without BibTeX key
- Fixed NullPointerException when importing PDFs and pressing cancel when selecting entry type
- Fixed a number of issues related to accessing the GUI from outside the EDT
- Fixed NullPointerException when using BibTeX key pattern `authFirstFull` and the author does not have a "von"-part
- Fixed NullPointerException when opening Customize entry type dialog without an open database
- LaTeX to Unicode converter now handles combining accents
- Fixed NullPointerException when clicking Browse in Journal abbreviations with empty text field
- Fixed NullPointerException when opening file in Plain text import
- Fixed NullPointerException when appending database
- Fixed NullPointerException when loading a style file that has not got a default style
- Date fields in the biblatex standard are now always formatted in the correct way, independent of the preferences
- The merge entry dialog showed wrong heading after merging from DOI
- Manage content selectors now saves edited existing lists again and only marks database as changed when the content selectors are changed
- When inserting a duplicate the right entry will be selected
- Preview panel height is now saved immediately, thus is shown correctly if the panel height is changed, closed and opened again

### Removed
- [#1610](https://github.com/JabRef/jabref/issues/1610) Removed the possibility to auto show or hide the groups interface
- It is not longer possible to choose to convert HTML sub- and superscripts to equations
- Removed option to open right-click menu with ctrl + left-click as it was not working
- Removed option to disable entry editor when multiple entries are selected as it was not working
- Removed option to show warning for empty key as it was not working
- Removed option to show warning for duplicate key as it was not working
- Removed preview toolbar (since long disabled)


## [3.5] – 2016-07-13

### Changed
- Implemented [#1356](https://github.com/JabRef/jabref/issues/1356): Added a formatter for converting HTML to Unicode
- Implemented [#661](https://github.com/JabRef/jabref/issues/661): Introducing a "check for updates" mechnism (manually/automatic at startup)
- Implemented [#1338](https://github.com/JabRef/jabref/issues/1338): clicking on a crossref in the main table selects the parent entry and added a button in the entry editor to select the parent entry.
- Implemented [#1485](https://github.com/JabRef/jabref/issues/1485): Biblatex field shorttitle is now exported/imported as standard field ShortTitle to Word bibliography
- Implemented [#1431](https://github.com/JabRef/jabref/issues/1431): Import dialog shows file extensions and filters the view
- When resolving duplicate BibTeX-keys there is now an "Ignore" button. "Cancel" and close key now quits the resolving.
- The [online forum](http://discourse.jabref.org/) is now directly accessible via the "Help" menu
- Updated German translation

### Fixed
- Fixed [#1530](https://github.com/JabRef/jabref/issues/1530): Unescaped hashes in the url field are ignored by the integrity checker
- Fixed [#405](https://github.com/JabRef/jabref/issues/405): Added more {} around capital letters in Unicode/HTML to LaTeX conversion to preserve them
- Fixed [#1476](https://github.com/JabRef/jabref/issues/1476): NPE when importing from SQL DB because of missing DatabaseMode
- Fixed [#1481](https://github.com/JabRef/jabref/issues/1481): Mac OS X binary seems broken for JabRef 3.4 release
- Fixed [#1430](https://github.com/JabRef/jabref/issues/1430): "review changes" did misinterpret changes
- Fixed [#1434](https://github.com/JabRef/jabref/issues/1434): Static groups are now longer displayed as dynamic ones
- Fixed [#1482](https://github.com/JabRef/jabref/issues/1482): Correct number of matched entries is displayed for refining subgroups
- Fixed [#1444](https://github.com/JabRef/jabref/issues/1444): Implement getExtension and getDescription for importers.
- Fixed [#1507](https://github.com/JabRef/jabref/issues/1507): Keywords are now separated by the delimiter specified in the preferences
- Fixed [#1484](https://github.com/JabRef/jabref/issues/1484): HTML export handles some UTF characters wrong
- Fixed [#1534](https://github.com/JabRef/jabref/issues/1534): "Mark entries imported into database" does not work correctly
- Fixed [#1500](https://github.com/JabRef/jabref/issues/1500): Renaming of explicit groups now changes entries accordingly
- Fixed issue where field changes were not undoable if the time stamp was updated on editing
- Springer fetcher now fetches the requested number of entries (not one less as before)
- Alleviate multiuser concurrency issue when near simultaneous saves occur to a shared database file


## [3.4] – 2016-06-02

### Changed
- Implemented [#629](https://github.com/JabRef/jabref/issues/629): Explicit groups are now written in the "groups" field of the entry instead of at the end of the bib file
- Main table now accepts pasted DOIs and tries to retrieve the entry
- Added support for several Biblatex-fields through drop-down lists with valid alternatives
- Added integrity checker for an odd number of unescaped '#'
- Implemented [feature request #384](https://sourceforge.net/p/jabref/features/384): The merge entries dialog now show all text and colored differences between the fields
- Implemented [#1233](https://github.com/JabRef/jabref/issues/1233): Group side pane now takes up all the remaining space
- Added integrity check detecting HTML-encoded characters
- Added missing help files
- Implemented [feature request #1294](https://github.com/JabRef/jabref/issues/1294): Added possibility to filter for `*.jstyle` files in OpenOffice/LibreOffice style selection dialog. Open style selection dialog in directory of last selected file
- Added integrity check for ISSN
- Add LaTeX to Unicode converter as cleanup operation
- Added an option in the about dialog to easily copy the version information of JabRef
- Integrity check table can be sorted by clicking on column headings
- Added \SOFTWARE\Jabref 'Path' registry entry for installation path inside the installer
- Added an additional icon to distinguish DOI and URL links ([feature request #696](https://github.com/JabRef/jabref/issues/696))
- Added nbib fields to Medlineplain importer and to MedlineImporter
- Implemented [#1342](https://github.com/JabRef/jabref/issues/1342): show description of case converters as tooltip
- Updated German translation

### Fixed
- Fixed [#473](https://github.com/JabRef/jabref/issues/473): Values in an entry containing symbols like ' are now properly escaped for exporting to the database
- Fixed [#1270](https://github.com/JabRef/jabref/issues/1270): Auto save is now working again as expected (without leaving a bunch of temporary files behind)
- Fixed [#1234](https://github.com/JabRef/jabref/issues/1234): NPE when getting information from retrieved DOI
- Fixed [#1245](https://github.com/JabRef/jabref/issues/1245): Empty jstyle properties can now be specified as ""
- Fixed [#1259](https://github.com/JabRef/jabref/issues/1259): NPE when sorting tabs
- Fixed display bug in the cleanup dialog: field formatters are now correctly displayed using their name
- Fixed [#1271](https://github.com/JabRef/jabref/issues/1271): Authors with compound first names are displayed properly
- Fixed: Selecting invalid jstyle causes NPE and prevents opening of style selection dialog
- Fixed: Move linked files to default directory works again
- Fixed [#1327](https://github.com/JabRef/jabref/issues/1327): PDF cleanup changes order of linked pdfs
- Fixed [#1313](https://github.com/JabRef/jabref/issues/1313): Remove UI for a configuration option which was no longer available
- Fixed [#1340](https://github.com/JabRef/jabref/issues/1340): Edit -> Mark Specific Color Dysfunctional on OSX
- Fixed [#1245](https://github.com/JabRef/jabref/issues/1245): Empty jstyle properties can now be specified as ""
- Fixed [#1364](https://github.com/JabRef/jabref/issues/1364): Windows: install to LOCALAPPDATA directory for non-admin users
- Fixed [#1365](https://github.com/JabRef/jabref/issues/1365): Default label pattern back to `[auth][year]`
- Fixed [#796](https://github.com/JabRef/jabref/issues/796): Undoing more than one entry at the same time is now working
- Fixed [#1122](https://github.com/JabRef/jabref/issues/1122): Group view is immediately updated after adding an entry to a group
- Fixed [#171](https://github.com/JabRef/jabref/issues/171): Dragging an entry to a group preserves scrolling
- Fixed [#1353](https://github.com/JabRef/jabref/issues/1353): Fetch-Preview did not display updated BibTeX-Key after clicking on `Generate Now`
- Fixed [#1381](https://github.com/JabRef/jabref/issues/1381): File links containing blanks are broken if non-default viewer is set
- Fixed sourceforge bug 1000: shorttitleINI can generate the initials of the shorttitle
- Fixed [#1394](https://github.com/JabRef/jabref/issues/1394): Personal journal abbrevations could not be saved
- Fixed [#1400](https://github.com/JabRef/jabref/issues/1400): Detect path constructs wrong path for Windows
- Fixed [#973](https://github.com/JabRef/jabref/issues/973): Add additional DOI field for English version of MS Office 2007 XML
- Fixed [#1412](https://github.com/JabRef/jabref/issues/1412): Save action *protect terms* protects terms within words unecessarily
- Fixed [#1420](https://github.com/JabRef/jabref/issues/1420): Auto downloader should respect file pattern and propose correct filename
- Fixed [#651](https://github.com/JabRef/jabref/issues/651): Improve parsing of author names containing braces
- Fixed [#1421](https://github.com/JabRef/jabref/issues/1421): Auto downloader should try to retrieve DOI if not present and fetch afterwards
- Fixed [#1457](https://github.com/JabRef/jabref/issues/1457): Support multiple words inside LaTeX commands to RTF export
- Entries retain their groupmembership when undoing their cut/deletion
- Fixed [#1450](https://github.com/JabRef/jabref/issues/1450): EntryEditor is restored in the correct size after preference changes
- Fixed [#421](https://github.com/JabRef/jabref/issues/421): Remove LaTeX commands from all BibTeX fields when exporting to Word Bibliography

### Removed
- Removed possibility to export entries/databases to an `.sql` file, as the logic cannot easily use the correct escape logic
- Removed support of old groups format, which was used prior to JabRef version 1.6. If you happen to have a 10 years old .bib file, then JabRef 3.3 can be used to convert it to the current format.
- Removed possibility to automatically add braces via Option - Preferences - File - Store the following fields with braces around capital letters. Please use save actions instead for adding braces automatically.
- Removed button to refresh groups view. This button shouldn't be needed anymore. Please report any cases where the groups view is not updated automatically.
- Medline and GVK importer no longer try to expand author initials (i.e.  `EH Wissler -> E. H. Wissler`).
- Removed not-working option "Select Matches" under Groups -> Settings.


## [3.3] – 2016-04-17

### Changed
- Migrated JabRef help to markdown at https://github.com/JabRef/help.jabref.org
- Add possibility to lookup DOI from BibTeX entry contents inside the DOI field
- PDFs can be automatically fetched from IEEE (given that you have access without logging in)
- The OpenOffice/LibreOffice style file handling is changed to have only a single list of available style and you need to add your custom styles again
- OpenOffice/LibreOffice style files are now always read and written with the same default encoding as for the database (found in the preferences)
- The user journal abbreviation list is now always read and written with the same default encoding as for the database (found in the preferences)
- The mass edit function "Set/clear/rename fields" is now in the Edit menu
- Implemented [#455](https://github.com/JabRef/jabref/issues/455): Add button in preference dialog to reset preferences
- Add ability to run arbitrary formatters as cleanup actions (some old cleanup jobs are replaced by this functionality)
- Add "Move linked files to default file directory" as cleanup procedure
- Implemented [#756](https://github.com/JabRef/jabref/issues/756): Add possibility to reformat all entries on save (under Preferences, File)
- All fields in a bib entry are written without any leading and trailing whitespace
- Comments and preamble are serialized with capitalized first letter, i.e. `@Comment` instead of `@comment` and `@Preamble` instead of `@PREAMBLE`.
- Global sorting options and preferences are removed. Databases can still be sorted on save, but this is configured locally and stored in the file
- OvidImporter now also imports fields: doi, issn, language and keywords
- Implemented [#647](https://github.com/JabRef/jabref/issues/647): The preview can now be copied
- [#459](https://github.com/JabRef/jabref/issues/459) Open default directory when trying to add files to an entry
- Implemented [#668](https://github.com/JabRef/jabref/issues/668): Replace clear with icon to reduce search bar width
- Improved layout for OSX: Toolbar buttons and search field
- BibTeX and biblatex mode is now file based and can be switched at runtime. The information is stored in the .bib file, and if it is not there detected by the entry types.
- Moved all quality-related database actions inside a new quality menu
- [#684](https://github.com/JabRef/jabref/issues/684): ISBNtoBibTex Error Message is now more clear
- Moved default bibliography mode to general preferences tab
- Add dialog to show all preferences in their raw form plus some filtering
- Added Ordinal formatter (1 -> 1st etc)
- [#492](https://github.com/JabRef/jabref/issues/492): If no text is marked, the whole field is copied. Preview of pasted text in tool tip
- [#454](https://github.com/JabRef/jabref/issues/454) Add a tab that shows all remaining entry fields that are not displayed in any other tab
- The LaTeX to Unicode/HTML functionality is much improved by covering many more cases
- Ability to convert from LaTeX to Unicode in right-click field menu
- Regex-based search is know only applied entirely and not split up to different regexes on whitespaces
- [#492](https://github.com/JabRef/jabref/issues/492): If no text is marked, the whole field is copied. Preview of pasted text in tool tip
- Integrity check now also checks broken file links, abbreviations in `journal` and `booktitle`, and incorrect use of proceedings with page numbers
- PdfContentImporter does not write the content of the first page into the review field any more
- Implemented [#462](https://github.com/JabRef/jabref/issues/462): Add new action to open console where opened database file is located. New button, menu entry and shortcut (CTRL+SHIFT+J) for this action have also been added.
- [#957](https://github.com/JabRef/jabref/issues/957) Improved usability of Export save order selection in Preferences and Database Properties
- [#958](https://github.com/JabRef/jabref/issues/958) Adjusted size and changed layout of database dialog
- [#1023](https://github.com/JabRef/jabref/issues/492) ArXiv fetcher now also fetches based on eprint id
- Moved "Get BibTeX data from DOI" from main table context menu to DOI field in entry editor
- Added open buttons to DOI and URL field
- Move Look & Feel settings from advanced to appearance tab in preferences
- JabRef installer now automatically determines the user rights and installs to home directory/program dir when user is restricted/admin
- Move PDF file directory configuration from external tab to file tab in preferences
- Implemented [#672](https://github.com/JabRef/jabref/issues/672): FileList now distributes its space dependent on the width of its columns
- Added missing German translations
- Swedish is added as a language option (still not a complete translation)
- [#969](https://github.com/JabRef/jabref/issues/969) Adding and replacing old event system mechanisms with Google Guava EventBus.

### Fixed
- Fixed [#318](https://github.com/JabRef/jabref/issues/318): Improve normalization of author names
- Fixed [#598](https://github.com/JabRef/jabref/issues/598) and [#402](https://github.com/JabRef/jabref/issues/402): No more issues with invalid icons for ExternalFileTypes in global search or after editing the settings
- Fixed [#883](https://github.com/JabRef/jabref/issues/883): No NPE during cleanup
- Fixed [#845](https://github.com/JabRef/jabref/issues/845): Add checkboxes for highlighting in groups menu, fixes other toggle highlighting as well for all toggle buttons
- Fixed [#890](https://github.com/JabRef/jabref/issues/890): No NPE when renaming file
- Fixed [#466](https://github.com/JabRef/jabref/issues/466): Rename PDF cleanup now also changes case of file name
- Fixed [#621](https://github.com/JabRef/jabref/issues/621) and [#669](https://github.com/JabRef/jabref/issues/669): Encoding and preamble now end with newline.
- Make BibTex parser more robust against missing newlines
- Fix bug that prevented the import of BibTex entries having only a key as content
- Fixed [#666](https://github.com/JabRef/jabref/issues/666): MS Office 2007 export is working again
- Fixed [#670](https://github.com/JabRef/jabref/issues/670): Expressions using enclosed quotes (`keywords="one two"`) did not work.
- Fixed [#667](https://github.com/JabRef/jabref/issues/667): URL field is not sanitized anymore upon opening in browser.
- Fixed [#687](https://github.com/JabRef/jabref/issues/687): Fixed NPE when closing JabRef with new unsaved database.
- Fixed [#680](https://github.com/JabRef/jabref/issues/680): Synchronize Files key binding works again.
- Fixed [#212](https://github.com/JabRef/jabref/issues/212): Added command line option `-g` for autogenerating bibtex keys
- Fixed [#213](https://github.com/JabRef/jabref/issues/212): Added command line option `-asfl` for autosetting file links
- Fixed [#671](https://github.com/JabRef/jabref/issues/671): Remember working directory of last import
- IEEEXplore fetcher replaces keyword separator with the preferred
- Fixed [#710](https://github.com/JabRef/jabref/issues/710): Fixed quit behavior under OSX
- "Merge from DOI" now honors removed fields
- Fixed [#778](https://github.com/JabRef/jabref/issues/778): Fixed NPE when exporting to `.sql` File
- Fixed [#824](https://github.com/JabRef/jabref/issues/824): MimeTypeDetector can now also handle local file links
- Fixed [#803](https://github.com/JabRef/jabref/issues/803): Fixed dynamically group, free-form search
- Fixed [#743](https://github.com/JabRef/jabref/issues/743): Logger not configured when JAR is started
- Fixed [#822](https://github.com/JabRef/jabref/issues/822): OSX - Exception when adding the icon to the dock
- Fixed [#609](https://github.com/JabRef/jabref/issues/609): Sort Arrows are shown in the main table if table is sorted
- Fixed [#685](https://github.com/JabRef/jabref/issues/685): Fixed MySQL exporting for more than one entry
- Fixed [#815](https://github.com/JabRef/jabref/issues/815): Curly Braces no longer ignored in OpenOffice/LibreOffice citation
- Fixed [#855](https://github.com/JabRef/jabref/issues/856): Fixed OpenOffice Manual connect - Clicking on browse does now work correctly
- Fixed [#649](https://github.com/JabRef/jabref/issues/649): Key bindings are now working in the preview panel
- Fixed [#410](https://github.com/JabRef/jabref/issues/410): Find unlinked files no longer freezes when extracting entry from PDF content
- Fixed [#936](https://github.com/JabRef/jabref/issues/936): Preview panel is now updated when an entry is cut/deleted
- Fixed [#1001](https://github.com/JabRef/jabref/issues/1001): No NPE when exporting a complete database
- Fixed [#991](https://github.com/JabRef/jabref/issues/991): Entry is now correctly removed from the BibDatabase
- Fixed [#1062](https://github.com/JabRef/jabref/issues/1062): Merge entry with DOI information now also applies changes to entry type
- Fixed [#535](https://github.com/JabRef/jabref/issues/535): Add merge action to right click menu
- Fixed [#1115](https://github.com/JabRef/jabref/issues/1115): Wrong warning message when importing duplicate entries
- Fixed [#935](https://github.com/JabRef/jabref/issues/935): PDFs, which are readable, but carry a protection for editing, are treated by the XMP parser and the importer generating a BibTeX entry based on the content.
- Fixed: Showing the preview panel with a single-click at startup

### Removed
- Removed JabRef offline help files which are replaced by the new online documentation at https://github.com/JabRef/help.jabref.org
- Fixed [#627](https://github.com/JabRef/jabref/issues/627): The `pdf` field is removed from the export formats, use the `file` field
- Removed configuration option to use database file directory as base directory for attached files and make it default instead
- Removed save session functionality as it just saved the last opened tabs which is done by default
- Removed CLI option `-l` to load a session
- Removed PDF preview functionality
- Removed Sixpackimporter it is not used in the wild anymore
- Removed double click listener from `doi` and `url` fields


## [3.2] – 2016-01-10

### Changed
- All import/open database warnings are now shown in a scrolling text area
- Add an integrity check to ensure that a url has a correct protocol, implements [#358](https://github.com/JabRef/jabref/issues/358)

### Fixed
- Changes in customized entry types are now directly reflected in the table when clicking "Apply" or "OK"
- Fixed [#608](https://github.com/JabRef/jabref/issues/608): Export works again
- Fixed [#417](https://github.com/JabRef/jabref/issues/417): Table now updates when switching groups
- Fixed [#534](https://github.com/JabRef/jabref/issues/534): No OpenOffice setup panel in preferences
- Fixed [#545](https://github.com/JabRef/jabref/issues/545): ACM fetcher works again
- Fixed [#593](https://github.com/JabRef/jabref/issues/593): Reference list generation works for OpenOffice/LibreOffice again
- Fixed [#598](https://github.com/JabRef/jabref/issues/598): Use default file icon for custom external file types
- Fixed [#607](https://github.com/JabRef/jabref/issues/607): OpenOffice/LibreOffice works on OSX again

### Removed
- OpenOffice/LibreOffice is removed from the push-to-application button and only accessed through the side panel


## [3.1] – 2015-12-24

### Changed
- Added new DoiResolution fetcher that tries to download full text PDF from DOI link
- Add options to close other/all databases in tab right-click menu
- Implements [#470](https://github.com/JabRef/jabref/issues/470): Show editor (as an alternative to author) and booktitle (as an alternative to journal) in the main table by default
- Restore focus to last focused tab on start
- Add ability to format/cleanup the date field
- Add support for proxy authentication via VM args and GUI settings, this implements [feature request 388](https://sourceforge.net/p/jabref/feature-requests/388/)
- Move Bibtex and Biblatex mode switcher to File menu
- Display active edit mode (BibTeX or Biblatex) at window title
- Implements [#444](https://github.com/JabRef/jabref/issues/444): The search is cleared by either clicking the clear-button or by pressing ESC with having focus in the search field.
- Icons are shown as Header for icon columns in the entry table ([#315](https://github.com/JabRef/jabref/issues/315))
- Tooltips are shown for header columns and contents which are too wide to be displayed in the entry table ([#384](https://github.com/JabRef/jabref/issues/384))
- Default order in entry table:  # | all file based icons (file, URL/DOI, ...) | all bibtex field based icons (bibtexkey, entrytype, author, title, ...) | all activated special field icons (ranking, quality, ...)
- Write all field keys in lower case. No more camel casing of field names. E.g., `title` is written instead of `Title`, `howpublished` instead of `HowPublished`, and `doi` instead of `DOI`. The configuration option `Use camel case for field names (e.g., "HowPublished" instead of "howpublished")` is gone.
- All field saving options are removed. There is no more customization of field sorting. '=' is now appended to the field key instead of its value. The intendation is aligned for an entry and not for the entire database. Entry names are written in title case format.
- Entries are only reformatted if they were changed during a session. There is no more mandatory reformatting of the entire database on save.
- Implements [#565](https://github.com/JabRef/jabref/issues/565): Highlighting matches works now also for regular expressions in preview panel and entry editor
- IEEEXplore search now downloads the full Bibtex record instead of parsing the fields from the HTML webpage result (fixes [bug 1146](https://sourceforge.net/p/jabref/bugs/1146/) and [bug 1267](https://sourceforge.net/p/jabref/bugs/1267/))
- Christmas color theme (red and green)
- Implements #444: The search is cleared by either clicking the clear-button or by pressing ESC with having focus in the search field.
- Added command line switch --debug to show more detailed logging messages

### Fixed
- Fixed [bug 482](https://sourceforge.net/p/jabref/bugs/482/) partly: escaped brackets are now parsed properly when opening a bib file
- Fixed [#479](https://github.com/JabRef/jabref/issues/479): Import works again
- Fixed [#434](https://github.com/JabRef/jabref/issues/434): Revert to old 'JabRef' installation folder name instead of 'jabref'
- Fixed [#435](https://github.com/JabRef/jabref/issues/435): Retrieve non open access ScienceDirect PDFs via HTTP DOM
- Fixed: Cleanup process aborts if linked file does not exists
- Fixed [#420](https://github.com/JabRef/jabref/issues/420): Reenable preference changes
- Fixed [#414](https://github.com/JabRef/jabref/issues/414): Rework biblatex entry types with correct required and optional fields
- Fixed [#413](https://github.com/JabRef/jabref/issues/413): Help links in released jar version are not working
- Fixes [#412](https://github.com/JabRef/jabref/issues/412): Biblatex preserves capital letters, checking whether letters may be converted to lowercase within the Integrity Check action is obsolete.
- Fixed [#437](https://github.com/JabRef/jabref/issues/437): The toolbar after the search field is now correctly wrapped when using a small window size for JabRef
- Fixed [#438](https://github.com/JabRef/jabref/issues/438): Cut, Copy and Paste are now translated correctly in the menu
- Fixed [#443](https://github.com/JabRef/jabref/issues/443)/[#445](https://github.com/JabRef/jabref/issues/445): Fixed sorting and moving special field columns
- Fixed [#498](https://github.com/JabRef/jabref/issues/498): non-working legacy PDF/PS column removed
- Fixed [#473](https://github.com/JabRef/jabref/issues/473): Import/export to external database works again
- Fixed [#526](https://github.com/JabRef/jabref/issues/526): OpenOffice/LibreOffice connection works again on Linux/OSX
- Fixed [#533](https://github.com/JabRef/jabref/issues/533): Preview parsed incorrectly when regular expression was enabled
- Fixed: MedlinePlain Importer made more resistant for malformed entries
- Fixed [#564](https://github.com/JabRef/jabref/issues/564): Cite command changes are immediately reflected in the push-to-application actions, and not only after restart

### Removed
- Removed BioMail format importer
- Removed file history size preference (never available from the UI)
- Removed jstorImporter because it's hardly ever used, even Jstor.org doesn't support/export said format anymore
- Removed ScifinderImporter because it's hardly ever used, and we could not get resource files to test against
- Removed option "Show one letter heading for icon columns" which is obsolete with the fix of [#315](https://github.com/JabRef/jabref/issues/315)/[#384](https://github.com/JabRef/jabref/issues/384)
- Removed table column "PDF/PS" which refers to legacy fields "ps" resp. "pdf" which are no longer supported (see also fix [#498](https://github.com/JabRef/jabref/issues/498))
- Removed the ability to export references on the CLI interface based on year ranges


## [3.0] – 2015-11-29

### Changed
 - Updated to support OpenOffice 4 and LibreOffice 5
 - Add toolbar icon for deleting an entry, and move menu item for this action to BibTeX
 - Better support for IEEEtranBSTCTL entries
 - Quick selection of month in entry editor
 - Unknown entry types will be converted to 'Misc' (was 'Other' before).
 - EntryTypes are now clustered per group on the 'new entry' GUI screen.
 - Tab shows the minimal unique folder name substring if multiple database files share the same name
 - Added a page numbers integrity checker
 - Position and size of certain dialogs are stored and restored.
 - Feature: Search Springer
 - Feature: Search DOAJ, Directory of Open Access Journals
 - Changes the old integrity check by improving the code base (+tests) and converting it to a simple issues table
 - Added combo box in MassSetFieldAction to simplify selecting the correct field name
 - Feature: Merge information from both entries on duplication detection
 - Always use import inspection dialog on import from file
 - All duplicate whitespaces / tabs / newlines are now removed from non-multiline fields
 - Improvements to search:
   - Search bar is now at the top
   - A summary of the search result is shown in textual form in the search bar
   - The search text field changes its color based on the search result (red if nothing is found, green if at least one entry is found)
   - Autocompletion suggestions are shown in a popup
   - Search options are available via a drop-down list, this implements [feature request 853](https://sourceforge.net/p/jabref/feature-requests/853/)
   - "Clear search" button also clears search field, this implements [feature request 601](https://sourceforge.net/p/jabref/feature-requests/601/)
   - Every search is done automatically (live) as soon as the search text is changed
   - Search is local by default. To do a global search, one has to do a local search and then this search can be done globally as well, opening a new window.
   - The local search results can be shown in a new window.
 - Feature: Merge information from a DOI generated BibTex entry to an entry
 - Added more characters to HTML/Unicode converter
 - Feature: Push citations to Texmaker ([bug 318](https://sourceforge.net/p/jabref/bugs/318/), [bug 582](https://sourceforge.net/p/jabref/bugs/582/))
 - Case changers improved to honor words (not yet more than single words) within {}
 - Feature: Added converters from HTML and Unicode to LaTeX on right click in text fields ([#191](https://github.com/JabRef/jabref/issues/191))
 - Feature: Add an option to the FileList context menu to delete an associated file from the file system
 - Feature: Field names "Doi", "Ee", and "Url" are now written as "DOI", "EE", and "URL"
 - The default language is now automatically set to the system's locale.
 - Use correct encoding names ([#155](https://github.com/JabRef/jabref/issues/155)) and replace old encoding names in bibtex files. This changes the file header.
 - No longer write JabRef version to BibTex file header.
 - No longer add blank lines inside a bibtex entry
 - Feature: When pasting a Google search URL, meta data will be automatically stripped before insertion.
 - Feature: PDF auto download from ACS, arXiv, ScienceDirect, SpringerLink, and Google Scholar
 - List of authors is now auto generated `scripts/generate-authors.sh` and inserted into L10N About.html
 - Streamline logging API: Replace usages of java.util.logging with commons.logging
 - Remove support for custom icon themes. The user has to use the default one.
 - Solved [feature request 767](https://sourceforge.net/p/jabref/feature-requests/767/): New subdatabase based on AUX file (biblatex)
 - Feature: DOItoBibTeX fetcher now also handles HTTP URLs
 - Feature: "Normalize to BibTeX name format" also removes newlines
 - Tweak of preference defaults
   - Autolink requires that the filename starts with the given BibTeX key and the default filename patterns is key followed by title
   - Default sorting changed
   - Default label pattern changed from `[auth][year]` to `[authors3][year]`
 - Feature: case changers now leave protected areas (enclosed with curly brackets) alone
 - BREAKING: The BibTeX key generator settings from previous versions are lost
 - BREAKING: LabelPatterns `[auth.etal]`, `[authEtAl]`, `[authors]`, `[authorsN]`, `[authorLast]` and more to omit spaces and commas (and work as described at http://jabref.sourceforge.net/help/LabelPatterns.php)
 - BREAKING: `[keywordN]` returns the Nth keyword (as described in the help) and not the first N keywords
 - BREAKING: If field consists of blanks only or an emtpy string, it is not written at all
 - Feature: new LabelPattern `[authFirstFull]` returning the last name of the first author and also a "van" or "von" if it exists
 - Feature: all new lines when writing an entry are obeying the globally configured new line (File -> newline separator). Affects fields: abstract and review
 - Feature: `[veryShortTitle]` and `[shortTitle]` also skip words like "in", "among", "before", ...
 - Feature: New LabelPattern `[keywordsN]`, where N is optional. Returns the first N keywords. If no N is specified ("`[keywords]`"), all keywords are returned. Spaces are removed.
 - Update supported LookAndFeels
 - Show replaced journal abbreviations on console
 - Integrated [GVK-Plugin](http://www.gbv.de/wikis/cls/Jabref-GVK-Plugin)
 - The three options to manage file references are moved to their own separated group in the Tools menu.
 - Default preferences: Remote server (port 6050) always started on first JabRef instance. This prevents JabRef loaded twice when opening a bib file.

### Fixed
 - Fixed the bug that the file encoding was not correctly determined from the first (or second) line
 - Fixed [#325](https://github.com/JabRef/jabref/issues/325): Deactivating AutoCompletion crashes EntryEditor
 - Fixed bug when having added and then removed a personal journal list, an exception is always shown on startup
 - Fixed a bug in the IEEEXploreFetcher
 - Fixed [bug 1282](https://sourceforge.net/p/jabref/bugs/1282/) related to backslashes duplication.
 - Fixed [bug 1285](https://sourceforge.net/p/jabref/bugs/1285/): Editing position is not lost on saving
 - Fixed [bug 1297](https://sourceforge.net/p/jabref/bugs/1297/): No console message on closing
 - Fixed [#194](https://github.com/JabRef/jabref/issues/194): JabRef starts again on Win XP and Win Vista
 - Fixed: Tooltips are now shown for the #-field when the bibtex entry is incomplete.
 - Fixed [#173](https://github.com/JabRef/jabref/issues/173): Personal journal abbreviation list is not loaded twice
 - Bugfix: Preview of external journal abbreviation list now displays the correct list
 - Fixed [#223](https://github.com/JabRef/jabref/issues/223): Window is displayed in visible area even when having multiple screens
 - Localization tweaks: "can not" -> "cannot" and "file name" -> "filename"
 - Fixed: When reconfiguring the BibTeX key generator, changes are applied instantly without requiring a restart of JabRef
 - Fixed [#250](https://github.com/JabRef/jabref/issues/250): No hard line breaks after 70 chars in serialized JabRef meta data
 - Fixed [bug 1296](https://sourceforge.net/p/jabref/bugs/1296/): External links in the help open in the standard browser
 - Fixed behavior of opening files: If an existing database is opened, it is focused now instead of opening it twice.

### Removed
 - Entry type 'Other' is not selectable anymore as it is no real entry type. Will be converted to 'Misc'.
 - BREAKING: Remove plugin functionality.
 - The key bindings for searching specific databases are removed
 - Remove option to toggle native file dialog on mac by making JabRef always use native file dialogs on mac
 - Remove options to set PDF and PS directories per .bib database as the general options have also been deleted.
 - Remove option to disable renaming in FileChooser dialogs.
 - Remove option to hide the BibTeX Code tab in the entry editor.
 - Remove option to set a custom icon for the external file types. This is not possible anymore with the new icon font.
 - Remove legacy options to sync files in the "pdf" or "ps" field
 - Remove button to merge entries and keep the old ones.
 - Remove non-compact rank symbols in favor of compact rank
 - Remove Mr.DLib support as MR.DLib will be shut down in 2015
 - Remove support for key bindings per external application by allowing only the key binding "push to application" for the currently selected external application.
 - Remove "edit preamble" from toolbar
 - Remove support to the move-to-SysTray action
 - Remove incremental search
 - Remove option to disable autocompleters for search and make this always one
 - Remove option to highlight matches and make this always one when not using regex or grammar-based search
 - Remove non-working web searches: JSTOR and Sciencedirect (planned to be fixed for the next release)
 - Remove option Tools -> Open PDF or PS which is replaced by Tools -> Open File

## 2.80 – never released

Version 2.80 was intended as intermediate step to JabRef 3.0.
Since much functionality has changed during development, a release of this version was skipped.

## 2.11

The changelog of 2.11 and versions before is maintained as [text file](https://github.com/JabRef/jabref/blob/v2.11.1/CHANGELOG) in the [v2.11.1 tag](https://github.com/JabRef/jabref/tree/v2.11.1).

[unreleased]: https://github.com/JabRef/jabref/compare/v4.0-beta2...HEAD
[4.0-beta2]: https://github.com/JabRef/jabref/compare/v4.0-beta...v4.0-beta2
[4.0-beta]: https://github.com/JabRef/jabref/compare/v3.8.2...v4.0-beta
[3.8.2]: https://github.com/JabRef/jabref/compare/v3.8.1...v3.8.2
[3.8.1]: https://github.com/JabRef/jabref/compare/v3.8...v3.8.1
[3.8]: https://github.com/JabRef/jabref/compare/v3.7...v3.8
[3.7]: https://github.com/JabRef/jabref/compare/v3.6...v3.7
[3.6]: https://github.com/JabRef/jabref/compare/v3.5...v3.6
[3.5]: https://github.com/JabRef/jabref/compare/v3.4...v3.5
[3.4]: https://github.com/JabRef/jabref/compare/v3.3...v3.4
[3.3]: https://github.com/JabRef/jabref/compare/v3.2...v3.3
[3.2]: https://github.com/JabRef/jabref/compare/v3.1...v3.2
[3.1]: https://github.com/JabRef/jabref/compare/v3.0...v3.1
[3.0]: https://github.com/JabRef/jabref/compare/v2.11.1...v3.0
[dev_2.11]: https://github.com/JabRef/jabref/compare/v2.11.1...dev_2.11
[2.11.1]: https://github.com/JabRef/jabref/compare/v2.11...v2.11.1
[JavaFX]: https://en.wikipedia.org/wiki/JavaFX<|MERGE_RESOLUTION|>--- conflicted
+++ resolved
@@ -14,11 +14,8 @@
 - We made the font size in the entry editor and group panel customizable by "Menu and label font size". [#3034](https://github.com/JabRef/jabref/issues/3034)
 - If fetched article is already in database, then the entry merge dialog is shown.
 - An error message is now displayed if you try to create a group containing the keyword separator or if there is already a group with the same name. [#3075](https://github.com/JabRef/jabref/issues/3075) and [#1495](https://github.com/JabRef/jabref/issues/1495)
-<<<<<<< HEAD
 - The FileAnnotationsTab was re-implemented in JavaFx. [#3082](https://github.com/JabRef/jabref/pull/3082)
-=======
 - Integrity warnings are now directly displayed in the entry editor.
->>>>>>> 025374e6
 
 ### Fixed
 
@@ -30,15 +27,12 @@
 - We fixed an issue where the preferences could not be imported without a restart of JabRef [#3064](https://github.com/JabRef/jabref/issues/3064)
 - We fixed an issue where <kbd>DEL</kbd>, <kbd>Ctrl</kbd>+<kbd>C</kbd>, <kbd>Ctrl</kbd>+<kbd>V</kbd> and <kbd>Ctrl</kbd>+<kbd>A</kbd> in the search field triggered corresponding actions in the main table [#3067](https://github.com/JabRef/jabref/issues/3067)
 - We fixed an issue where JabRef freezed when editing an assigned file in the `General`-Tab [#2930, comment](https://github.com/JabRef/jabref/issues/2930#issuecomment-311050976)
-<<<<<<< HEAD
-
-=======
 - We fixed an issue where a file could not be assigned to an existing entry via the entry context menu action `Attach file` [#3080](https://github.com/JabRef/jabref/issues/3080)
 - We fixed an issue where entry editor was not focused after opening up. [#3052](https://github.com/JabRef/jabref/issues/3052)
 - We fixed an issue where changes in the source tab were not stored when selecting a new entry. [#3086](https://github.com/JabRef/jabref/issues/3086)
 - We fixed an issue where the other tab was not updated when fields where changed in the source tab. [#3063](https://github.com/JabRef/jabref/issues/3063)
 - We fixed an issue where the source tab was not updated after fetching data by DOI. [#3103](https://github.com/JabRef/jabref/issues/3103)
->>>>>>> 025374e6
+
 ### Removed
 
 
