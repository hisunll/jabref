--- conflicted
+++ resolved
@@ -21,16 +21,10 @@
 plugins {
     id 'application'
     id 'com.gradle.build-scan' version '2.3'
-<<<<<<< HEAD
-    id 'com.install4j.gradle' version '7.0.11'
-    id 'com.github.johnrengelman.shadow' version '5.0.0'
+    id 'com.install4j.gradle' version '7.0.12'
+    id 'com.github.johnrengelman.shadow' version '5.1.0'
     // TODO: Modernizer does not yet work with Java 11
     //id "com.simonharrer.modernizer" version '1.6.0-1'
-=======
-    id 'com.install4j.gradle' version '7.0.12'
-    id 'com.github.johnrengelman.shadow' version '5.1.0'
-    id "com.simonharrer.modernizer" version '1.6.0-1'
->>>>>>> a50cb349
     id 'me.champeau.gradle.jmh' version '0.4.8'
     id 'net.ltgt.errorprone' version '0.8.1'
     id 'com.github.ben-manes.versions' version '0.21.0'
@@ -176,20 +170,12 @@
     compile 'org.jsoup:jsoup:1.12.1'
     compile 'com.mashape.unirest:unirest-java:1.4.9'
 
-<<<<<<< HEAD
-    compile 'org.slf4j:slf4j-api:1.8.0-beta4'
-    compile 'org.apache.logging.log4j:log4j-slf4j18-impl:2.11.2'
-    compile 'org.apache.logging.log4j:log4j-jcl:2.11.2'
-    compile 'org.apache.logging.log4j:log4j-api:2.11.2'
-    compile 'org.apache.logging.log4j:log4j-core:2.11.2'
-=======
     // >1.8.0-beta is required for java 9 compatibility
     compile 'org.slf4j:slf4j-api:2.0.0-alpha0'
     compile 'org.apache.logging.log4j:log4j-slf4j18-impl:2.12.0'
     compile 'org.apache.logging.log4j:log4j-jcl:2.12.0'
     compile 'org.apache.logging.log4j:log4j-api:2.12.0'
     compile 'org.apache.logging.log4j:log4j-core:2.12.0'
->>>>>>> a50cb349
 
     compile 'de.undercouch:citeproc-java:1.0.1'
 
@@ -204,35 +190,19 @@
     compile group: 'com.microsoft.azure', name: 'applicationinsights-core', version: '2.3.1'
     compile group: 'com.microsoft.azure', name: 'applicationinsights-logging-log4j2', version: '2.3.1'
 
-<<<<<<< HEAD
-    testCompile 'junit:junit:4.12'
-    testImplementation 'org.junit.jupiter:junit-jupiter:5.4.2'
-    testRuntimeOnly 'org.junit.vintage:junit-vintage-engine:5.4.2'
-    testCompile 'org.junit.platform:junit-platform-launcher:1.4.2'
-
-    testRuntime 'org.apache.logging.log4j:log4j-core:2.11.1'
-    testRuntime 'org.apache.logging.log4j:log4j-jul:2.11.2'
-    testCompile 'net.bytebuddy:byte-buddy-parent:1.9.13'
-=======
     testImplementation 'org.junit.jupiter:junit-jupiter:5.5.0'
     testRuntimeOnly 'org.junit.vintage:junit-vintage-engine:5.5.0'
     testCompile 'org.junit.platform:junit-platform-launcher:1.5.0'
 
     testRuntime 'org.apache.logging.log4j:log4j-core:2.12.0'
     testRuntime 'org.apache.logging.log4j:log4j-jul:2.12.0'
->>>>>>> a50cb349
+    testCompile 'net.bytebuddy:byte-buddy-parent:1.9.13'
     testCompile 'org.mockito:mockito-core:2.28.2'
     //testCompile 'com.github.tomakehurst:wiremock:2.23.2'
     testCompile 'org.reflections:reflections:0.9.11'
-<<<<<<< HEAD
-    testCompile 'org.xmlunit:xmlunit-core:2.6.2'
-    testCompile 'org.xmlunit:xmlunit-matchers:2.6.2'
-    //testRuntimeOnly 'com.tngtech.archunit:archunit-junit5-engine:0.10.2'
-=======
     testCompile 'org.xmlunit:xmlunit-core:2.6.3'
     testCompile 'org.xmlunit:xmlunit-matchers:2.6.3'
-    testRuntime 'com.tngtech.archunit:archunit-junit5-engine:0.10.2'
->>>>>>> a50cb349
+    //testRuntime 'com.tngtech.archunit:archunit-junit5-engine:0.10.2'
     testCompile 'com.tngtech.archunit:archunit-junit5-api:0.10.2'
     testCompile "org.testfx:testfx-core:4.0.+"
     testCompile "org.testfx:testfx-junit5:4.0.+"
